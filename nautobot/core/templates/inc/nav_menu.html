--- conflicted
+++ resolved
@@ -56,650 +56,6 @@
                 </ul>
             {% endif %}
 
-<<<<<<< HEAD
-=======
-            {% if perms.dcim.view_device or perms.dcim.view_devicerole or perms.dcim.view_platform or perms.dcim.view_virtualchassis or perms.dcim.view_devicetype or perms.dcim.view_manufacturerand or perms.dcim.view_cable or perms.dcim.view_interface or perms.dcim.view_frontport or perms.dcim.view_rearport or perms.dcim.view_consoleport or perms.dcim.view_consoleserverport or perms.dcim.view_powerport or perms.dcim.view_poweroutlet or perms.dcim.view_devicebay or perms.dcim.view_inventoryitem or not settings.HIDE_RESTRICTED_UI %}
-                <li class="dropdown">
-                    <a href="#" class="dropdown-toggle" data-toggle="dropdown" role="button" aria-haspopup="true" aria-expanded="false">Devices <span class="caret"></span></a>
-                    <ul class="dropdown-menu">
-
-                {% if perms.dcim.view_device or perms.dcim.view_devicerole or perms.dcim.view_platform or perms.dcim.view_virtualchassis or not settings.HIDE_RESTRICTED_UI %}
-                        <li class="dropdown-header">Devices</li>
-                    {% if perms.dcim.view_rack or not settings.HIDE_RESTRICTED_UI %}
-                        <li{% if not perms.dcim.view_device %} class="disabled"{% endif %}>
-                            {% if perms.dcim.add_device %}
-                                <div class="buttons pull-right">
-                                    <a href="{% url 'dcim:device_add' %}" class="btn btn-xs btn-success" title="Add"><i class="mdi mdi-plus-thick"></i></a>
-                                    <a href="{% url 'dcim:device_import' %}" class="btn btn-xs btn-info" title="Import"><i class="mdi mdi-database-import-outline"></i></a>
-                                </div>
-                            {% endif %}
-                            <a href="{% url 'dcim:device_list' %}">Devices</a>
-                        </li>
-                    {% endif %}
-                    {% if perms.dcim.view_devicerole or not settings.HIDE_RESTRICTED_UI %}
-                        <li{% if not perms.dcim.view_devicerole %} class="disabled"{% endif %}>
-                            {% if perms.dcim.add_devicerole %}
-                                <div class="buttons pull-right">
-                                    <a href="{% url 'dcim:devicerole_add' %}" class="btn btn-xs btn-success" title="Add"><i class="mdi mdi-plus-thick"></i></a>
-                                    <a href="{% url 'dcim:devicerole_import' %}" class="btn btn-xs btn-info" title="Import"><i class="mdi mdi-database-import-outline"></i></a>
-                                </div>
-                            {% endif %}
-                            <a href="{% url 'dcim:devicerole_list' %}">Device Roles</a>
-                        </li>
-                    {% endif %}
-                    {% if perms.dcim.view_platform or not settings.HIDE_RESTRICTED_UI %}
-                        <li{% if not perms.dcim.view_platform %} class="disabled"{% endif %}>
-                            {% if perms.dcim.add_platform %}
-                                <div class="buttons pull-right">
-                                    <a href="{% url 'dcim:platform_add' %}" class="btn btn-xs btn-success" title="Add"><i class="mdi mdi-plus-thick"></i></a>
-                                    <a href="{% url 'dcim:platform_import' %}" class="btn btn-xs btn-info" title="Import"><i class="mdi mdi-database-import-outline"></i></a>
-                                </div>
-                            {% endif %}
-                            <a href="{% url 'dcim:platform_list' %}">Platforms</a>
-                        </li>
-                    {% endif %}
-                    {% if perms.dcim.view_virtualchassis or not settings.HIDE_RESTRICTED_UI %}
-                        <li{% if not perms.dcim.view_virtualchassis %} class="disabled"{% endif %}>
-                            {% if perms.dcim.add_virtualchassis %}
-                                <div class="buttons pull-right">
-                                    <a href="{% url 'dcim:virtualchassis_add' %}" class="btn btn-xs btn-success" title="Add"><i class="mdi mdi-plus-thick"></i></a>
-                                    <a href="{% url 'dcim:virtualchassis_import' %}" class="btn btn-xs btn-info" title="Import"><i class="mdi mdi-database-import-outline"></i></a>
-                                </div>
-                            {% endif %}
-                            <a href="{% url 'dcim:virtualchassis_list' %}">Virtual Chassis</a>
-                        </li>
-                    {% endif %}
-                {% endif %}
-
-                {% if perms.dcim.view_devicetype or perms.dcim.view_manufacturerand or not settings.HIDE_RESTRICTED_UI %}
-                        <li class="divider"></li>
-                        <li class="dropdown-header">Device Types</li>
-
-                    {% if perms.dcim.view_devicetype or not settings.HIDE_RESTRICTED_UI %}
-                        <li{% if not perms.dcim.view_devicetype %} class="disabled"{% endif %}>
-                            {% if perms.dcim.add_devicetype %}
-                                <div class="buttons pull-right">
-                                    <a href="{% url 'dcim:devicetype_add' %}" class="btn btn-xs btn-success" title="Add"><i class="mdi mdi-plus-thick"></i></a>
-                                    <a href="{% url 'dcim:devicetype_import' %}" class="btn btn-xs btn-info" title="Import"><i class="mdi mdi-database-import-outline"></i></a>
-                                </div>
-                            {% endif %}
-                            <a href="{% url 'dcim:devicetype_list' %}">Device Types</a>
-                        </li>
-                    {% endif %}
-                    {% if perms.dcim.view_manufacturer or not settings.HIDE_RESTRICTED_UI %}
-                        <li{% if not perms.dcim.view_manufacturer %} class="disabled"{% endif %}>
-                            {% if perms.dcim.add_manufacturer %}
-                                <div class="buttons pull-right">
-                                    <a href="{% url 'dcim:manufacturer_add' %}" class="btn btn-xs btn-success" title="Add"><i class="mdi mdi-plus-thick"></i></a>
-                                    <a href="{% url 'dcim:manufacturer_import' %}" class="btn btn-xs btn-info" title="Import"><i class="mdi mdi-database-import-outline"></i></a>
-                                </div>
-                            {% endif %}
-                            <a href="{% url 'dcim:manufacturer_list' %}">Manufacturers</a>
-                        </li>
-                    {% endif %}
-                {% endif %}
-
-
-                {% if perms.dcim.view_cable or perms.dcim.consoleserverport or perms.dcim.poweroutlet or perms.dcim.view_interface or not settings.HIDE_RESTRICTED_UI %}
-                        <li class="divider"></li>
-                        <li class="dropdown-header">Connections</li>
-
-                    {% if perms.dcim.view_cable or not settings.HIDE_RESTRICTED_UI %}
-                        <li{% if not perms.dcim.view_cable %} class="disabled"{% endif %}>
-                            {% if perms.dcim.add_cable %}
-                                <div class="buttons pull-right">
-                                    <a href="{% url 'dcim:cable_import' %}" class="btn btn-xs btn-info" title="Import"><i class="mdi mdi-database-import-outline"></i></a>
-                                </div>
-                            {% endif %}
-                            <a href="{% url 'dcim:cable_list' %}">Cables</a>
-                        </li>
-                    {% endif %}
-                    {% if perms.dcim.view_consoleserverport or not settings.HIDE_RESTRICTED_UI %}
-                        <li{% if not perms.dcim.view_consoleport or not perms.dcim.view_consoleserverport %} class="disabled"{% endif %}>
-                            <a href="{% url 'dcim:console_connections_list' %}">Console Connections</a>
-                        </li>
-                    {% endif %}
-                    {% if perms.dcim.view_poweroutlet or not settings.HIDE_RESTRICTED_UI %}
-                        <li{% if not perms.dcim.view_powerport or not perms.dcim.view_poweroutlet %} class="disabled"{% endif %}>
-                            <a href="{% url 'dcim:power_connections_list' %}">Power Connections</a>
-                        </li>
-                    {% endif %}
-                    {% if perms.dcim.view_interface or not settings.HIDE_RESTRICTED_UI %}
-                        <li{% if not perms.dcim.view_interface %} class="disabled"{% endif %}>
-                            <a href="{% url 'dcim:interface_connections_list' %}">Interface Connections</a>
-                        </li>
-                    {% endif %}
-                {% endif %}
-
-                {% if perms.dcim.view_interface or perms.dcim.view_frontport or perms.dcim.view_rearport or perms.dcim.view_consoleport or perms.dcim.view_consoleserverport or perms.dcim.view_powerport or perms.dcim.view_poweroutlet or perms.dcim.view_devicebay or perms.dcim.view_inventoryitem or not settings.HIDE_RESTRICTED_UI %}
-                        <li class="divider"></li>
-                        <li class="dropdown-header">Device Components</li>
-
-                    {% if perms.dcim.view_interface or not settings.HIDE_RESTRICTED_UI %}
-                        <li{% if not perms.dcim.view_interface %} class="disabled"{% endif %}>
-                            {% if perms.dcim.add_interface %}
-                                <div class="buttons pull-right">
-                                    <a href="{% url 'dcim:interface_import' %}" class="btn btn-xs btn-info" title="Import"><i class="mdi mdi-database-import-outline"></i></a>
-                                </div>
-                            {% endif %}
-                            <a href="{% url 'dcim:interface_list' %}">Interfaces</a>
-                        </li>
-                    {% endif %}
-                    {% if perms.dcim.view_frontport or not settings.HIDE_RESTRICTED_UI %}
-                        <li{% if not perms.dcim.view_frontport %} class="disabled"{% endif %}>
-                            {% if perms.dcim.add_frontport %}
-                                <div class="buttons pull-right">
-                                    <a href="{% url 'dcim:frontport_import' %}" class="btn btn-xs btn-info" title="Import"><i class="mdi mdi-database-import-outline"></i></a>
-                                </div>
-                            {% endif %}
-                            <a href="{% url 'dcim:frontport_list' %}">Front Ports</a>
-                        </li>
-                    {% endif %}
-                    {% if perms.dcim.view_rearport or not settings.HIDE_RESTRICTED_UI %}
-                        <li{% if not perms.dcim.view_rearport %} class="disabled"{% endif %}>
-                            {% if perms.dcim.add_rearport %}
-                                <div class="buttons pull-right">
-                                    <a href="{% url 'dcim:rearport_import' %}" class="btn btn-xs btn-info" title="Import"><i class="mdi mdi-database-import-outline"></i></a>
-                                </div>
-                            {% endif %}
-                            <a href="{% url 'dcim:rearport_list' %}">Rear Ports</a>
-                        </li>
-                    {% endif %}
-                    {% if perms.dcim.view_consoleport or not settings.HIDE_RESTRICTED_UI %}
-                        <li{% if not perms.dcim.view_consoleport %} class="disabled"{% endif %}>
-                            {% if perms.dcim.add_consoleport %}
-                                <div class="buttons pull-right">
-                                    <a href="{% url 'dcim:consoleport_import' %}" class="btn btn-xs btn-info" title="Import"><i class="mdi mdi-database-import-outline"></i></a>
-                                </div>
-                            {% endif %}
-                            <a href="{% url 'dcim:consoleport_list' %}">Console Ports</a>
-                        </li>
-                    {% endif %}
-                    {% if perms.dcim.view_consoleserverport or not settings.HIDE_RESTRICTED_UI %}
-                        <li{% if not perms.dcim.view_consoleserverport %} class="disabled"{% endif %}>
-                            {% if perms.dcim.add_consoleserverport %}
-                                <div class="buttons pull-right">
-                                    <a href="{% url 'dcim:consoleserverport_import' %}" class="btn btn-xs btn-info" title="Import"><i class="mdi mdi-database-import-outline"></i></a>
-                                </div>
-                            {% endif %}
-                            <a href="{% url 'dcim:consoleserverport_list' %}">Console Server Ports</a>
-                        </li>
-                    {% endif %}
-                    {% if perms.dcim.view_powerport or not settings.HIDE_RESTRICTED_UI %}
-                        <li{% if not perms.dcim.view_powerport %} class="disabled"{% endif %}>
-                            {% if perms.dcim.add_powerport %}
-                                <div class="buttons pull-right">
-                                    <a href="{% url 'dcim:powerport_import' %}" class="btn btn-xs btn-info" title="Import"><i class="mdi mdi-database-import-outline"></i></a>
-                                </div>
-                            {% endif %}
-                            <a href="{% url 'dcim:powerport_list' %}">Power Ports</a>
-                        </li>
-                    {% endif %}
-                    {% if perms.dcim.view_poweroutlet or not settings.HIDE_RESTRICTED_UI %}
-                        <li{% if not perms.dcim.view_poweroutlet %} class="disabled"{% endif %}>
-                            {% if perms.dcim.add_poweroutlet %}
-                                <div class="buttons pull-right">
-                                    <a href="{% url 'dcim:poweroutlet_import' %}" class="btn btn-xs btn-info" title="Import"><i class="mdi mdi-database-import-outline"></i></a>
-                                </div>
-                            {% endif %}
-                            <a href="{% url 'dcim:poweroutlet_list' %}">Power Outlets</a>
-                        </li>
-                    {% endif %}
-                    {% if perms.dcim.view_devicebay or not settings.HIDE_RESTRICTED_UI %}
-                        <li{% if not perms.dcim.view_devicebay %} class="disabled"{% endif %}>
-                            {% if perms.dcim.add_devicebay %}
-                                <div class="buttons pull-right">
-                                    <a href="{% url 'dcim:devicebay_import' %}" class="btn btn-xs btn-info" title="Import"><i class="mdi mdi-database-import-outline"></i></a>
-                                </div>
-                            {% endif %}
-                            <a href="{% url 'dcim:devicebay_list' %}">Device Bays</a>
-                        </li>
-                    {% endif %}
-                    {% if perms.dcim.view_inventoryitem or not settings.HIDE_RESTRICTED_UI %}
-                        <li{% if not perms.dcim.view_inventoryitem %} class="disabled"{% endif %}>
-                            {% if perms.dcim.add_inventoryitem %}
-                                <div class="buttons pull-right">
-                                    <a href="{% url 'dcim:inventoryitem_import' %}" class="btn btn-xs btn-info" title="Import"><i class="mdi mdi-database-import-outline"></i></a>
-                                </div>
-                            {% endif %}
-                            <a href="{% url 'dcim:inventoryitem_list' %}">Inventory Items</a>
-                        </li>
-                    {% endif %}
-                {% endif %}
-                    </ul>
-                </li>
-            {% endif %}
-
-            {% if perms.ipam.view_ipaddress or perms.ipam.view_prefix or perms.ipam.view_role or perms.ipam.view_aggregate or perms.ipam.view_rir or perms.ipam.view_vrf or perms.ipam.view_routetarget or perms.ipam.view_vlan or perms.ipam.view_vlangroup or perms.ipam.view_service or not settings.HIDE_RESTRICTED_UI %}
-                <li class="dropdown">
-                    <a href="#" class="dropdown-toggle" data-toggle="dropdown" role="button" aria-haspopup="true" aria-expanded="false">IPAM <span class="caret"></span></a>
-                    <ul class="dropdown-menu">
-                {% if perms.ipam.view_ipaddress or not settings.HIDE_RESTRICTED_UI %}
-                        <li class="dropdown-header">IP Addresses</li>
-
-                    {% if perms.ipam.view_ipaddress or not settings.HIDE_RESTRICTED_UI %}
-                        <li{% if not perms.ipam.view_ipaddress %} class="disabled"{% endif %}>
-                            {% if perms.ipam.add_ipaddress %}
-                                <div class="buttons pull-right">
-                                    <a href="{% url 'ipam:ipaddress_add' %}" class="btn btn-xs btn-success" title="Add"><i class="mdi mdi-plus-thick"></i></a>
-                                    <a href="{% url 'ipam:ipaddress_import' %}" class="btn btn-xs btn-info" title="Import"><i class="mdi mdi-database-import-outline"></i></a>
-                                </div>
-                            {% endif %}
-                            <a href="{% url 'ipam:ipaddress_list' %}">IP Addresses</a>
-                        </li>
-                    {% endif %}
-                {% endif %}
-
-                {% if perms.ipam.view_prefix or perms.ipam.view_role or not settings.HIDE_RESTRICTED_UI %}
-                        <li class="divider"></li>
-                        <li class="dropdown-header">Prefixes</li>
-                    {% if perms.ipam.view_prefix or not settings.HIDE_RESTRICTED_UI %}
-                        <li{% if not perms.ipam.view_prefix %} class="disabled"{% endif %}>
-                            {% if perms.ipam.add_prefix %}
-                                <div class="buttons pull-right">
-                                    <a href="{% url 'ipam:prefix_add' %}" class="btn btn-xs btn-success" title="Add"><i class="mdi mdi-plus-thick"></i></a>
-                                    <a href="{% url 'ipam:prefix_import' %}" class="btn btn-xs btn-info" title="Import"><i class="mdi mdi-database-import-outline"></i></a>
-                                </div>
-                            {% endif %}
-                            <a href="{% url 'ipam:prefix_list' %}">Prefixes</a>
-                        </li>
-                    {% endif %}
-                    {% if perms.ipam.view_role or not settings.HIDE_RESTRICTED_UI %}
-                        <li{% if not perms.ipam.view_role %} class="disabled"{% endif %}>
-                            {% if perms.ipam.add_role %}
-                                <div class="buttons pull-right">
-                                    <a href="{% url 'ipam:role_add' %}" class="btn btn-xs btn-success" title="Add"><i class="mdi mdi-plus-thick"></i></a>
-                                    <a href="{% url 'ipam:role_import' %}" class="btn btn-xs btn-info" title="Import"><i class="mdi mdi-database-import-outline"></i></a>
-                                </div>
-                            {% endif %}
-                            <a href="{% url 'ipam:role_list' %}">Prefix/VLAN Roles</a>
-                        </li>
-                    {% endif %}
-                {% endif %}
-
-                {% if perms.ipam.view_aggregate or perms.ipam.view_rir or not settings.HIDE_RESTRICTED_UI %}
-                        <li class="divider"></li>
-                        <li class="dropdown-header">Aggregates</li>
-
-                    {% if perms.ipam.view_aggregate or not settings.HIDE_RESTRICTED_UI %}
-                        <li{% if not perms.ipam.view_aggregate %} class="disabled"{% endif %}>
-                            {% if perms.ipam.add_aggregate %}
-                                <div class="buttons pull-right">
-                                    <a href="{% url 'ipam:aggregate_add' %}" class="btn btn-xs btn-success" title="Add"><i class="mdi mdi-plus-thick"></i></a>
-                                    <a href="{% url 'ipam:aggregate_import' %}" class="btn btn-xs btn-info" title="Import"><i class="mdi mdi-database-import-outline"></i></a>
-                                </div>
-                            {% endif %}
-                            <a href="{% url 'ipam:aggregate_list' %}">Aggregates</a>
-                        </li>
-                    {% endif %}
-                    {% if perms.ipam.view_rir or not settings.HIDE_RESTRICTED_UI %}
-                        <li{% if not perms.ipam.view_rir %} class="disabled"{% endif %}>
-                            {% if perms.ipam.add_rir %}
-                                <div class="buttons pull-right">
-                                    <a href="{% url 'ipam:rir_add' %}" class="btn btn-xs btn-success" title="Add"><i class="mdi mdi-plus-thick"></i></a>
-                                    <a href="{% url 'ipam:rir_import' %}" class="btn btn-xs btn-info" title="Import"><i class="mdi mdi-database-import-outline"></i></a>
-                                </div>
-                            {% endif %}
-                            <a href="{% url 'ipam:rir_list' %}">RIRs</a>
-                        </li>
-                    {% endif %}
-                {% endif %}
-
-                {% if perms.ipam.view_vrf or perms.ipam.view_routetarget or not settings.HIDE_RESTRICTED_UI %}
-                        <li class="divider"></li>
-                        <li class="dropdown-header">VRFs</li>
-
-                    {% if perms.ipam.view_vrf or not settings.HIDE_RESTRICTED_UI %}
-                        <li{% if not perms.ipam.view_vrf %} class="disabled"{% endif %}>
-                            {% if perms.ipam.add_vrf %}
-                                <div class="buttons pull-right">
-                                    <a href="{% url 'ipam:vrf_add' %}" class="btn btn-xs btn-success" title="Add"><i class="mdi mdi-plus-thick"></i></a>
-                                    <a href="{% url 'ipam:vrf_import' %}" class="btn btn-xs btn-info" title="Import"><i class="mdi mdi-database-import-outline"></i></a>
-                                </div>
-                            {% endif %}
-                            <a href="{% url 'ipam:vrf_list' %}">VRFs</a>
-                        </li>
-                    {% endif %}
-                    {% if perms.ipam.view_routetarget or not settings.HIDE_RESTRICTED_UI %}
-                        <li{% if not perms.ipam.view_routetarget %} class="disabled"{% endif %}>
-                            {% if perms.ipam.add_routetarget %}
-                                <div class="buttons pull-right">
-                                    <a href="{% url 'ipam:routetarget_add' %}" class="btn btn-xs btn-success" title="Add"><i class="mdi mdi-plus-thick"></i></a>
-                                    <a href="{% url 'ipam:routetarget_import' %}" class="btn btn-xs btn-info" title="Import"><i class="mdi mdi-database-import-outline"></i></a>
-                                </div>
-                            {% endif %}
-                            <a href="{% url 'ipam:routetarget_list' %}">Route Targets</a>
-                        </li>
-                    {% endif %}
-                {% endif %}
-
-                {% if perms.ipam.view_vlan or perms.ipam.view_vlangroup or not settings.HIDE_RESTRICTED_UI %}
-                        <li class="divider"></li>
-                        <li class="dropdown-header">VLANs</li>
-
-                    {% if perms.ipam.view_vlan or not settings.HIDE_RESTRICTED_UI %}
-                        <li{% if not perms.ipam.view_vlan %} class="disabled"{% endif %}>
-                            {% if perms.ipam.add_vlan %}
-                                <div class="buttons pull-right">
-                                    <a href="{% url 'ipam:vlan_add' %}" class="btn btn-xs btn-success" title="Add"><i class="mdi mdi-plus-thick"></i></a>
-                                    <a href="{% url 'ipam:vlan_import' %}" class="btn btn-xs btn-info" title="Import"><i class="mdi mdi-database-import-outline"></i></a>
-                                </div>
-                            {% endif %}
-                            <a href="{% url 'ipam:vlan_list' %}">VLANs</a>
-                        </li>
-                    {% endif %}
-                    {% if perms.ipam.view_vlangroup or not settings.HIDE_RESTRICTED_UI %}
-                        <li{% if not perms.ipam.view_vlangroup %} class="disabled"{% endif %}>
-                            {% if perms.ipam.add_vlangroup %}
-                                <div class="buttons pull-right">
-                                    <a href="{% url 'ipam:vlangroup_add' %}" class="btn btn-xs btn-success" title="Add"><i class="mdi mdi-plus-thick"></i></a>
-                                    <a href="{% url 'ipam:vlangroup_import' %}" class="btn btn-xs btn-info" title="Import"><i class="mdi mdi-database-import-outline"></i></a>
-                                </div>
-                            {% endif %}
-                            <a href="{% url 'ipam:vlangroup_list' %}">VLAN Groups</a>
-                        </li>
-                    {% endif %}
-                {% endif %}
-
-                {% if perms.ipam.view_service or not settings.HIDE_RESTRICTED_UI %}
-                        <li class="divider"></li>
-                        <li class="dropdown-header">Services</li>
-
-                    {% if perms.ipam.view_service or not settings.HIDE_RESTRICTED_UI %}
-                        <li{% if not perms.ipam.view_service %} class="disabled"{% endif %}>
-                            {% if perms.ipam.add_service %}
-                                <div class="buttons pull-right">
-                                    <a href="{% url 'ipam:service_import' %}" class="btn btn-xs btn-info" title="Import"><i class="mdi mdi-database-import-outline"></i></a>
-                                </div>
-                            {% endif %}
-                            <a href="{% url 'ipam:service_list' %}">Services</a>
-                        </li>
-                    {% endif %}
-                {% endif %}
-                    </ul>
-                </li>
-            {% endif %}
-
-            {% if perms.virtualization.view_virtualmachine or perms.virtualization.view_vminterface or perms.virtualization.view_cluster or perms.virtualization.view_clustertype or perms.virtualization.view_clustergroup or not settings.HIDE_RESTRICTED_UI %}
-                <li class="dropdown">
-                    <a href="#" class="dropdown-toggle" data-toggle="dropdown" role="button" aria-haspopup="true" aria-expanded="false">Virtualization <span class="caret"></span></a>
-                    <ul class="dropdown-menu">
-                {% if perms.virtualization.view_virtualmachine or perms.virtualization.view_vminterface or not settings.HIDE_RESTRICTED_UI %}
-                        <li class="dropdown-header">Virtual Machines</li>
-
-                    {% if perms.virtualization.view_virtualmachine or not settings.HIDE_RESTRICTED_UI %}
-                        <li{% if not perms.virtualization.view_virtualmachine %} class="disabled"{% endif %}>
-                            {% if perms.virtualization.add_virtualmachine %}
-                                <div class="buttons pull-right">
-                                    <a href="{% url 'virtualization:virtualmachine_add' %}" class="btn btn-xs btn-success" title="Add"><i class="mdi mdi-plus-thick"></i></a>
-                                    <a href="{% url 'virtualization:virtualmachine_import' %}" class="btn btn-xs btn-info" title="Import"><i class="mdi mdi-database-import-outline"></i></a>
-                                </div>
-                            {% endif %}
-                            <a href="{% url 'virtualization:virtualmachine_list' %}">Virtual Machines</a>
-                        </li>
-                    {% endif %}
-                    {% if perms.virtualization.view_vminterface or not settings.HIDE_RESTRICTED_UI %}
-                        <li{% if not perms.virtualization.view_vminterface %} class="disabled"{% endif %}>
-                            {% if perms.virtualization.add_vminterface %}
-                                <div class="buttons pull-right">
-                                    <a href="{% url 'virtualization:vminterface_import' %}" class="btn btn-xs btn-info" title="Import"><i class="mdi mdi-database-import-outline"></i></a>
-                                </div>
-                            {% endif %}
-                            <a href="{% url 'virtualization:vminterface_list' %}">Interfaces</a>
-                        </li>
-                    {% endif %}
-                {% endif %}
-
-                {% if perms.virtualization.view_cluster or perms.virtualization.view_clustertype or perms.virtualization.view_clustergroup or not settings.HIDE_RESTRICTED_UI %}
-                        <li class="divider"></li>
-                        <li class="dropdown-header">Clusters</li>
-
-                    {% if perms.virtualization.view_cluster or not settings.HIDE_RESTRICTED_UI %}
-                        <li{% if not perms.virtualization.view_cluster %} class="disabled"{% endif %}>
-                            {% if perms.virtualization.add_cluster %}
-                                <div class="buttons pull-right">
-                                    <a href="{% url 'virtualization:cluster_add' %}" class="btn btn-xs btn-success" title="Add"><i class="mdi mdi-plus-thick"></i></a>
-                                    <a href="{% url 'virtualization:cluster_import' %}" class="btn btn-xs btn-info" title="Import"><i class="mdi mdi-database-import-outline"></i></a>
-                                </div>
-                            {% endif %}
-                            <a href="{% url 'virtualization:cluster_list' %}">Clusters</a>
-                        </li>
-                    {% endif %}
-                    {% if perms.virtualization.view_clustertype or not settings.HIDE_RESTRICTED_UI %}
-                        <li{% if not perms.virtualization.view_clustertype %} class="disabled"{% endif %}>
-                            {% if perms.virtualization.add_clustertype %}
-                                <div class="buttons pull-right">
-                                    <a href="{% url 'virtualization:clustertype_add' %}" class="btn btn-xs btn-success" title="Add"><i class="mdi mdi-plus-thick"></i></a>
-                                    <a href="{% url 'virtualization:clustertype_import' %}" class="btn btn-xs btn-info" title="Import"><i class="mdi mdi-database-import-outline"></i></a>
-                                </div>
-                            {% endif %}
-                            <a href="{% url 'virtualization:clustertype_list' %}">Cluster Types</a>
-                        </li>
-                    {% endif %}
-                    {% if perms.virtualization.view_clustergroup or not settings.HIDE_RESTRICTED_UI %}
-                        <li{% if not perms.virtualization.view_clustergroup %} class="disabled"{% endif %}>
-                            {% if perms.virtualization.add_clustergroup %}
-                                <div class="buttons pull-right">
-                                    <a href="{% url 'virtualization:clustergroup_add' %}" class="btn btn-xs btn-success" title="Add"><i class="mdi mdi-plus-thick"></i></a>
-                                    <a href="{% url 'virtualization:clustergroup_import' %}" class="btn btn-xs btn-info" title="Import"><i class="mdi mdi-database-import-outline"></i></a>
-                                </div>
-                            {% endif %}
-                            <a href="{% url 'virtualization:clustergroup_list' %}">Cluster Groups</a>
-                        </li>
-                    {% endif %}
-                {% endif %}
-                    </ul>
-                </li>
-            {% endif %}
-
-            {% if perms.circuits.view_circuit or perms.circuits.view_circuittype or perms.circuits.view_provider or not settings.HIDE_RESTRICTED_UI %}
-                <li class="dropdown">
-                    <a href="#" class="dropdown-toggle" data-toggle="dropdown" role="button" aria-haspopup="true" aria-expanded="false">Circuits <span class="caret"></span></a>
-                    <ul class="dropdown-menu">
-
-                {% if perms.circuits.view_circuit or perms.circuits.view_circuittype or not settings.HIDE_RESTRICTED_UI %}
-                        <li class="dropdown-header">Circuits</li>
-                    {% if perms.circuits.view_circuit or not settings.HIDE_RESTRICTED_UI %}
-                        <li{% if not perms.circuits.view_circuit %} class="disabled"{% endif %}>
-                            {% if perms.circuits.add_circuit %}
-                                <div class="buttons pull-right">
-                                    <a href="{% url 'circuits:circuit_add' %}" class="btn btn-xs btn-success" title="Add"><i class="mdi mdi-plus-thick"></i></a>
-                                    <a href="{% url 'circuits:circuit_import' %}" class="btn btn-xs btn-info" title="Import"><i class="mdi mdi-database-import-outline"></i></a>
-                                </div>
-                            {% endif %}
-                            <a href="{% url 'circuits:circuit_list' %}">Circuits</a>
-                        </li>
-                    {% endif %}
-                    {% if perms.circuits.view_circuittype or not settings.HIDE_RESTRICTED_UI %}
-                        <li{% if not perms.circuits.view_circuittype %} class="disabled"{% endif %}>
-                            {% if perms.circuits.add_circuittype %}
-                                <div class="buttons pull-right">
-                                    <a href="{% url 'circuits:circuittype_add' %}" class="btn btn-xs btn-success" title="Add"><i class="mdi mdi-plus-thick"></i></a>
-                                    <a href="{% url 'circuits:circuittype_import' %}" class="btn btn-xs btn-info" title="Import"><i class="mdi mdi-database-import-outline"></i></a>
-                                </div>
-                            {% endif %}
-                            <a href="{% url 'circuits:circuittype_list' %}">Circuit Types</a>
-                        </li>
-                    {% endif %}
-                {% endif %}
-
-                {% if perms.circuits.view_provider or not settings.HIDE_RESTRICTED_UI %}
-                        <li class="divider"></li>
-                        <li class="dropdown-header">Providers</li>
-
-                    {% if perms.circuits.view_provider or not settings.HIDE_RESTRICTED_UI %}
-                        <li{% if not perms.circuits.view_provider %} class="disabled"{% endif %}>
-                            {% if perms.circuits.add_provider %}
-                                <div class="buttons pull-right">
-                                    <a href="{% url 'circuits:provider_add' %}" class="btn btn-xs btn-success" title="Add"><i class="mdi mdi-plus-thick"></i></a>
-                                    <a href="{% url 'circuits:provider_import' %}" class="btn btn-xs btn-info" title="Import"><i class="mdi mdi-database-import-outline"></i></a>
-                                </div>
-                            {% endif %}
-                            <a href="{% url 'circuits:provider_list' %}">Providers</a>
-                        </li>
-                    {% endif %}
-                {% endif %}
-                    </ul>
-                </li>
-            {% endif %}
-
-            {% if perms.dcim.view_powerfeed or perms.dcim.view_powerpanel or not settings.HIDE_RESTRICTED_UI %}
-                <li class="dropdown">
-                    <a href="#" class="dropdown-toggle" data-toggle="dropdown" role="button" aria-haspopup="true" aria-expanded="false">Power <span class="caret"></span></a>
-                    <ul class="dropdown-menu">
-                {% if perms.dcim.view_powerfeed or perms.dcim.view_powerpanel or not settings.HIDE_RESTRICTED_UI %}
-                        <li class="dropdown-header">Power</li>
-
-                    {% if perms.dcim.view_powerfeed or not settings.HIDE_RESTRICTED_UI %}
-                        <li{% if not perms.dcim.view_powerfeed %} class="disabled"{% endif %}>
-                            {% if perms.dcim.add_powerfeed %}
-                                <div class="buttons pull-right">
-                                    <a href="{% url 'dcim:powerfeed_add' %}" class="btn btn-xs btn-success" title="Add"><i class="mdi mdi-plus-thick"></i></a>
-                                    <a href="{% url 'dcim:powerfeed_import' %}" class="btn btn-xs btn-info" title="Import"><i class="mdi mdi-database-import-outline"></i></a>
-                                </div>
-                            {% endif %}
-                            <a href="{% url 'dcim:powerfeed_list' %}">Power Feeds</a>
-                        </li>
-                    {% endif %}
-                    {% if perms.dcim.view_powerpanel or not settings.HIDE_RESTRICTED_UI %}
-                        <li{% if not perms.dcim.view_powerpanel %} class="disabled"{% endif %}>
-                            {% if perms.dcim.add_powerpanel %}
-                                <div class="buttons pull-right">
-                                    <a href="{% url 'dcim:powerpanel_add' %}" class="btn btn-xs btn-success" title="Add"><i class="mdi mdi-plus-thick"></i></a>
-                                    <a href="{% url 'dcim:powerpanel_import' %}" class="btn btn-xs btn-info" title="Import"><i class="mdi mdi-database-import-outline"></i></a>
-                                </div>
-                            {% endif %}
-                            <a href="{% url 'dcim:powerpanel_list' %}">Power Panels</a>
-                        </li>
-                    {% endif %}
-                {% endif %}
-                    </ul>
-                </li>
-            {% endif %}
-
-            {% if perms.extras.view_objectchange or perms.extras.view_jobresult or perms.extras.view_gitrepository or perms.extras.view_graphqlquery or perms.extras.view_relationship or perms.extras.view_configcontext or perms.extras.view_exporttemplate or perms.extras.view_job or perms.extras.view_webhook or perms.extras.view_customlink or not settings.HIDE_RESTRICTED_UI %}
-                <li class="dropdown">
-                    <a href="#" class="dropdown-toggle" data-toggle="dropdown" role="button" aria-haspopup="true" aria-expanded="false">Extensibility <span class="caret"></span></a>
-                    <ul class="dropdown-menu">
-                {% if perms.extras.view_objectchange or perms.extras.view_jobresult or not settings.HIDE_RESTRICTED_UI %}
-                        <li class="dropdown-header">Logging</li>
-                    {% if perms.extras.view_objectchange or not settings.HIDE_RESTRICTED_UI %}
-                        <li{% if not perms.extras.view_objectchange %} class="disabled"{% endif %}>
-                            <a href="{% url 'extras:objectchange_list' %}">Change Log</a>
-                        </li>
-                    {% endif %}
-
-                    {% if perms.extras.view_jobresult or not settings.HIDE_RESTRICTED_UI %}
-                        <li{% if not perms.extras.view_jobresult %} class="disabled"{% endif %}>
-                            <a href="{% url 'extras:jobresult_list' %}">Job Results</a>
-                        </li>
-                    {% endif %}
-                {% endif %}
-
-                {% if perms.extras.view_gitrepository or not settings.HIDE_RESTRICTED_UI %}
-                        <li class="divider"></li>
-                        <li class="dropdown-header">Data Sources</li>
-                        <li{% if not perms.extras.view_gitrepository %} class="disabled"{% endif %}>
-                            {% if perms.extras.add_gitrepository %}
-                                <div class="buttons pull-right">
-                                    <a href="{% url 'extras:gitrepository_add' %}" class="btn btn-xs btn-success" title="Add"><i class="mdi mdi-plus-thick"></i></a>
-                                    <a href="{% url 'extras:gitrepository_import' %}" class="btn btn-xs btn-info" title="Import"><i class="mdi mdi-database-import-outline"></i></a>
-                                </div>
-                            {% endif %}
-                            <a href="{% url 'extras:gitrepository_list' %}">Git Repositories</a>
-                        </li>
-                {% endif %}
-
-                {% if perms.extras.view_graphqlquery or perms.extras.view_relationship or not settings.HIDE_RESTRICTED_UI %}
-                        <li class="divider"></li>
-                        <li class="dropdown-header">Data Management</li>
-                    {% if perms.extras.view_relationship or not settings.HIDE_RESTRICTED_UI %}
-                        <li{% if not perms.extras.view_relationship %} class="disabled"{% endif %}>
-                            {% if perms.extras.add_relationship %}
-                                <div class="buttons pull-right">
-                                    <a href="{% url 'extras:relationship_add' %}" class="btn btn-xs btn-success" title="Add"><i class="mdi mdi-plus-thick"></i></a>
-                                </div>
-                            {% endif %}
-                            <a href="{% url 'extras:relationship_list' %}">Relationships</a>
-                        </li>
-                    {% endif %}
-                    {% if perms.extras.view_graphqlquery or not settings.HIDE_RESTRICTED_UI %}
-                        <li{% if not perms.extras.view_graphqlquery %} class="disabled"{% endif %}>
-                            {% if perms.extras.add_graphqlquery %}
-                                <div class="buttons pull-right">
-                                    <a href="{% url 'extras:graphqlquery_add' %}" class="btn btn-xs btn-success" title="Add"><i class="mdi mdi-plus-thick"></i></a>
-                                </div>
-                            {% endif %}
-                            <a href="{% url 'extras:graphqlquery_list' %}">GraphQL Queries</a>
-                        </li>
-                    {% endif %}
-                {% endif %}
-
-                {% if perms.extras.view_configcontext or perms.extras.view_exporttemplate or perms.extras.view_job or perms.extras.view_webhook or not settings.HIDE_RESTRICTED_UI %}
-                        <li class="divider"></li>
-                        <li class="dropdown-header">Automation</li>
-                    {% if perms.extras.view_configcontext or not settings.HIDE_RESTRICTED_UI %}
-                        <li{% if not perms.extras.view_configcontext %} class="disabled"{% endif %}>
-                            {% if perms.extras.add_configcontext %}
-                                <div class="buttons pull-right">
-                                    <a href="{% url 'extras:configcontext_add' %}" class="btn btn-xs btn-success" title="Add"><i class="mdi mdi-plus-thick"></i></a>
-                                </div>
-                            {% endif %}
-                            <a href="{% url 'extras:configcontext_list' %}">Config Contexts</a>
-                        </li>
-                    {% endif %}
-                    {% if perms.extras.view_exporttemplate or not settings.HIDE_RESTRICTED_UI %}
-                        <li{% if not perms.extras.view_exporttemplate %} class="disabled"{% endif %}>
-                            {% if perms.extras.add_exporttemplate %}
-                                <div class="buttons pull-right">
-                                    <a href="{% url 'extras:exporttemplate_add' %}" class="btn btn-xs btn-success" title="Add"><i class="mdi mdi-plus-thick"></i></a>
-                                </div>
-                            {% endif %}
-                            <a href="{% url 'extras:exporttemplate_list' %}">Export Templates</a>
-                        </li>
-                    {% endif %}
-                    {% if perms.extras.view_job or not settings.HIDE_RESTRICTED_UI %}
-                        <li{% if not perms.extras.view_job %} class="disabled"{% endif %}>
-                            <a href="{% url 'extras:job_list' %}">Jobs</a>
-                        </li>
-                    {% endif %}
-                    {% if perms.extras.view_webhook or not settings.HIDE_RESTRICTED_UI %}
-                        <li{% if not perms.extras.view_webhook %} class="disabled"{% endif %}>
-                            {% if perms.extras.add_webhook %}
-                                <div class="buttons pull-right">
-                                    <a href="{% url 'extras:webhook_add' %}" class="btn btn-xs btn-success" title="Add"><i class="mdi mdi-plus-thick"></i></a>
-                                </div>
-                            {% endif %}
-                            <a href="{% url 'extras:webhook_list' %}">Webhooks</a>
-                        </li>
-                    {% endif %}
-                {% endif %}
-
-                {% if perms.extras.view_customlink or not settings.HIDE_RESTRICTED_UI %}
-                        <li class="divider"></li>
-                        <li class="dropdown-header">Miscellaneous</li>
-
-                    {% if perms.extras.view_customlink or not settings.HIDE_RESTRICTED_UI %}
-                        <li{% if not perms.extras.view_customlink %} class="disabled"{% endif %}>
-                            {% if perms.extras.add_customlink %}
-                                <div class="buttons pull-right">
-                                    <a href="{% url 'extras:customlink_add' %}" class="btn btn-xs btn-success" title="Add"><i class="mdi mdi-plus-thick"></i></a>
-                                </div>
-                            {% endif %}
-                            <a href="{% url 'extras:customlink_list' %}">Custom Links</a>
-                        </li>
-                    {% endif %}
-                {% endif %}
-                    </ul>
-                </li>
-            {% endif %}
-
-                {% if registry.plugin_menu_items %}
-                    {% include 'inc/plugin_menu_items.html' %}
-                {% endif %}
-            </ul>
-            {% endif %}
->>>>>>> 5999195a
             <ul class="nav navbar-nav navbar-right">
                 {% if request.user.is_authenticated %}
                     <li class="dropdown">

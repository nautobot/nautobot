{% load helpers %}
{% with custom_fields=object.get_custom_fields %}
    {% if custom_fields %}
        <div class="panel panel-default">
            <div class="panel-heading">
                <strong>Custom Fields</strong>
            </div>
            <table class="table table-hover panel-body attr-table">
                {% for field, value in custom_fields.items %}
                    <tr>
                        <td><span title="{{ field.description }}">{{ field }}</span></td>
                        <td>
                            {% if field.type == 'boolean' and value == True %}
                                <i class="mdi mdi-check-bold text-success" title="True"></i>
                            {% elif field.type == 'boolean' and value == False %}
                                <i class="mdi mdi-close-thick text-danger" title="False"></i>
                            {% elif field.type == 'url' and value %}
                                <a href="{{ value }}">{{ value|truncatechars:70 }}</a>
                            {% elif field.type == 'multi-select' and value %}
                                {{ value|join:", " }}
                            {% elif field.type == 'json' and value %}
                                <p>
<<<<<<< HEAD
                                    <button class="btn btn-xs btn-primary" type="button" data-toggle="collapse" data-target="#{{ field.name }}" aria-expanded="false" aria-controls="{{ field.name }}">
                                        Expand/Collapse
                                    </button>
                                </p>
				<pre class="collapse" id="{{ field.name }}"><code>{{ value|render_json }}</code></pre>
=======
                                    <button class="btn btn-xs btn-primary" type="button" data-toggle="collapse" data-target="#cf_json" aria-expanded="false" aria-controls="cf_json">
                                        Show/Hide
                                    </button>
                                </p>
                                <pre class="collapse" id="cf_json"><code>{{ value|render_json }}</code></pre>
>>>>>>> 8c7be84f
                            {% elif value or value == 0 %}
                                {{ value }}
                            {% elif field.required %}
                                <span class="text-warning">Not defined</span>
                            {% else %}
                                <span class="text-muted">&mdash;</span>
                            {% endif %}
                        </td>
                    </tr>
                {% endfor %}
            </table>
        </div>
    {% endif %}
{% endwith %}

{% if object.has_computed_fields %}
    {% load computed_fields %}
    <div class="panel panel-default">
        <div class="panel-heading">
            <strong>Computed Fields</strong>
        </div>
        <table class="table table-hover panel-body attr-table">
            {% computed_fields object %}
        </table>
    </div>
{% endif %}<|MERGE_RESOLUTION|>--- conflicted
+++ resolved
@@ -20,19 +20,11 @@
                                 {{ value|join:", " }}
                             {% elif field.type == 'json' and value %}
                                 <p>
-<<<<<<< HEAD
                                     <button class="btn btn-xs btn-primary" type="button" data-toggle="collapse" data-target="#{{ field.name }}" aria-expanded="false" aria-controls="{{ field.name }}">
-                                        Expand/Collapse
+                                        Show/Hide
                                     </button>
                                 </p>
 				<pre class="collapse" id="{{ field.name }}"><code>{{ value|render_json }}</code></pre>
-=======
-                                    <button class="btn btn-xs btn-primary" type="button" data-toggle="collapse" data-target="#cf_json" aria-expanded="false" aria-controls="cf_json">
-                                        Show/Hide
-                                    </button>
-                                </p>
-                                <pre class="collapse" id="cf_json"><code>{{ value|render_json }}</code></pre>
->>>>>>> 8c7be84f
                             {% elif value or value == 0 %}
                                 {{ value }}
                             {% elif field.required %}

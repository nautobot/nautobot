{% load helpers %}
{% with custom_fields=object.get_custom_fields %}
<<<<<<< HEAD
    {% if custom_fields %}
        <div class="panel panel-default">
            <div class="panel-heading">
                <strong>Custom Fields</strong>
            </div>
            <table class="table table-hover panel-body attr-table">
                {% for field, value in custom_fields.items %}
                    <tr>
                        <td><span title="{{ field.description }}">{{ field }}</span></td>
                        <td>
                            {% if field.type == 'boolean' and value == True %}
                                <i class="mdi mdi-check-bold text-success" title="True"></i>
                            {% elif field.type == 'boolean' and value == False %}
                                <i class="mdi mdi-close-thick text-danger" title="False"></i>
                            {% elif field.type == 'url' and value %}
                                <a href="{{ value }}">{{ value|truncatechars:70 }}</a>
                            {% elif field.type == 'multi-select' and value %}
                                {{ value|join:", " }}
                            {% elif field.type == 'json' and value %}
                                <p>
                                    <button class="btn btn-xs btn-primary" type="button" data-toggle="collapse" data-target="#cf_{{ field.name | slugify }}" aria-expanded="false" aria-controls="cf_{{ field.name | slugify }}">
                                        Show/Hide
                                    </button>
                                </p>
				<pre class="collapse" id="cf_{{ field.name | slugify }}"><code>{{ value|render_json }}</code></pre>
                            {% elif value or value == 0 %}
                                {{ value }}
                            {% elif field.required %}
                                <span class="text-warning">Not defined</span>
                            {% else %}
                                <span class="text-muted">&mdash;</span>
                            {% endif %}
                        </td>
                    </tr>
                {% endfor %}
            </table>
        </div>
    {% endif %}
=======
    {% include 'inc/custom_fields/panel_data.html' %}
>>>>>>> 66272ca9
{% endwith %}

{% if object.has_computed_fields %}
    {% load computed_fields %}
    <div class="panel panel-default">
        <div class="panel-heading">
            <strong>Computed Fields</strong>
        </div>
        <table class="table table-hover panel-body attr-table">
            {% computed_fields object %}
        </table>
    </div>
{% endif %}<|MERGE_RESOLUTION|>--- conflicted
+++ resolved
@@ -1,47 +1,6 @@
 {% load helpers %}
 {% with custom_fields=object.get_custom_fields %}
-<<<<<<< HEAD
-    {% if custom_fields %}
-        <div class="panel panel-default">
-            <div class="panel-heading">
-                <strong>Custom Fields</strong>
-            </div>
-            <table class="table table-hover panel-body attr-table">
-                {% for field, value in custom_fields.items %}
-                    <tr>
-                        <td><span title="{{ field.description }}">{{ field }}</span></td>
-                        <td>
-                            {% if field.type == 'boolean' and value == True %}
-                                <i class="mdi mdi-check-bold text-success" title="True"></i>
-                            {% elif field.type == 'boolean' and value == False %}
-                                <i class="mdi mdi-close-thick text-danger" title="False"></i>
-                            {% elif field.type == 'url' and value %}
-                                <a href="{{ value }}">{{ value|truncatechars:70 }}</a>
-                            {% elif field.type == 'multi-select' and value %}
-                                {{ value|join:", " }}
-                            {% elif field.type == 'json' and value %}
-                                <p>
-                                    <button class="btn btn-xs btn-primary" type="button" data-toggle="collapse" data-target="#cf_{{ field.name | slugify }}" aria-expanded="false" aria-controls="cf_{{ field.name | slugify }}">
-                                        Show/Hide
-                                    </button>
-                                </p>
-				<pre class="collapse" id="cf_{{ field.name | slugify }}"><code>{{ value|render_json }}</code></pre>
-                            {% elif value or value == 0 %}
-                                {{ value }}
-                            {% elif field.required %}
-                                <span class="text-warning">Not defined</span>
-                            {% else %}
-                                <span class="text-muted">&mdash;</span>
-                            {% endif %}
-                        </td>
-                    </tr>
-                {% endfor %}
-            </table>
-        </div>
-    {% endif %}
-=======
     {% include 'inc/custom_fields/panel_data.html' %}
->>>>>>> 66272ca9
 {% endwith %}
 
 {% if object.has_computed_fields %}

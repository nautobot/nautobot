{% extends 'base.html' %}
{% load buttons %}
{% load helpers %}
{% load static %}

<<<<<<< HEAD

{% block extra_styles %}
<style>
    .btn-filter-value {
        background: #cfcfcf;
        margin-right: 5px;
    }
    .filters-applied>.btn {
        margin-right: 5px;
        margin-bottom: 5px;
    }
</style>
{% endblock extra_styles %}

{% block header %}
    <div class="row noprint">
        {% with list_url=content_type.model_class|validated_viewname:"list" %}
        <div class="col-sm-8 col-md-9">
            <ol class="breadcrumb">
            {% block breadcrumbs %}
                {% if list_url %}
                <li><a href="{% url list_url %}">
                    {{ content_type.model_class|meta:'verbose_name_plural'|bettertitle }}
                </a></li>
                {% endif %}
                {% block extra_breadcrumbs %}{% endblock extra_breadcrumbs %}
            {% endblock breadcrumbs %}
            </ol>
        </div>
        <div class="col-sm-4 col-md-3">
            <form action="#" method="get" id="search-form">
                <div class="input-group">
                    {{ search_form.q }}
                    <span class="input-group-btn">
                        <button type="submit" class="btn btn-primary">
                            <i class="mdi mdi-magnify"></i>
                        </button>
                    </span>
                </div>
            </form>
        </div>
        {% endwith %}
    </div>
{% endblock header %}


=======
>>>>>>> 2aa073d0
{% block content %}
<div class="pull-right noprint">
    {% block buttons %}{% endblock %}
    {% if request.user.is_authenticated and table_config_form %}
        <button type="button" class="btn btn-default" data-toggle="modal" data-target="#ObjectTable_config" title="Configure table"><i class="mdi mdi-cog"></i> Configure</button>
    {% endif %}
    {% if filter_form %}
        <button type="button" class="btn btn-default" data-toggle="modal" data-target="#DynamicFilterForm_modal" title="Add filters"><i class="mdi mdi-filter"></i> Filter</button>
    {% endif %}
    {% if permissions.add and 'add' in action_buttons %}
        {% add_button content_type.model_class|validated_viewname:"add" %}
    {% endif %}
    {% if permissions.add and 'import' in action_buttons %}
        {% import_button content_type.model_class|validated_viewname:"import" %}
    {% endif %}
    {% if 'export' in action_buttons %}
        {% export_button content_type %}
    {% endif %}
</div>
<h1>{% block title %}{{ content_type.model_class|meta:"verbose_name_plural"|bettertitle }}{% endblock %}</h1>
{% if filter_params %}
<div class="filters-applied">
    <b>Filters:</b>
    {% for field, values in filter_params %}
    <span class="select2 select2-container select2-container--bootstrap display-inline" dir="ltr">
        <span class="selection">
        <span
                class="select2-selection select2-selection--multiple p-5"
                role="combobox"
                aria-haspopup="true"
                aria-expanded="false"
                tabindex="-1"
                aria-disabled="false"
        >
            <b>{{ field }}:</b>
            <span
                    class="select2-selection__clear remove-filter-param m-0"
                    title="Remove all items"
                    data-field-type="parent"
                    data-field-value={{ field }}
            >×</span>
            <ul class="select2-selection__rendered">
                {% for value in values %}
                <li
                        class="select2-selection__choice chip"
                        title="{{ value }}"
                >
                    <span
                            class="select2-selection__choice__remove remove-filter-param"
                            data-field-type="child"
                            data-field-parent={{ field }}
                            data-field-value={{ value }}
                            role="presentation"
                    >×</span>{{ value }}
                </li>
                {% endfor %}
            </ul>
        </span>
        </span>
        <span class="dropdown-wrapper" aria-hidden="true"></span>
    </span>
    {% endfor %}
</div>
<hr>
{% endif %}

<div class="row">
    <div class="col-md-12">
        {% with bulk_edit_url=content_type.model_class|validated_viewname:"bulk_edit" bulk_delete_url=content_type.model_class|validated_viewname:"bulk_delete" %}
        {% if permissions.change or permissions.delete %}
            <form method="post" class="form form-horizontal">
                {% csrf_token %}
                <input type="hidden" name="return_url" value="{% if return_url %}{{ return_url }}{% else %}{{ request.path }}{% if request.GET %}?{{ request.GET.urlencode }}{% endif %}{% endif %}" />
                {% if table.paginator.num_pages > 1 %}
                <div class="table-responsive">
                    <div id="select_all_box" class="hidden panel panel-default noprint">
                        <div class="panel-body">
                            <div class="checkbox-inline">
                                <label for="select_all">
                                    <input type="checkbox" id="select_all" name="_all" />
                                    Select <strong>all {{ table.rows|length }} {{ table.data.verbose_name_plural }}</strong> matching query
                                </label>
                            </div>
                            <div class="pull-right">
                                {% if bulk_edit_url and permissions.change %}
                                    <button type="submit" name="_edit" formaction="{% url bulk_edit_url %}{% if request.GET %}?{{ request.GET.urlencode }}{% endif %}" class="btn btn-warning btn-sm" disabled="disabled">
                                        <span class="mdi mdi-pencil" aria-hidden="true"></span> Edit All
                                    </button>
                                {% endif %}
                                {% if bulk_delete_url and permissions.delete %}
                                    <button type="submit" name="_delete" formaction="{% url bulk_delete_url %}{% if request.GET %}?{{ request.GET.urlencode }}{% endif %}" class="btn btn-danger btn-sm" disabled="disabled">
                                        <span class="mdi mdi-trash-can-outline" aria-hidden="true"></span> Delete All
                                    </button>
                                {% endif %}
                            </div>
                        </div>
                    </div>
                </div>
                {% endif %}
                {% include table_template|default:'responsive_table.html' %}
                <div class="pull-left noprint">
                    {% block bulk_buttons %}{% endblock %}
                    {% if bulk_edit_url and permissions.change %}
                        <button type="submit" name="_edit" formaction="{% url bulk_edit_url %}{% if request.GET %}?{{ request.GET.urlencode }}{% endif %}" class="btn btn-warning btn-sm">
                            <span class="mdi mdi-pencil" aria-hidden="true"></span> Edit Selected
                        </button>
                    {% endif %}
                    {% if bulk_delete_url and permissions.delete %}
                        <button type="submit" name="_delete" formaction="{% url bulk_delete_url %}{% if request.GET %}?{{ request.GET.urlencode }}{% endif %}" class="btn btn-danger btn-sm">
                            <span class="mdi mdi-trash-can-outline" aria-hidden="true"></span> Delete Selected
                        </button>
                    {% endif %}
                </div>
            </form>
        {% else %}
            {% include table_template|default:'responsive_table.html' %}
        {% endif %}
        {% endwith %}
        {% include 'inc/paginator.html' with paginator=table.paginator page=table.page %}
        <div class="clearfix"></div>
    </div>
</div>
{% table_config_form table table_name="ObjectTable" %}
{% dynamic_filter_form_modal filter_form %}
{% endblock %}

{% block javascript %}
<script src="{% static 'js/tableconfig.js' %}"></script>
<script src="{% static 'jquery/jquery.formset.js' %}"></script>
<script>
    $('.formset_row-dynamic-filterform').formset({
        addText: '<span class="mdi mdi-plus-thick" aria-hidden="true"></span> Add another Filter',
        addCssClass: 'btn btn-primary add-row',
        deleteText: '<span class="mdi mdi-trash-can-outline" aria-hidden="true"></span>',
        deleteCssClass: 'btn btn-danger delete-row',
        prefix: 'form',
        formCssClass: 'dynamic-filterform',
        added: jsify_form,
        removed: (row) => { row.remove(); }
    });

    // By default on lookup_value field names are form-\d-lookup_value, thats why
    // on page load we change all `lookup_value` name to its relevant `lookup_type` value
    $(".dynamic-filterform").each(function(){
        lookup_type_value = $(this).find(".lookup_type-select").val();
        lookup_value = $(this).find(".lookup_value-input");
        lookup_value.attr("name", lookup_type_value);
    })

    // Remove applied filters
    $(".remove-filter-param").on("click", function(){
        let query_params = location.search;
        let type = $(this).attr("data-field-type");
        let field_value = $(this).attr("data-field-value");
        let query_string = location.search.substr(1).split("&");

        if (type === "parent") {
            query_string = query_string.filter(item => item.search(field_value) < 0);
        } else {
            let parent = $(this).attr("data-field-parent");
            query_string = query_string.filter(item => item.search(parent + "=" + field_value) < 0)
        }
        location.replace("?" + query_string.join("&"))
    })

    // On submit of filter form
    $("#dynamic-filter-form").on("submit", function(e){
        let this_form = $(this);
        this_form.find(`input[name*="form-"], select[name*="form-"]`).removeAttr("name")
        // Append q form field to to dynamic filter form via hidden input
        let q_field = $('#id_q')
        let q_field_phantom = $('<input type="hidden" name="q" />')
        q_field_phantom.val(q_field.val())
        this_form.append(q_field_phantom);
    })

    // On submit of filter search form
    $("#search-form").on("submit", function(e){
        // Since the Dynamic Filter Form will already grab my q field, just have it do a majority of the work.
        e.preventDefault()
        $("#dynamic-filter-form").submit()
    })

    // Clear new row values upon creation
    $(".dynamic-filterform-add .add-row").click(function(){
        let new_fields_parent_element = $(".dynamic-filterform").last()
        let lookup_field_classes = [".lookup_field-select", ".lookup_type-select", ".lookup_value-input"];
        lookup_field_classes.forEach(field_class => {
            let element = new_fields_parent_element.find(field_class);
            element.val(null).trigger('change')
        })
        // reinitialize jsify_form
        jsify_form($(document))
    })

</script>
{% endblock %}<|MERGE_RESOLUTION|>--- conflicted
+++ resolved
@@ -3,7 +3,6 @@
 {% load helpers %}
 {% load static %}
 
-<<<<<<< HEAD
 
 {% block extra_styles %}
 <style>
@@ -50,8 +49,6 @@
 {% endblock header %}
 
 
-=======
->>>>>>> 2aa073d0
 {% block content %}
 <div class="pull-right noprint">
     {% block buttons %}{% endblock %}

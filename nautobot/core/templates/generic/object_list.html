{% extends 'base.html' %}
{% load buttons %}
{% load helpers %}
{% load perms %}
{% load plugins %}
{% load static %}
{% load ui_framework %}

{% block document_title_extra %}{% saved_view_title "plain" %}{% endblock %}

<<<<<<< HEAD
{% block breadcrumbs %}
    {% format_title_with_saved_view title as formatted_title %}
    {% include 'inc/breadcrumbs.html' with title=formatted_title %}
{% endblock breadcrumbs %}
=======
{% block header %}
    <div class="row noprint">
        <div class="{% if search_form %}col-sm-8 col-md-9 {% else %} col-md-12 {% endif %}">
            {% if breadcrumbs is not None %}
                {% render_breadcrumbs %}
            {% else %}
                {# TODO: remove this fragment after breadcrumbs implementation in generic views like ConsoleConnectionsListView #}
                <ol class="breadcrumb">
                    {% block breadcrumbs %}
                        {% if list_url %}
                            <li><a href="{% url list_url %}">{{ title }}</a></li>
                        {% endif %}
                        {% block extra_breadcrumbs %}{% endblock extra_breadcrumbs %}
                    {% endblock breadcrumbs %}
                </ol>
            {% endif %}
        </div>
        {% if search_form %}
        <div class="col-sm-4 col-md-3">
            <form action="#" method="get" id="search-form">
                <div class="input-group">
                    {{ search_form.q }}
                    <span class="input-group-btn">
                        <button type="submit" class="btn btn-primary">
                            <i class="mdi mdi-magnify"></i>
                        </button>
                    </span>
                </div>
            </form>
        </div>
        {% endif %}
    </div>
{% endblock header %}
>>>>>>> 191a83ef

{% block title %}
    {% format_title_with_saved_view title as formatted_title %}
    {{ formatted_title }}
{% endblock %}

{% block content %}
<div class="align-items-center d-flex gap-8 justify-content-end mb-16 d-print-none">
    {% block buttons %}{% endblock %}
    {% plugin_buttons content_type.model_class 'list' %}

    <div class="btn-group">
        {% if permissions.add and 'add' in action_buttons %}
            {% add_button content_type.model_class|validated_viewname:"add" verbose_name=model|meta:"verbose_name"|bettertitle %}
            <button type="button" id="actions-dropdown" class="btn btn-primary dropdown-toggle" data-bs-toggle="dropdown">
                <span class="visually-hidden">Toggle Dropdown</span>
                <span class="mdi mdi-chevron-down"></span>
            </button>
        {% elif permissions.add and 'import' in action_buttons %}
            <button type="button" id="actions-dropdown" class="btn btn-primary dropdown-toggle" data-bs-toggle="dropdown">
                Actions
                <span class="mdi mdi-chevron-down" aria-hidden="true"></span>
            </button>
        {% elif 'export' in action_buttons %}
            <button type="button" id="actions-dropdown" class="btn btn-primary dropdown-toggle" data-bs-toggle="dropdown">
                Actions
                <span class="mdi mdi-chevron-down" aria-hidden="true"></span>
            </button>
        {% endif %}
        <ul class="dropdown-menu dropdown-menu-end" role="menu">
            {% if permissions.add and 'import' in action_buttons %}
                {% block import_list_element %}
                    {% job_import_button content_type list_element=True%}
                {% endblock import_list_element %}
            {% endif %}
            {% if permissions.add and 'import' in action_buttons and 'export' in action_buttons %}
                <li class="dropdown-divider"></li>
            {% endif %}
            {% if 'export' in action_buttons %}
                {% block export_list_element %}
                    {% export_button content_type list_element=True %}
                {% endblock export_list_element %}
            {% endif %}
        </ul>
    </div>
    {% comment %} TODO: 3.0 Remove legacy import_button and export button {% endcomment %}
    {% if permissions.add and 'import' in action_buttons %}
        {% block import_button %}
        {% endblock import_button %}
    {% endif %}
    {% if 'export' in action_buttons %}
        {% block export_button %}
        {% endblock export_button %}
    {% endif %}
<<<<<<< HEAD
    <div class="align-items-center d-flex gap-4">
        {% if model.is_saved_view_model %}
            <button
                type="button"
                class="btn position-relative text-secondary"
                data-nb-toggle="drawer"
                data-nb-target="#SavedViews_drawer"
                title="Saved Views"
                aria-expanded="false"
                aria-controls="SavedViews_drawer"
            >
                <span class="mdi mdi-view-compact-outline" aria-hidden="true"></span>
                <span class="visually-hidden">Saved Views</span>
                {% if current_saved_view %}
=======
</div>
<h1>{% block title %}{% render_title %}{% endblock %}{% saved_view_title %}</h1>
{% block header_extra %}{% endblock %}
{% if filter_params %}
<div class="filters-applied">
    <b>Filters:</b>
    {% for field in filter_params %}
    <span class="filter-container" dir="ltr">
        <span
                class="filter-selection">
            <b>{{ field.display }}:</b>
            <span
                    class="remove-filter-param"
                    title="Remove all items"
                    data-field-type="parent"
                    data-field-value="{{ field.name }}"
            >×</span>
            <ul class="filter-selection-rendered">
                {% for value in field.values %}
                <li
                        class="filter-selection-choice"
                        title="{{ value.name }}"
                >
>>>>>>> 191a83ef
                    <span
                        aria-hidden="true"
                        {% if current_saved_view == user_default_saved_view %}
                            class="nb-btn-indicator mdi mdi-star"
                            data-bs-toggle="tooltip"
                            data-bs-title="Your default saved view"
                        {% elif current_saved_view == global_saved_view %}
                            class="nb-btn-indicator mdi mdi-earth"
                            data-bs-toggle="tooltip"
                            data-bs-title="Global default saved view"
                        {% else %}
                            class="nb-btn-indicator"
                        {% endif %}
                    ></span>
                {% endif %}
            </button>
        {% endif %}
        {% if filter_form or dynamic_filter_form %}
            <button
                type="button"
                class="btn position-relative text-secondary"
                data-nb-toggle="drawer"
                data-nb-target="#FilterForm_drawer"
                title="Add Filters"
                id="id__filterbtn"
                aria-controls="FilterForm_drawer"
                aria-expanded="false"
            >
                <span class="mdi mdi-filter" aria-hidden="true"></span>
                <span class="visually-hidden">Add Filters</span>
                {% if filter_params %}
                    <span aria-hidden="true" class="nb-btn-indicator"></span>
                {% endif %}
            </button>
        {% endif %}
    </div>
</div>

{% block header_extra %}{% endblock %}

<div>
    {% block table %}
        {% with bulk_edit_url=content_type.model_class|validated_viewname:"bulk_edit" bulk_delete_url=content_type.model_class|validated_viewname:"bulk_delete" %}
        {% if permissions.change or permissions.delete %}
            <form id="object_list_form" method="post" class="form form-horizontal">
                {% csrf_token %}
                <input type="hidden" name="return_url" value="{% if return_url %}{{ return_url }}{% else %}{{ request.path }}{% if request.GET %}?{{ request.GET.urlencode }}{% endif %}{% endif %}" />
                {% if table.paginator.num_pages > 1 %}
                <div class="table-responsive">
                    <div id="select_all_box" class="visually-hidden card mb-16 d-print-none">
                        <div class="card-body column-gap-20 hstack row-gap-12 flex-wrap justify-content-end">
                            <div class="form-check flex-grow-1 mb-0">
                                <input class="form-check-input" id="select_all" name="_all" type="checkbox">
                                <label class="form-check-label" for="select_all">
                                    Select <strong>all {{ table.rows|length }} {{ table.data.verbose_name_plural }}</strong> matching query
                                </label>
                            </div>
                            <div class="hstack gap-8">
                                {% if content_type.model_class.is_dynamic_group_associable_model and perms.extras.add_staticgroupassociation %}
                                    <button type="button"
                                            id="update_dynamic_groups_for_all"
                                            data-bs-toggle="modal"
                                            data-bs-target="#dynamic_group_assignment_modal"
                                            data-objects="all"
                                            class="btn btn-primary btn-sm"
                                            disabled="disabled">
                                        <span class="mdi mdi-group me-4" aria-hidden="true"></span>Update Group Assignment for All
                                    </button>
                                {% endif %}
                                {% if bulk_edit_url and permissions.change %}
                                    <button type="submit" name="_edit" formaction="{% url bulk_edit_url %}{% if request.GET %}?{{ request.GET.urlencode }}{% endif %}" class="btn btn-warning btn-sm" disabled="disabled">
                                        <span class="mdi mdi-pencil me-4" aria-hidden="true"></span>Edit All
                                    </button>
                                {% endif %}
                                {% if bulk_delete_url and permissions.delete %}
                                    <button type="submit" name="_delete" formaction="{% url bulk_delete_url %}{% if request.GET %}?{{ request.GET.urlencode }}{% endif %}" class="btn btn-danger btn-sm" disabled="disabled">
                                        <span class="mdi mdi-trash-can-outline me-4" aria-hidden="true"></span>Delete All
                                    </button>
                                {% endif %}
                            </div>
                        </div>
                    </div>
                </div>
                {% endif %}
                {% include table_template|default:'panel_table.html' %}

                <div class="d-print-none mt-16 float-lg-start mt-lg-20">
                    {% consolidate_bulk_action_buttons %}
                    {% block bulk_buttons %}{% endblock %}
                </div>
            </form>
        {% else %}
            {% include table_template|default:'panel_table.html' %}
        {% endif %}
        {% endwith %}
        {% include 'inc/paginator.html' with paginator=table.paginator page=table.page %}
        <div class="clearfix"></div>
    {% endblock %}
</div>
{% if model.is_saved_view_model %}
    {% saved_view_modal request.GET.urlencode list_url model request %}
{% endif %}
{% dynamic_group_assignment_modal request=request content_type=content_type %}
{% endblock %}

{% block drawer %}
    {% filter_form_drawer filter_form dynamic_filter_form model_plural_name=title filter_params=filter_params %}
    {% if table %}
        {% table_config_form table %}
    {% endif %}
    <section class="nb-drawer" tabindex="-1" id="SavedViews_drawer">
        <div class="nb-drawer-header">
            <h1>Saved Views</h1>
            <button type="button" class="btn-close" data-nb-dismiss="drawer" aria-label="Close"></button>
        </div>
        <div class="nb-drawer-body pb-20 px-20">
            <div class="align-items-start vstack flex-grow-0 gap-10">
                {% if saved_views|length > 0 %}
                    <div class="dropdown w-100">
                        <button
                            class="btn btn-secondary dropdown-toggle align-items-center d-inline-flex justify-content-between w-100"
                            type="button"
                            data-bs-toggle="dropdown"
                            aria-expanded="false"
                        >
                            {% if current_saved_view %}
                                {{current_saved_view.name}}
                            {% else %}
                                <i>No saved view</i>
                            {% endif %}
                            <span class="mdi mdi-chevron-down"></span>
                            <span class="visually-hidden">Toggle Dropdown</span>
                        </button>
                        <ul class="dropdown-menu w-100">
                            <li>
                                {% if not current_saved_view %}
                                    <button class="dropdown-item text-primary" type="button">
                                        <span class="mdi mdi-check" aria-hidden="true"></span>
                                        <i>No saved view</i>
                                    </button>
                                {% else %}
                                    <a class="dropdown-item" href="{% url list_url %}?clear_view=true">
                                        <span class="mdi mdi-card-remove-outline" aria-hidden="true"></span>
                                        <i>No saved view</i>
                                    </a>
                                {% endif %}
                            </li>
                            {% for saved_view in saved_views %}
                                <li>
                                    {% if saved_view == current_saved_view %}
                                        <button class="dropdown-item text-primary" type="button">
                                            <span class="mdi mdi-check" aria-hidden="true"></span>
                                            {{saved_view.name}}
                                            {% if saved_view == user_default_saved_view %}
                                                <span class="mdi mdi-star ms-auto" aria-hidden="true" data-bs-toggle="tooltip" data-bs-title="Your default" data-bs-fallback-placements="[&quot;top&quot;]"></span>
                                            {% elif saved_view == global_saved_view %}
                                                <span class="mdi mdi-earth ms-auto" aria-hidden="true" data-bs-toggle="tooltip" data-bs-title="Global default" data-bs-fallback-placements="[&quot;top&quot;]"></span>
                                            {% elif saved_view.is_shared %}
                                                <span class="mdi mdi-account-group ms-auto" aria-hidden="true" data-bs-toggle="tooltip" data-bs-title="Shared" data-bs-fallback-placements="[&quot;top&quot;]"></span>
                                            {% endif %}
                                        </button>
                                    {% else %}
                                        <a class="dropdown-item" href="{{ saved_view.get_absolute_url }}">
                                            <span class="mdi mdi-view-compact-outline" aria-hidden="true"></span>
                                            {{saved_view.name}}
                                            {% if saved_view == user_default_saved_view %}
                                                <span class="mdi mdi-star ms-auto" aria-hidden="true" data-bs-toggle="tooltip" data-bs-title="Your default" data-bs-fallback-placements="[&quot;top&quot;]"></span>
                                            {% elif saved_view == global_saved_view %}
                                                <span class="mdi mdi-earth ms-auto" aria-hidden="true" data-bs-toggle="tooltip" data-bs-title="Global default" data-bs-fallback-placements="[&quot;top&quot;]"></span>
                                            {% elif saved_view.is_shared %}
                                                <span class="mdi mdi-account-group ms-auto" aria-hidden="true" data-bs-toggle="tooltip" data-bs-title="Shared" data-bs-fallback-placements="[&quot;top&quot;]"></span>
                                            {% endif %}
                                        </a>
                                    {% endif %}
                                </li>
                            {% endfor %}
                        </ul>
                    </div>
                {% endif %}
            </div>
            {% if saved_views %}
                <hr class="border-top my-20" />
            {% endif %}
            <div class="align-items-start vstack gap-10">
                Actions:
                {% if current_saved_view %}
                    {% if current_saved_view.owner == user %}
                        <a class="btn btn-secondary" href="{% url 'extras:savedview_update_config' pk=current_saved_view.pk %}{% if request.GET %}?{{ request.GET.urlencode }}{% endif %}">
                            <span class="mdi mdi-content-save-outline me-4" aria-hidden="true"></span>Update Current
                        </a>
                    {% else %}
                        <span data-bs-toggle="tooltip" data-bs-title="You cannot update another user's saved view.">
                            <button class="btn btn-secondary" disabled type="button">
                                <span class="mdi mdi-content-save-outline me-4" aria-hidden="true"></span>Update Current
                            </button>
                        </span>
                    {% endif %}
                    <a class="btn btn-secondary" href="{% url 'extras:savedview_set_default' pk=current_saved_view.pk %}{% if request.GET %}?{{ request.GET.urlencode }}{% endif %}">
                        <span class="mdi mdi-star me-4" aria-hidden="true"></span>Set As My Default
                    </a>
                {% endif %}
                <a class="btn btn-secondary" href="" data-bs-toggle="modal" data-bs-target="#saved_view_modal">
                    <span class="mdi mdi-content-save-plus-outline me-4" aria-hidden="true"></span>Save As New
                </a>
                {% if current_saved_view %}
                    {% if current_saved_view.owner == user %}
                        <a class="btn btn-danger" href="{% url 'extras:savedview_delete' pk=current_saved_view.pk %}">
                            <span class="mdi mdi-trash-can-outline me-4" aria-hidden="true"></span>Delete Current
                        </a>
                    {% else %}
                        <span data-bs-toggle="tooltip" data-bs-title="You cannot delete another user's saved view.">
                            <button class="btn btn-danger" disabled type="button">
                                <span class="mdi mdi-trash-can-outline me-4" aria-hidden="true"></span>Delete Current
                            </button>
                        </span>
                    {% endif %}
                {% endif %}
            </div>
        </div>
    </section>
{% endblock drawer %}

{% block javascript %}
<script src="{% static 'js/tableconfig.js' %}"></script>
<script src="{% static 'jquery/jquery.formset.js' %}"></script>
<script>
    var clipboard = new ClipboardJS('.btn');

    clipboard.on('success', function (e) {});

    clipboard.on('error', function (e) {});

    // TODO: move this to a JS file that is auto-included by dynamic_group_assignment_modal templatetag
    $("#dynamic_group_assignment_modal").on("show.bs.modal", function (event) {
        const button = $(event.relatedTarget);
        const selected_or_all = button.data("objects");
        const pks_target = document.getElementById("dynamic_group_assignment_pks");
        pks_target.replaceChildren();
        if (selected_or_all == "all") {
            document.getElementById("dynamic_group_assignment_all").value = true;
        } else {
            document.getElementById("dynamic_group_assignment_all").value = "";
            const formData = new FormData(document.getElementById("object_list_form"));
            for (let pk of formData.getAll("pk")) {
                let input = document.createElement("input");
                input.setAttribute("type", "hidden");
                input.setAttribute("name", "pk");
                input.setAttribute("value", pk);
                pks_target.append(input);
            }
        }
    });

    document.getElementById("dynamic_group_assignment_cancel").addEventListener("click", (e) => {
        // Clear form data on cancel, but not on "close" "x" button
        $("#dynamic_group_assignment_modal").modal("hide");
        document.getElementById("dynamic_group_assignment_all").value = "";
        document.getElementById("dynamic_group_assignment_pks").replaceChildren();
        document.getElementById("id_create_and_assign_to_new_group_name").value = "";
        $("#id_add_to_groups").val(null).trigger("change");
        $("#id_remove_from_groups").val(null).trigger("change");
    });

    // Keep "Saved Views" drawer open when saved views are swapped, updated, set as default, created, deleted, etc.
    (() => {
        document.addEventListener('DOMContentLoaded', () => {
            document.addEventListener('click', (event) => {
                const anchor = event.target.closest('a');
                const savedViewsDrawer = document.querySelector('#SavedViews_drawer');

                if (anchor?.getAttribute('href') && savedViewsDrawer?.contains(anchor)) {
                    window.nb.history.saveState()
                }
            });

            document.addEventListener('submit', (event) => {
                const savedViewModal = document.querySelector('#saved_view_modal');

                if (savedViewModal?.contains(event.target)) {
                    window.nb.history.saveState()
                }
            });
        });
    })();
</script>
{% endblock %}<|MERGE_RESOLUTION|>--- conflicted
+++ resolved
@@ -8,51 +8,11 @@
 
 {% block document_title_extra %}{% saved_view_title "plain" %}{% endblock %}
 
-<<<<<<< HEAD
 {% block breadcrumbs %}
-    {% format_title_with_saved_view title as formatted_title %}
-    {% include 'inc/breadcrumbs.html' with title=formatted_title %}
+    {% include 'inc/breadcrumbs.html' %}
 {% endblock breadcrumbs %}
-=======
-{% block header %}
-    <div class="row noprint">
-        <div class="{% if search_form %}col-sm-8 col-md-9 {% else %} col-md-12 {% endif %}">
-            {% if breadcrumbs is not None %}
-                {% render_breadcrumbs %}
-            {% else %}
-                {# TODO: remove this fragment after breadcrumbs implementation in generic views like ConsoleConnectionsListView #}
-                <ol class="breadcrumb">
-                    {% block breadcrumbs %}
-                        {% if list_url %}
-                            <li><a href="{% url list_url %}">{{ title }}</a></li>
-                        {% endif %}
-                        {% block extra_breadcrumbs %}{% endblock extra_breadcrumbs %}
-                    {% endblock breadcrumbs %}
-                </ol>
-            {% endif %}
-        </div>
-        {% if search_form %}
-        <div class="col-sm-4 col-md-3">
-            <form action="#" method="get" id="search-form">
-                <div class="input-group">
-                    {{ search_form.q }}
-                    <span class="input-group-btn">
-                        <button type="submit" class="btn btn-primary">
-                            <i class="mdi mdi-magnify"></i>
-                        </button>
-                    </span>
-                </div>
-            </form>
-        </div>
-        {% endif %}
-    </div>
-{% endblock header %}
->>>>>>> 191a83ef
-
-{% block title %}
-    {% format_title_with_saved_view title as formatted_title %}
-    {{ formatted_title }}
-{% endblock %}
+
+{% block title %}{% render_title %}{% endblock %}{% saved_view_title %}
 
 {% block content %}
 <div class="align-items-center d-flex gap-8 justify-content-end mb-16 d-print-none">
@@ -102,7 +62,6 @@
         {% block export_button %}
         {% endblock export_button %}
     {% endif %}
-<<<<<<< HEAD
     <div class="align-items-center d-flex gap-4">
         {% if model.is_saved_view_model %}
             <button
@@ -117,31 +76,6 @@
                 <span class="mdi mdi-view-compact-outline" aria-hidden="true"></span>
                 <span class="visually-hidden">Saved Views</span>
                 {% if current_saved_view %}
-=======
-</div>
-<h1>{% block title %}{% render_title %}{% endblock %}{% saved_view_title %}</h1>
-{% block header_extra %}{% endblock %}
-{% if filter_params %}
-<div class="filters-applied">
-    <b>Filters:</b>
-    {% for field in filter_params %}
-    <span class="filter-container" dir="ltr">
-        <span
-                class="filter-selection">
-            <b>{{ field.display }}:</b>
-            <span
-                    class="remove-filter-param"
-                    title="Remove all items"
-                    data-field-type="parent"
-                    data-field-value="{{ field.name }}"
-            >×</span>
-            <ul class="filter-selection-rendered">
-                {% for value in field.values %}
-                <li
-                        class="filter-selection-choice"
-                        title="{{ value.name }}"
-                >
->>>>>>> 191a83ef
                     <span
                         aria-hidden="true"
                         {% if current_saved_view == user_default_saved_view %}

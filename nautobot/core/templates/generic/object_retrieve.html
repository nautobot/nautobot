--- conflicted
+++ resolved
@@ -84,55 +84,6 @@
                         {% endwith %}
                     {% endif %}
                 {% endif %}
-<<<<<<< HEAD
-            {% endwith %}
-        {% endif %}
-      {% endif %}
-        {% if perms.extras.view_note %}
-            {% if active_tab != 'notes' and object.get_notes_url or active_tab == 'notes' %}
-                <li class="nav-item" role="presentation">
-                    <a
-                        class="nav-link {% if active_tab == 'notes' %}active{% endif %}"
-                        {% if active_tab == 'notes' %}aria-current="page"{% endif %}
-                        href="{{ object.get_notes_url }}"
-                    >
-                        Notes {% badge object.notes.count %}
-                    </a>
-                </li>
-            {% endif %}
-        {% endif %}
-        {% if perms.extras.view_objectchange %}
-            {% if active_tab != 'changelog' and object.get_changelog_url or active_tab == 'changelog' %}
-                <li class="nav-item" role="presentation">
-                    <a
-                        class="nav-link {% if active_tab == 'changelog' %}active{% endif %}"
-                        {% if active_tab == 'changelog' %} aria-current="page"{% endif %}
-                        href="{{ object.get_changelog_url }}"
-                    >
-                        Change Log
-                    </a>
-                </li>
-            {% endif %}
-        {% endif %}
-        {% if perms.data_validation.view_datacompliance %}
-                {% if active_tab != 'data_compliance' and object.get_data_compliance_url or active_tab == 'data_compliance' %}
-
-                <li class="nav-item" role="presentation">
-                    <a
-                        class="nav-link {% if active_tab == 'data_compliance' %}active{% endif %}"
-                        {% if active_tab == 'data_compliance' %}aria-current="page"{% endif %}
-                        href="{{ object.get_absolute_url }}data_compliance/"
-                    >
-                        Data Compliance
-                    </a>
-                </li>
-            {% endif %}
-        {% endif %}
-        {% block extra_nav_tabs %}{% endblock extra_nav_tabs %}
-    {% endblock nav_tabs %}
-    {% plugin_object_detail_tabs object %}
-    </ul>
-=======
                 {% if perms.extras.view_note %}
                     {% if active_tab != 'notes' and object.get_notes_url or active_tab == 'notes' %}
                         <li class="nav-item" role="presentation">
@@ -159,11 +110,24 @@
                         </li>
                     {% endif %}
                 {% endif %}
+                {% if perms.data_validation.view_datacompliance %}
+                    {% if active_tab != 'data_compliance' and object.get_data_compliance_url or active_tab == 'data_compliance' %}
+
+                        <li class="nav-item" role="presentation">
+                            <a
+                                class="nav-link {% if active_tab == 'data_compliance' %}active{% endif %}"
+                                    {% if active_tab == 'data_compliance' %}aria-current="page"{% endif %}
+                                href="{{ object.get_absolute_url }}data_compliance/"
+                            >
+                                Data Compliance
+                            </a>
+                        </li>
+                    {% endif %}
+                {% endif %}
                 {% block extra_nav_tabs %}{% endblock extra_nav_tabs %}
             {% endblock nav_tabs %}
             {% plugin_object_detail_tabs object %}
         </ul>
->>>>>>> 4dd85deb
     </div>
 {% endblock header %}
 

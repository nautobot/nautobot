--- conflicted
+++ resolved
@@ -10,19 +10,6 @@
         {% for field in form.hidden_fields %}
             {{ field }}
         {% endfor %}
-<<<<<<< HEAD
-        <div class="row align-content-start flex-fill">
-            <div class="col-lg-8 offset-lg-2 col-md-10 offset-md-1 mb-10">
-                {% if obj %}
-                    {% with obj|get_docs_url as docs_url %}
-                        {% if docs_url %}
-                            <a href="{{ docs_url }}" target="_blank" class="btn btn-link btn-sm float-end" title="Help">
-                                <span aria-hidden="true" class="mdi mdi-help-circle"></span>
-                            </a>
-                        {% endif %}
-                    {% endwith %}
-                {% endif %}
-=======
         <div class="row justify-content-center align-content-start flex-fill">
             <div class="col-lg-8 col-md-10 mb-10">
                 <h3>
@@ -35,9 +22,7 @@
                             {% endif %}
                         {% endwith %}
                     {% endif %}
-                    {% block title %}{% if editing %}Editing {{ obj_type }} {{ obj }}{% else %}Add a new {{ obj_type }}{% endif %}{% endblock %}
                 </h3>
->>>>>>> 2ee41568
             </div>
             <div class="col-lg-8 col-md-10">
                 {% block tabs %}{% endblock %}

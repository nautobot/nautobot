--- conflicted
+++ resolved
@@ -135,11 +135,7 @@
                 </div>
             </div>
         </div>
-<<<<<<< HEAD
         {% block extra_tab_content %}{% endblock extra_tab_content %}
-=======
-	{% block extra_tab_content %}{% endblock extra_tab_content %}
->>>>>>> 0bf77a46
         <div id="dynamic-groups" role="tabpanel" class="tab-pane {% if request.GET.tab == 'dynamic-groups' %}active{% else %}fade{% endif %}">
             <div class="row">
                 <div class="col-md-6">

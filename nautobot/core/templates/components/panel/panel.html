--- conflicted
+++ resolved
@@ -15,10 +15,6 @@
     {% endif %}
 </div>
 
-<<<<<<< HEAD
-{% if include_paginator %}
-=======
 {% if body_content_table.paginator %}
->>>>>>> ec8b649c
     {% include 'inc/paginator.html' with paginator=body_content_table.paginator page=body_content_table.page %}
 {% endif %}
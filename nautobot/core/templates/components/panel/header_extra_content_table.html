{% load helpers %}

<<<<<<< HEAD
<strong>{{ body_content_table_verbose_name_plural|bettertitle }}</strong>  {% if body_content_table_list_url %}<a href="{{ body_content_table_list_url }}" class="badge bg-primary">{% if badge_count_override %} {{ badge_count_override }}{% else %}{{ body_content_table.rows|length }}{% endif %}</a>{% endif %}
=======
<strong>{{ body_content_table_verbose_name_plural|bettertitle }}</strong>
{% if body_content_table_list_url %}
    <a href="{{ body_content_table_list_url }}" class="badge badge-primary">{% if badge_count_override %}{{ badge_count_override }}{% else %}{{ body_content_table.rows|length }}{% endif %}</a>
{% endif %}

<div class="pull-right noprint">
    {% if request.user.is_authenticated %}
        {% table_config_button_small body_content_table %}
    {% endif %}
</div>

{% table_config_form body_content_table %}
>>>>>>> ba2b3028
<|MERGE_RESOLUTION|>--- conflicted
+++ resolved
@@ -1,18 +1,8 @@
 {% load helpers %}
 
-<<<<<<< HEAD
-<strong>{{ body_content_table_verbose_name_plural|bettertitle }}</strong>  {% if body_content_table_list_url %}<a href="{{ body_content_table_list_url }}" class="badge bg-primary">{% if badge_count_override %} {{ badge_count_override }}{% else %}{{ body_content_table.rows|length }}{% endif %}</a>{% endif %}
-=======
 <strong>{{ body_content_table_verbose_name_plural|bettertitle }}</strong>
 {% if body_content_table_list_url %}
-    <a href="{{ body_content_table_list_url }}" class="badge badge-primary">{% if badge_count_override %}{{ badge_count_override }}{% else %}{{ body_content_table.rows|length }}{% endif %}</a>
+    <a href="{{ body_content_table_list_url }}" class="badge bg-primary">{% if badge_count_override %}{{ badge_count_override }}{% else %}{{ body_content_table.rows|length }}{% endif %}</a>
 {% endif %}
 
-<div class="pull-right noprint">
-    {% if request.user.is_authenticated %}
-        {% table_config_button_small body_content_table %}
-    {% endif %}
-</div>
-
-{% table_config_form body_content_table %}
->>>>>>> ba2b3028
+{% table_config_form body_content_table %}
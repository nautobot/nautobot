{% extends '500.html' %}

{% block message %}
    <p>
        A database programming error was detected while processing this request. Common causes include the following:
    </p>
    <p>
        <span class="mdi mdi-alert"></span> <strong>Database migrations missing</strong> - When upgrading to a new Nautobot release, the upgrade script must
        be run to apply any new database migrations. You can run migrations manually by executing
        <code>nautobot-server migrate</code> from the command line.
    </p>
    <p>
<<<<<<< HEAD
        <i class="mdi mdi-alert"></i> <strong>Unsupported PostgreSQL version</strong> - Ensure that PostgreSQL version 14.0 or higher is in use. You
=======
        <span class="mdi mdi-alert"></span> <strong>Unsupported PostgreSQL version</strong> - Ensure that PostgreSQL version 12.0 or higher is in use. You
>>>>>>> e3bebaf4
        can check this by connecting to the database using Nautobot's credentials and issuing a query for
        <code>SELECT VERSION();</code>.
    </p>
{% endblock %}<|MERGE_RESOLUTION|>--- conflicted
+++ resolved
@@ -10,11 +10,7 @@
         <code>nautobot-server migrate</code> from the command line.
     </p>
     <p>
-<<<<<<< HEAD
-        <i class="mdi mdi-alert"></i> <strong>Unsupported PostgreSQL version</strong> - Ensure that PostgreSQL version 14.0 or higher is in use. You
-=======
-        <span class="mdi mdi-alert"></span> <strong>Unsupported PostgreSQL version</strong> - Ensure that PostgreSQL version 12.0 or higher is in use. You
->>>>>>> e3bebaf4
+        <span class="mdi mdi-alert"></span> <strong>Unsupported PostgreSQL version</strong> - Ensure that PostgreSQL version 14.0 or higher is in use. You
         can check this by connecting to the database using Nautobot's credentials and issuing a query for
         <code>SELECT VERSION();</code>.
     </p>

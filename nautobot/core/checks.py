import re

from django.conf import settings
from django.core.checks import Error, register, Tags, Warning  # pylint: disable=redefined-builtin
from django.core.exceptions import ValidationError
from django.core.validators import URLValidator
from django.db import connections

from nautobot.core.utils.config import get_settings_or_config
from nautobot.dcim.choices import DeviceUniquenessChoices

E002 = Error(
    "'nautobot.core.authentication.ObjectPermissionBackend' must be included in AUTHENTICATION_BACKENDS",
    id="nautobot.core.E002",
    obj=settings,
)

E003 = Error(
    "RELEASE_CHECK_TIMEOUT must be at least 3600 seconds (1 hour)",
    id="nautobot.core.E003",
    obj=settings,
)

E004 = Error(
    "RELEASE_CHECK_URL must be a valid API URL. Example: https://api.github.com/repos/nautobot/nautobot",
    id="nautobot.core.E004",
    obj=settings,
)

E005 = Error(
    "MAINTENANCE_MODE has been set but SESSION_ENGINE is still using the database.  Nautobot can not enter Maintenance mode.",
    id="nautobot.core.E005",
    obj=settings,
)

E006 = Error(
    "The Data Validation Engine app has been moved directly into Nautobot Core.  Please remove 'nautobot_data_validation_engine' from PLUGINS and PLUGINS_CONFIG in your nautobot_config.py.  After running Nautobot migrations successfully, you can then also uninstall 'nautobot-data-validation-engine' from the Python environment.",
    id="nautobot.core.E006",
    obj=settings,
)

W005 = Warning(
    "STORAGE_CONFIG has been set but STORAGE_BACKEND is not defined. STORAGE_CONFIG will be ignored.",
    id="nautobot.core.W005",
    obj=settings,
)

<<<<<<< HEAD
MIN_POSTGRESQL_MAJOR_VERSION = 14
=======
W006 = Warning(
    "The deprecated setting DEVICE_NAME_AS_NATURAL_KEY is still defined.",
    hint="This setting has been superseded by DEVICE_UNIQUENESS (see Device Constraints).",
    id="nautobot.core.W006",
    obj=settings,
)

W007 = Warning(
    "Invalid DEVICE_UNIQUENESS configuration value.",
    hint=f"DEVICE_UNIQUENESS must be one of: {', '.join(DeviceUniquenessChoices.values())}.",
    id="nautobot.core.W007",
)

MIN_POSTGRESQL_MAJOR_VERSION = 12
>>>>>>> e3bebaf4
MIN_POSTGRESQL_MINOR_VERSION = 0

MIN_POSTGRESQL_VERSION = MIN_POSTGRESQL_MAJOR_VERSION * 10000 + MIN_POSTGRESQL_MINOR_VERSION


@register(Tags.security)
def check_object_permissions_backend(app_configs, **kwargs):
    if "nautobot.core.authentication.ObjectPermissionBackend" not in settings.AUTHENTICATION_BACKENDS:
        return [E002]
    return []


@register(Tags.compatibility)
def check_release_check_timeout(app_configs, **kwargs):
    if hasattr(settings, "RELEASE_CHECK_TIMEOUT") and settings.RELEASE_CHECK_TIMEOUT < 3600:
        return [E003]
    return []


@register(Tags.compatibility)
def check_release_check_url(app_configs, **kwargs):
    validator = URLValidator()
    if hasattr(settings, "RELEASE_CHECK_URL") and settings.RELEASE_CHECK_URL:
        try:
            validator(settings.RELEASE_CHECK_URL)
        except ValidationError:
            return [E004]
    return []


@register(Tags.compatibility)
def check_storage_config_and_backend(app_configs, **kwargs):
    if settings.STORAGE_CONFIG and (settings.STORAGE_BACKEND is None):
        return [W005]
    return []


@register(Tags.compatibility)
def check_maintenance_mode(app_configs, **kwargs):
    if settings.MAINTENANCE_MODE and settings.SESSION_ENGINE == "django.contrib.sessions.backends.db":
        return [E005]
    return []


@register(Tags.database)
def check_postgresql_version(app_configs, databases=None, **kwargs):
    if databases is None:
        return []
    errors = []
    for alias in databases:
        conn = connections[alias]
        if conn.vendor == "postgresql":
            server_version = conn.cursor().connection.info.server_version
            if server_version < MIN_POSTGRESQL_VERSION:
                errors.append(
                    Error(
                        f"PostgreSQL version less than {MIN_POSTGRESQL_VERSION} "
                        f"(i.e. {MIN_POSTGRESQL_MAJOR_VERSION}.{MIN_POSTGRESQL_MINOR_VERSION}) "
                        "is not supported by this version of Nautobot",
                        id="nautobot.core.E006",
                        obj=f"connections[{alias}]",
                        hint=f"Detected version is {server_version} (major version {server_version // 10000})",
                    )
                )

    return errors


@register(Tags.security)
def check_sanitizer_patterns(app_configs, **kwargs):
    errors = []
    for entry in settings.SANITIZER_PATTERNS:
        if (
            not isinstance(entry, (tuple, list))
            or len(entry) != 2
            or not isinstance(entry[0], re.Pattern)
            or not isinstance(entry[1], str)
        ):
            errors.append(
                Error(
                    "Invalid entry in settings.SANITIZER_PATTERNS",
                    hint="Each entry must be a list or tuple of (compiled regexp, replacement string)",
                    obj=entry,
                    id="nautobot.core.E007",
                )
            )
            continue

        sanitizer, repl = entry
        try:
            sanitizer.sub(repl.format(replacement="(REDACTED)"), "Hello world!")
        except re.error as exc:
            errors.append(
                Error(
                    "Entry in settings.SANITIZER_PATTERNS not usable for sanitization",
                    hint=str(exc),
                    obj=entry,
                    id="nautobot.core.E008",
                )
            )

    return errors


@register(Tags.compatibility)
def check_data_validation_engine_installed(app_configs, **kwargs):
    app_name = "nautobot_data_validation_engine"
    if app_name in settings.PLUGINS or app_name in settings.PLUGINS_CONFIG:
        return [E006]
    return []


@register(Tags.compatibility)
def check_deprecated_device_name_as_natural_key(app_configs, **kwargs):
    """
    Warn if the deprecated DEVICE_NAME_AS_NATURAL_KEY setting is still defined.

    This setting existed prior to 3.0 and has been replaced by the
    DEVICE_UNIQUENESS Constance configuration.
    """
    try:
        get_settings_or_config("DEVICE_NAME_AS_NATURAL_KEY")
        return [W006]
    except AttributeError:
        pass
    return []


@register(Tags.compatibility)
def check_valid_value_for_device_uniqueness(app_configs, **kwargs):
    """
    Warn if the invalid value for DEVICE_UNIQUENESS is set.
    """
    try:
        device_uniqueness = get_settings_or_config("DEVICE_UNIQUENESS")
        if device_uniqueness not in DeviceUniquenessChoices.values():
            return [W007]
    except AttributeError:
        return [W007]
    return []<|MERGE_RESOLUTION|>--- conflicted
+++ resolved
@@ -45,9 +45,6 @@
     obj=settings,
 )
 
-<<<<<<< HEAD
-MIN_POSTGRESQL_MAJOR_VERSION = 14
-=======
 W006 = Warning(
     "The deprecated setting DEVICE_NAME_AS_NATURAL_KEY is still defined.",
     hint="This setting has been superseded by DEVICE_UNIQUENESS (see Device Constraints).",
@@ -61,8 +58,7 @@
     id="nautobot.core.W007",
 )
 
-MIN_POSTGRESQL_MAJOR_VERSION = 12
->>>>>>> e3bebaf4
+MIN_POSTGRESQL_MAJOR_VERSION = 14
 MIN_POSTGRESQL_MINOR_VERSION = 0
 
 MIN_POSTGRESQL_VERSION = MIN_POSTGRESQL_MAJOR_VERSION * 10000 + MIN_POSTGRESQL_MINOR_VERSION

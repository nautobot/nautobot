--- conflicted
+++ resolved
@@ -17,11 +17,7 @@
 from nautobot.core.api.utils import get_serializer_for_model
 from nautobot.core.celery import app, register_jobs
 from nautobot.core.exceptions import AbortTransaction
-<<<<<<< HEAD
-from nautobot.core.jobs.bulk_actions import BulkDeleteObjects
-=======
-from nautobot.core.jobs.bulk_actions import BulkEditObjects
->>>>>>> 3dbd4248
+from nautobot.core.jobs.bulk_actions import BulkDeleteObjects, BulkEditObjects
 from nautobot.core.jobs.cleanup import LogsCleanup
 from nautobot.core.jobs.groups import RefreshDynamicGroupCaches
 from nautobot.core.utils.lookup import get_filterset_for_model
@@ -364,19 +360,13 @@
 
 
 jobs = [
-<<<<<<< HEAD
-=======
+    BulkDeleteObjects,
     BulkEditObjects,
->>>>>>> 3dbd4248
     ExportObjectList,
     GitRepositorySync,
     GitRepositoryDryRun,
     ImportObjects,
     LogsCleanup,
     RefreshDynamicGroupCaches,
-<<<<<<< HEAD
-    BulkDeleteObjects,
-=======
->>>>>>> 3dbd4248
 ]
 register_jobs(*jobs)
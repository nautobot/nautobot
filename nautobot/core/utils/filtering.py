import re

from django import forms
from django_filters import (
    BooleanFilter,
    ChoiceFilter,
    DateFilter,
    DateTimeFilter,
    ModelMultipleChoiceFilter,
    MultipleChoiceFilter,
    NumberFilter,
    TimeFilter,
    UUIDFilter,
)
from django_filters.utils import verbose_lookup_expr

from nautobot.core import exceptions
from nautobot.core.utils.lookup import get_filterset_for_model


# Check if field name contains a lookup expr
# e.g `name__ic` has lookup expr `ic (icontains)` while `name` has no lookup expr
CONTAINS_LOOKUP_EXPR_RE = re.compile(r"(?<=__)\w+")


def build_lookup_label(field_name, _verbose_name):
    """
    Return lookup expr with its verbose name

    Args:
        field_name (str): Field name e.g slug__iew
        _verbose_name (str): The verbose name for the lookup expr which is suffixed to the field name e.g iew -> iendswith

    Examples:
        >>> build_lookup_label("slug__iew", "iendswith")
        >>> "ends-with (iew)"
    """
    verbose_name = verbose_lookup_expr(_verbose_name) or "exact"
    label = ""
    search = CONTAINS_LOOKUP_EXPR_RE.search(field_name)
    if search:
        label = f" ({search.group()})"

    verbose_name = "not " + verbose_name if label.startswith(" (n") else verbose_name

    return verbose_name + label


def get_all_lookup_expr_for_field(model, field_name):
    """
    Return all lookup expressions for `field_name` in `model` filterset
    """
    filterset = get_filterset_for_model(model)().filters

    if not filterset.get(field_name):
        raise exceptions.FilterSetFieldNotFound("field_name not found")

    if field_name.startswith("has_"):
        return [{"id": field_name, "name": "exact"}]

    lookup_expr_choices = []

    for name, field in filterset.items():
        # remove the lookup_expr from field_name e.g name__iew -> name
        if re.sub(r"__\w+", "", name) == field_name and not name.startswith("has_"):
            lookup_expr_choices.append(
                {
                    "id": name,
                    "name": build_lookup_label(name, field.lookup_expr),
                }
            )

    return lookup_expr_choices


def get_filterset_field(filterset_class, field_name):
    field = filterset_class().filters.get(field_name)
    if field is None:
        raise exceptions.FilterSetFieldNotFound(f"{field_name} is not a valid {filterset_class.__name__} field")
    return field


def get_filterset_parameter_form_field(model, parameter):
    """
    Return the relevant form field instance for a filterset parameter e.g DynamicModelMultipleChoiceField, forms.IntegerField e.t.c
    """
    # Avoid circular import
    from nautobot.dcim.models import Device
    from nautobot.extras.filters import ContentTypeMultipleChoiceFilter, CustomFieldFilterMixin, StatusFilter
    from nautobot.extras.models import ConfigContext, Role, Status, Tag
    from nautobot.extras.utils import ChangeLoggedModelsQuery, RoleModelsQuery, TaggableClassesQuery
    from nautobot.core.filters import MultiValueDecimalFilter, MultiValueFloatFilter
    from nautobot.core.forms import (
        BOOLEAN_CHOICES,
        DatePicker,
        DateTimePicker,
        DynamicModelMultipleChoiceField,
        MultipleContentTypeField,
        StaticSelect2,
        StaticSelect2Multiple,
        TimePicker,
    )
    from nautobot.core.forms.widgets import (
        MultiValueCharInput,
    )
    from nautobot.virtualization.models import VirtualMachine

    filterset_class = get_filterset_for_model(model)
    field = get_filterset_field(filterset_class, parameter)
    form_field = field.field

    # TODO(Culver): We are having to replace some widgets here because multivalue_field_factory that generates these isn't smart enough
<<<<<<< HEAD
    if isinstance(field, (MultiValueDecimalFilter, MultiValueFloatFilter)):
        form_field = forms.DecimalField()
=======
    if isinstance(field, CustomFieldFilterMixin):
        form_field = field.custom_field.to_form_field()
>>>>>>> e0486702
    elif isinstance(field, NumberFilter):
        form_field = forms.IntegerField()
    elif isinstance(field, ModelMultipleChoiceFilter):
        related_model = Status if isinstance(field, StatusFilter) else field.extra["queryset"].model
        form_attr = {
            "queryset": related_model.objects.all(),
            "to_field_name": field.extra.get("to_field_name", "id"),
        }
        # ConfigContext requires content_type set to Device and VirtualMachine
        if model == ConfigContext:
            form_attr["query_params"] = {"content_types": [Device._meta.label_lower, VirtualMachine._meta.label_lower]}
        # Status and Tag api requires content_type, to limit result to only related content_types
        elif related_model in [Role, Status, Tag]:
            form_attr["query_params"] = {"content_types": model._meta.label_lower}

        form_field = DynamicModelMultipleChoiceField(**form_attr)
    elif isinstance(field, ContentTypeMultipleChoiceFilter):
        plural_name = model._meta.verbose_name_plural
        try:
            form_field = MultipleContentTypeField(choices_as_strings=True, feature=plural_name)
        except KeyError:
            # `MultipleContentTypeField` employs `registry["model features"][feature]`, which may
            # result in an error if `feature` is not found in the `registry["model features"]` dict.
            # In this case use queryset
            queryset_map = {
                "tags": TaggableClassesQuery,
                "job hooks": ChangeLoggedModelsQuery,
                "roles": RoleModelsQuery,
            }
            form_field = MultipleContentTypeField(
                choices_as_strings=True, queryset=queryset_map[plural_name]().as_queryset()
            )
    elif isinstance(field, (MultipleChoiceFilter, ChoiceFilter)) and "choices" in field.extra:
        form_field_class = forms.ChoiceField
        form_field_class.widget = StaticSelect2Multiple()
        form_attr = {"choices": field.extra.get("choices")}

        form_field = form_field_class(**form_attr)
    elif isinstance(field, (BooleanFilter,)):  # Yes / No choice
        form_field_class = forms.ChoiceField
        form_field_class.widget = StaticSelect2()
        form_attr = {"choices": BOOLEAN_CHOICES}

        form_field = form_field_class(**form_attr)
    elif isinstance(field, DateTimeFilter):
        form_field.widget = DateTimePicker()
    elif isinstance(field, DateFilter):
        form_field.widget = DatePicker()
    elif isinstance(field, TimeFilter):
        form_field.widget = TimePicker()
    elif isinstance(field, UUIDFilter):
        form_field.widget = MultiValueCharInput()

    form_field.required = False
    form_field.initial = None
    form_field.widget.attrs.pop("required", None)

    css_classes = form_field.widget.attrs.get("class", "")
    form_field.widget.attrs["class"] = "form-control " + css_classes
    return form_field<|MERGE_RESOLUTION|>--- conflicted
+++ resolved
@@ -110,13 +110,10 @@
     form_field = field.field
 
     # TODO(Culver): We are having to replace some widgets here because multivalue_field_factory that generates these isn't smart enough
-<<<<<<< HEAD
-    if isinstance(field, (MultiValueDecimalFilter, MultiValueFloatFilter)):
-        form_field = forms.DecimalField()
-=======
     if isinstance(field, CustomFieldFilterMixin):
         form_field = field.custom_field.to_form_field()
->>>>>>> e0486702
+    elif isinstance(field, (MultiValueDecimalFilter, MultiValueFloatFilter)):
+        form_field = forms.DecimalField()
     elif isinstance(field, NumberFilter):
         form_field = forms.IntegerField()
     elif isinstance(field, ModelMultipleChoiceFilter):

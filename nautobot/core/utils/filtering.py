--- conflicted
+++ resolved
@@ -141,7 +141,8 @@
             plural_name = "cable_terminations"
         elif plural_name == "metadata_types":
             plural_name = "metadata"
-<<<<<<< HEAD
+        elif plural_name == "object_metadata":
+            plural_name = "metadata"
         elif plural_name in [
             "data_compliance",
             "min_max_validation_rules",
@@ -150,10 +151,6 @@
             "unique_validation_rules",
         ]:
             plural_name = "custom_validators"
-=======
-        elif plural_name == "object_metadata":
-            plural_name = "metadata"
->>>>>>> 099ef7ed
         try:
             form_field = MultipleContentTypeField(choices_as_strings=True, feature=plural_name)
         except KeyError:

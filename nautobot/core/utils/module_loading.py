from contextlib import contextmanager
import importlib
from importlib.util import find_spec, module_from_spec
from keyword import iskeyword
import logging
import os
import pkgutil
import sys
import threading

from django.utils.module_loading import import_string

logger = logging.getLogger(__name__)

_import_lock = threading.RLock()


def import_string_optional(dotted_path):
    """An extension/wrapper of Django's `import_string()` that returns `None` if no such dotted path exists."""
    try:
        return import_string(dotted_path)
    except ModuleNotFoundError as err:
        # No such module
        module_name, _ = dotted_path.rsplit(".", 1)
        if module_name.startswith(err.name):  # tried to import foo.bar.baz but couldn't find foo.bar, etc.
            return None
        # Some import *from within* the given module couldn't find what it was looking for?
        raise
    except ImportError as err:
        if "does not define" in str(err):
            # Exception raised by Django if the module exists but has no such attribute
            return None
        # Maybe a legitimate problem with the import?
        raise


@contextmanager
def _temporarily_add_to_sys_path(path):
    """
    Allow loading of modules and packages from within the provided directory by temporarily modifying `sys.path`.

    On exit, it restores the original `sys.path` value.
    """
    old_sys_path = sys.path.copy()
    sys.path.insert(0, path)
    try:
        yield
    finally:
        sys.path = old_sys_path


def clear_module_from_sys_modules(module_name):
    """
    Remove the module and all its submodules from sys.modules.
    """
    for name in list(sys.modules.keys()):
        if name == module_name or name.startswith(f"{module_name}."):
            del sys.modules[name]


def check_name_safe_to_import_privately(name: str) -> tuple[bool, str]:
    """
    Make sure the given package/module name is "safe" to import from the filesystem.

    In other words, make sure it's:
    - a valid Python identifier and not a reserved keyword
    - not the name of an existing "real" Python package or builtin

    Returns:
        (bool, str): Whether safe to load, and an explanatory string fragment for logging/exception messages.
    """
    if not name.isidentifier():
        return False, "not a valid identifier"
    if iskeyword(name):
        return False, "a reserved keyword"
    if name in sys.builtin_module_names:
        return False, "a Python builtin"
    if any(module_info.name == name for module_info in pkgutil.iter_modules()):
        return False, "the name of an installed Python package"
    return True, "a valid and non-conflicting module name"


def import_modules_privately(path, module_path=None, ignore_import_errors=True):
    """
    Import modules from the filesystem without adding the path permanently to `sys.path`.

    This is used for importing Jobs from `JOBS_ROOT` and `GIT_ROOT` in such a way that they remain relatively
    self-contained and can be easily discarded and reloaded on the fly.

    If you find yourself writing new code that uses this method, please pause and reconsider your life choices.

    Args:
        path (str): Directory path possibly containing Python modules or packages to load.
        module_path (list): If set to a non-empty list, only modules matching the given chain of modules will be loaded.
            For example, `["my_git_repo", "jobs"]`.
        ignore_import_errors (bool): Exceptions raised while importing modules will be caught and logged.
            If this is set as False, they will then be re-raised to be handled by the caller of this function.
    """
    if module_path is None:
        module_path = []
        module_prefix = None
    else:
        module_prefix = ".".join(module_path)

<<<<<<< HEAD
    with _import_lock, _temporarily_add_to_sys_path(path):
=======
    loaded_modules = []
    with _temporarily_add_to_sys_path(path):
>>>>>>> 999e4cba
        for finder, discovered_module_name, is_package in pkgutil.walk_packages([path], onerror=logger.error):
            if module_prefix and not (
                module_prefix.startswith(f"{discovered_module_name}.")  # my_repo/__init__.py
                or discovered_module_name == module_prefix  # my_repo/jobs.py
                or discovered_module_name.startswith(f"{module_prefix}.")  # my_repo/jobs/foobar.py
            ):
                continue
            try:
                existing_module = find_spec(discovered_module_name)
            except (ModuleNotFoundError, ValueError):
                existing_module = None
            if existing_module is not None:
                existing_module_path = os.path.realpath(existing_module.origin)
                if not existing_module_path.startswith(path):
                    logger.error(
                        "Unable to load module %s from %s as it conflicts with existing module %s",
                        discovered_module_name,
                        path,
                        existing_module_path,
                    )
                    continue

            if discovered_module_name in sys.modules:
                clear_module_from_sys_modules(discovered_module_name)

            try:
                if not is_package:
                    spec = finder.find_spec(discovered_module_name)
                    if spec is None:
                        raise ValueError("Unable to find module spec")
                    module = module_from_spec(spec)
                    sys.modules[discovered_module_name] = module
                    spec.loader.exec_module(module)
                else:
                    module = importlib.import_module(discovered_module_name)
                importlib.reload(module)
                loaded_modules.append(module)
            except Exception as exc:
                logger.error("Unable to load module %s from %s: %s", discovered_module_name, path, exc)
                if not ignore_import_errors:
                    raise

    return loaded_modules<|MERGE_RESOLUTION|>--- conflicted
+++ resolved
@@ -102,12 +102,8 @@
     else:
         module_prefix = ".".join(module_path)
 
-<<<<<<< HEAD
+    loaded_modules = []
     with _import_lock, _temporarily_add_to_sys_path(path):
-=======
-    loaded_modules = []
-    with _temporarily_add_to_sys_path(path):
->>>>>>> 999e4cba
         for finder, discovered_module_name, is_package in pkgutil.walk_packages([path], onerror=logger.error):
             if module_prefix and not (
                 module_prefix.startswith(f"{discovered_module_name}.")  # my_repo/__init__.py

from django.conf import settings
from django.urls import include, path
from django.views.generic import TemplateView
from django.views.static import serve

from nautobot.core.views import (
    CustomGraphQLView,
    get_file_with_authorization,
    HomeView,
    NautobotMetricsView,
    NautobotMetricsViewAuth,
    SearchView,
    StaticMediaFailureView,
    ThemePreviewView,
)
from nautobot.extras.plugins.urls import (
    apps_patterns,
    plugin_admin_patterns,
    plugin_patterns,
)
from nautobot.users.views import LoginView, LogoutView

from .admin import admin_site

urlpatterns = [
    # Base views
    path("", HomeView.as_view(), name="home"),
    path("search/", SearchView.as_view(), name="search"),
    # Login/logout
    path("login/", LoginView.as_view(), name="login"),
    path("logout/", LogoutView.as_view(), name="logout"),
    # Apps
    path("circuits/", include("nautobot.circuits.urls")),
    path("dcim/", include("nautobot.dcim.urls")),
    path("extras/", include("nautobot.extras.urls")),
    path("ipam/", include("nautobot.ipam.urls")),
    path("tenancy/", include("nautobot.tenancy.urls")),
    path("user/", include("nautobot.users.urls")),
    path("virtualization/", include("nautobot.virtualization.urls")),
    # API
    path("api/", include("nautobot.core.api.urls")),
    # GraphQL
    path("graphql/", CustomGraphQLView.as_view(graphiql=True), name="graphql"),
    # Serving static media in Django (TODO: should be DEBUG mode only - "This view is NOT hardened for production use")
    path("media/<path:path>", serve, {"document_root": settings.MEDIA_ROOT}),
    # Admin
    path("admin/", admin_site.urls),
    # Errors
    path("media-failure/", StaticMediaFailureView.as_view(), name="media_failure"),
    # Apps
    path("apps/", include((apps_patterns, "apps"))),
    path("plugins/", include((plugin_patterns, "plugins"))),
    path("admin/plugins/", include(plugin_admin_patterns)),
    # Social auth/SSO
    path("", include("social_django.urls", namespace="social")),
    # django-health-check
    path(r"health/", include("health_check.urls")),
    # FileProxy attachments download/get URLs used in admin views only
    path(
        "files/download/",
        get_file_with_authorization,
        {"add_attachment_headers": True},
        name="db_file_storage.download_file",
    ),
<<<<<<< HEAD
    path(
        "files/get/",
        get_file_with_authorization,
        {"add_attachment_headers": False},
        name="db_file_storage.get_file",
    ),
=======
>>>>>>> 673789aa
    # Templated css file
    path(
        "template.css", TemplateView.as_view(template_name="template.css", content_type="text/css"), name="template_css"
    ),
]


if settings.DEBUG:
    try:
        import debug_toolbar

        urlpatterns += [
            path("__debug__/", include(debug_toolbar.urls)),
            path("theme-preview/", ThemePreviewView.as_view(), name="theme_preview"),
        ]
    except ImportError:
        pass

if settings.METRICS_ENABLED:
    if settings.METRICS_AUTHENTICATED:
        urlpatterns += [
            path("metrics/", NautobotMetricsViewAuth.as_view(), name="metrics"),
        ]
    else:
        urlpatterns += [
            path("metrics/", NautobotMetricsView.as_view(), name="metrics"),
        ]

handler404 = "nautobot.core.views.resource_not_found"
handler500 = "nautobot.core.views.server_error"

urlpatterns += [path("silk/", include("silk.urls", namespace="silk"))]<|MERGE_RESOLUTION|>--- conflicted
+++ resolved
@@ -62,15 +62,6 @@
         {"add_attachment_headers": True},
         name="db_file_storage.download_file",
     ),
-<<<<<<< HEAD
-    path(
-        "files/get/",
-        get_file_with_authorization,
-        {"add_attachment_headers": False},
-        name="db_file_storage.get_file",
-    ),
-=======
->>>>>>> 673789aa
     # Templated css file
     path(
         "template.css", TemplateView.as_view(template_name="template.css", content_type="text/css"), name="template_css"

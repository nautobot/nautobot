--- conflicted
+++ resolved
@@ -698,11 +698,7 @@
         if self.has_choices:
             if isinstance(value, list):
                 return value
-<<<<<<< HEAD
             return [value]
-=======
-            return []
->>>>>>> ca3c2dd1
         elif isinstance(value, list):
             return self.delimiter.join(str(self.base_field.prepare_value(v)) for v in value)
         return value

import re

from django import forms as django_forms
from django.forms.models import fields_for_model

from nautobot.core import forms
from nautobot.core.models import querysets

__all__ = (
    "add_blank_choice",
    "add_field_to_filter_form_class",
    "expand_alphanumeric_pattern",
    "expand_ipaddress_pattern",
    "form_from_model",
    "parse_alphanumeric_range",
    "parse_numeric_range",
    "restrict_form_fields",
    "parse_csv",
    "validate_csv",
)


def parse_numeric_range(string, base=10):
    """
    Expand a numeric range (continuous or not) into a decimal or
    hexadecimal list, as specified by the base parameter
      '0-3,5' => [0, 1, 2, 3, 5]
      '2,8-b,d,f' => [2, 8, 9, a, b, d, f]
    """
    values = []
    for dash_range in string.split(","):
        try:
            begin, end = dash_range.split("-")
        except ValueError:
            begin, end = dash_range, dash_range
        begin, end = int(begin.strip(), base=base), int(end.strip(), base=base) + 1
        values.extend(range(begin, end))
    return list(set(values))


def parse_alphanumeric_range(string):
    """
    Expand an alphanumeric range (continuous or not) into a list.
    'a-d,f' => [a, b, c, d, f]
    '0-3,a-d' => [0, 1, 2, 3, a, b, c, d]
    """
    values = []
    for dash_range in string.split(","):
        try:
            begin, end = dash_range.split("-")
            vals = begin + end
            # Break out of loop if there's an invalid pattern to return an error
            if (not (vals.isdigit() or vals.isalpha())) or (vals.isalpha() and not (vals.isupper() or vals.islower())):
                return []
        except ValueError:
            begin, end = dash_range, dash_range
        if begin.isdigit() and end.isdigit():
            for n in list(range(int(begin), int(end) + 1)):
                values.append(n)
        else:
            # Value-based
            if begin == end:
                values.append(begin)
            # Range-based
            else:
                # Not a valid range (more than a single character)
                if not len(begin) == len(end) == 1:
                    raise django_forms.ValidationError(f'Range "{dash_range}" is invalid.')
                for n in list(range(ord(begin), ord(end) + 1)):
                    values.append(chr(n))
    return values


def expand_alphanumeric_pattern(string):
    """
    Expand an alphabetic pattern into a list of strings.
    """
    lead, pattern, remnant = re.split(forms.ALPHANUMERIC_EXPANSION_PATTERN, string, maxsplit=1)
    parsed_range = parse_alphanumeric_range(pattern)
    for i in parsed_range:
        if re.search(forms.ALPHANUMERIC_EXPANSION_PATTERN, remnant):
            for string2 in expand_alphanumeric_pattern(remnant):
                yield f"{lead}{i}{string2}"
        else:
            yield f"{lead}{i}{remnant}"


def expand_ipaddress_pattern(string, ip_version):
    """
    Expand an IP address pattern into a list of strings. Examples:
      '192.0.2.[1,2,100-250]/24' => ['192.0.2.1/24', '192.0.2.2/24', '192.0.2.100/24' ... '192.0.2.250/24']
      '2001:db8:0:[0,fd-ff]::/64' => ['2001:db8:0:0::/64', '2001:db8:0:fd::/64', ... '2001:db8:0:ff::/64']
    """
<<<<<<< HEAD
    if ip_version not in [4, 6]:
        raise Exception(f"Invalid IP address version: {ip_version}")
    if ip_version == 4:
=======
    if family not in [4, 6]:
        raise ValueError(f"Invalid IP address family: {family}")
    if family == 4:
>>>>>>> 6d95265f
        regex = forms.IP4_EXPANSION_PATTERN
        base = 10
    else:
        regex = forms.IP6_EXPANSION_PATTERN
        base = 16
    lead, pattern, remnant = re.split(regex, string, maxsplit=1)
    parsed_range = parse_numeric_range(pattern, base)
    for i in parsed_range:
        if re.search(regex, remnant):
            for string2 in expand_ipaddress_pattern(remnant, ip_version):
                yield "".join([lead, format(i, "x" if ip_version == 6 else "d"), string2])
        else:
            yield "".join([lead, format(i, "x" if ip_version == 6 else "d"), remnant])


def add_blank_choice(choices):
    """
    Add a blank choice to the beginning of a choices list.
    """
    return ((None, "---------"),) + tuple(choices)


def form_from_model(model, fields):
    """
    Return a Form class with the specified fields derived from a model. This is useful when we need a form to be used
    for creating objects, but want to avoid the model's validation (e.g. for bulk create/edit functions). All fields
    are marked as not required.
    """
    form_fields = fields_for_model(model, fields=fields)
    for field in form_fields.values():
        field.required = False

    return type("FormFromModel", (django_forms.Form,), form_fields)


def restrict_form_fields(form, user, action="view"):
    """
    Restrict all form fields which reference a RestrictedQuerySet. This ensures that users see only permitted objects
    as available choices.
    """
    for field in form.fields.values():
        if hasattr(field, "queryset") and issubclass(field.queryset.__class__, querysets.RestrictedQuerySet):
            field.queryset = field.queryset.restrict(user, action)


def parse_csv(reader):
    """
    Parse a csv_reader object into a headers dictionary and a list of records dictionaries. Raise an error
    if the records are formatted incorrectly. Return headers and records as a tuple.
    """
    records = []
    headers = {}

    # Consume the first line of CSV data as column headers. Create a dictionary mapping each header to an optional
    # "to" field specifying how the related object is being referenced. For example, importing a Device might use a
    # `site.slug` header, to indicate the related site is being referenced by its slug.

    for header in next(reader):
        if "." in header:
            field, to_field = header.split(".", 1)
            headers[field] = to_field
        else:
            headers[header] = None

    # Parse CSV rows into a list of dictionaries mapped from the column headers.
    for i, row in enumerate(reader, start=1):
        if len(row) != len(headers):
            raise django_forms.ValidationError(f"Row {i}: Expected {len(headers)} columns but found {len(row)}")
        row = [col.strip() for col in row]
        record = dict(zip(headers.keys(), row))
        records.append(record)

    return headers, records


def validate_csv(headers, fields, required_fields):
    """
    Validate that parsed csv data conforms to the object's available fields. Raise validation errors
    if parsed csv data contains invalid headers or does not contain required headers.
    """
    # Validate provided column headers
    for field, to_field in headers.items():
        if field not in fields:
            raise django_forms.ValidationError(f'Unexpected column header "{field}" found.')
        if to_field and not hasattr(fields[field], "to_field_name"):
            raise django_forms.ValidationError(f'Column "{field}" is not a related object; cannot use dots')
        if to_field and not hasattr(fields[field].queryset.model, to_field):
            raise django_forms.ValidationError(f'Invalid related object attribute for column "{field}": {to_field}')

    # Validate required fields
    for f in required_fields:
        if f not in headers:
            raise django_forms.ValidationError(f'Required column header "{f}" not found.')


def add_field_to_filter_form_class(form_class, field_name, field_obj):
    """
    Attach a field to an existing filter form class.
    """
    if not isinstance(field_obj, django_forms.Field):
        raise TypeError(f"Custom form field `{field_name}` is not an instance of django.forms.Field.")
    if field_name in form_class.base_fields:
        raise AttributeError(
            f"There was a conflict with filter form field `{field_name}`, the custom filter form field was ignored."
        )
    form_class.base_fields[field_name] = field_obj<|MERGE_RESOLUTION|>--- conflicted
+++ resolved
@@ -91,15 +91,9 @@
       '192.0.2.[1,2,100-250]/24' => ['192.0.2.1/24', '192.0.2.2/24', '192.0.2.100/24' ... '192.0.2.250/24']
       '2001:db8:0:[0,fd-ff]::/64' => ['2001:db8:0:0::/64', '2001:db8:0:fd::/64', ... '2001:db8:0:ff::/64']
     """
-<<<<<<< HEAD
     if ip_version not in [4, 6]:
-        raise Exception(f"Invalid IP address version: {ip_version}")
+        raise ValueError(f"Invalid IP address version: {ip_version}")
     if ip_version == 4:
-=======
-    if family not in [4, 6]:
-        raise ValueError(f"Invalid IP address family: {family}")
-    if family == 4:
->>>>>>> 6d95265f
         regex = forms.IP4_EXPANSION_PATTERN
         base = 10
     else:

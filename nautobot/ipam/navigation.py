--- conflicted
+++ resolved
@@ -6,33 +6,7 @@
         name="Networks",
         groups=(
             NavMenuGroup(
-<<<<<<< HEAD
-                name="Namespaces",
-                weight=50,
-                items=(
-                    NavMenuItem(
-                        link="ipam:namespace_list",
-                        name="Namespaces",
-                        weight=100,
-                        permissions=[
-                            "ipam.view_namespace",
-                        ],
-                        buttons=(
-                            NavMenuAddButton(
-                                link="ipam:namespace_add",
-                                permissions=[
-                                    "ipam.add_namespace",
-                                ],
-                            ),
-                        ),
-                    ),
-                ),
-            ),
-            NavMenuGroup(
-                name="IP Addresses",
-=======
                 name="IP Management",
->>>>>>> 2221d188
                 weight=100,
                 items=(
                     NavMenuItem(
@@ -78,14 +52,20 @@
                 weight=300,
                 items=(
                     NavMenuItem(
+                        name="Namespaces",
+                        weight=100,
+                        link="ipam:namespace_list",
+                        permissions=["ipam.namespace_vrf"],
+                    ),
+                    NavMenuItem(
                         name="VRFs",
-                        weight=100,
+                        weight=200,
                         link="ipam:vrf_list",
                         permissions=["ipam.view_vrf"],
                     ),
                     NavMenuItem(
                         name="Route Targets",
-                        weight=200,
+                        weight=300,
                         link="ipam:routetarget_list",
                         permissions=["ipam.view_routetarget"],
                     ),

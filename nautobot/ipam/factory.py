--- conflicted
+++ resolved
@@ -299,21 +299,6 @@
         "has_location", random_instance(lambda: Location.objects.get_for_model(VLANGroup), allow_null=False), None
     )
 
-<<<<<<< HEAD
-=======
-    has_site = NautobotBoolIterator()
-
-    site = factory.Maybe(
-        "has_location",
-        factory.LazyAttribute(lambda l: l.location.site or l.location.base_site),
-        factory.Maybe(
-            "has_site",
-            random_instance(Site),
-            None,
-        ),
-    )
-
->>>>>>> 4fa8abc6
 
 class VLANFactory(PrimaryModelFactory):
     class Meta:
@@ -373,22 +358,7 @@
         factory.Maybe("has_location", random_instance(Location, allow_null=False), None),
     )
 
-<<<<<<< HEAD
-    has_tenant = factory.Faker("pybool")
-=======
-    has_site = NautobotBoolIterator()
-    site = factory.Maybe(
-        "has_vlan_group",
-        factory.LazyAttribute(lambda l: l.vlan_group.site),
-        factory.Maybe(
-            "has_location",
-            factory.LazyAttribute(lambda l: l.location.site),
-            factory.Maybe("has_site", random_instance(Site, allow_null=False), None),
-        ),
-    )
-
     has_tenant = NautobotBoolIterator()
->>>>>>> 4fa8abc6
     tenant = factory.Maybe("has_tenant", random_instance(Tenant), None)
 
 
@@ -426,26 +396,14 @@
         model = Prefix
 
     class Params:
-<<<<<<< HEAD
-        has_description = factory.Faker("pybool")
-        has_location = factory.Faker("pybool")
-        has_role = factory.Faker("pybool")
-        has_tenant = factory.Faker("pybool")
-        has_vlan = factory.Faker("pybool")
-        has_vrf = factory.Faker("pybool")
-        is_container = factory.Faker("pybool")
-        is_ipv6 = factory.Faker("pybool")
-=======
         has_description = NautobotBoolIterator()
         has_location = NautobotBoolIterator()
         has_role = NautobotBoolIterator()
-        has_site = NautobotBoolIterator()
         has_tenant = NautobotBoolIterator()
         has_vlan = NautobotBoolIterator()
         has_vrf = NautobotBoolIterator()
         is_container = NautobotBoolIterator()
         is_ipv6 = NautobotBoolIterator()
->>>>>>> 4fa8abc6
         ipv6_cidr = factory.Faker("ipv6", network=True)
         # faker ipv6 provider generates networks with /0 cidr, change to anything but /0
         ipv6_fixed = factory.LazyAttribute(
@@ -458,12 +416,7 @@
         UniqueFaker("ipv4", network=True, private=True),
     )
     description = factory.Maybe("has_description", factory.Faker("text", max_nb_chars=200), "")
-<<<<<<< HEAD
-    is_pool = factory.Faker("pybool")
     # TODO: create a LocationGetOrCreateFactory to get or create a location
-=======
-    # TODO: create a LocationGetOrCreateFactory to get or create a location with matching site
->>>>>>> 4fa8abc6
     location = factory.Maybe(
         "has_location", random_instance(lambda: Location.objects.get_for_model(Prefix), allow_null=False), None
     )

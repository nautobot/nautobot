--- conflicted
+++ resolved
@@ -356,47 +356,12 @@
             ]
         }
     )
-<<<<<<< HEAD
-
-    def get_extra_context(self, request, instance):
-        # Parent prefixes table
-        parent_prefixes = instance.ancestors().restrict(request.user, "view")
-        parent_prefix_table = tables.PrefixTable(parent_prefixes, exclude=["namespace"])
-
-        vrfs = instance.vrf_assignments.restrict(request.user, "view")
-        vrf_table = tables.VRFPrefixAssignmentTable(vrfs, orderable=False)
-
-        cloud_networks = instance.cloud_networks.restrict(request.user, "view")
-        cloud_network_table = CloudNetworkTable(cloud_networks, orderable=False)
-        cloud_network_table.exclude = ("actions", "assigned_prefix_count", "circuit_count", "cloud_service_count")
-
-        vpn_endpoints = instance.vpn_tunnel_endpoints.restrict(request.user, "view")
-        vpn_endpoints_table = VPNTunnelEndpointTable(vpn_endpoints, orderable=False)
-        vpn_endpoints_table.exclude = (
-            "vpn_profile",
-            "destination_ipaddress",
-            "destination_fqdn",
-            "protected_prefixes_dg_count",
-            "protected_prefixes_count",
-            "actions",
-        )
-
-        paginate = {
-            "paginator_class": EnhancedPaginator,
-            "per_page": get_paginate_count(request),
-        }
-        RequestConfig(request, paginate).configure(parent_prefix_table)
-        RequestConfig(request, paginate).configure(vrf_table)
-        RequestConfig(request, paginate).configure(cloud_network_table)
-        RequestConfig(request, paginate).configure(vpn_endpoints_table)
-=======
     view_titles = Titles(
         titles={
             "prefixes": f"{DEFAULT_TITLES['detail']} - Prefixes",
             "ip_addresses": f"{DEFAULT_TITLES['detail']} - IP Addresses",
         }
     )
->>>>>>> d8810c45
 
     object_detail_content = object_detail.ObjectDetailContent(
         panels=[
@@ -459,6 +424,24 @@
                 paginate=False,
                 show_table_config_button=False,
             ),
+            object_detail.ObjectsTablePanel(
+                section=SectionChoices.RIGHT_HALF,
+                weight=300,
+                table_class=VPNTunnelEndpointTable,
+                table_attribute="vpn_tunnel_endpoints",
+                table_title="VPN Tunnel EndPoints",
+                exclude_columns= ["vpn_profile",
+                    "destination_ipaddress",
+                    "destination_fqdn",
+                    "protected_prefixes_dg_count",
+                    "protected_prefixes_count",
+                    "actions",
+                ],
+                related_field_name="vpn_tunnel_endpoints",
+                add_button_route=None,
+                paginate=False,
+                show_table_config_button=False,
+            ),
         ],
         extra_tabs=[
             object_detail.DistinctViewTab(
@@ -477,22 +460,6 @@
                         header_extra_content_template_path="ipam/inc/prefix_header_extra_content_table.html",
                     ),
                 ),
-<<<<<<< HEAD
-            )
-
-        return {
-            "vrf_table": vrf_table,
-            "parent_prefix_table": parent_prefix_table,
-            "cloud_network_table": cloud_network_table,
-            "vpn_endpoints_table": vpn_endpoints_table,
-            **super().get_extra_context(request, instance),
-        }
-
-
-class PrefixPrefixesView(generic.ObjectView):
-    queryset = Prefix.objects.all()
-    template_name = "ipam/prefix_prefixes.html"
-=======
             ),
             object_detail.DistinctViewTab(
                 weight=900,
@@ -533,7 +500,6 @@
             ),
         ],
     )
->>>>>>> d8810c45
 
     def get_extra_context(self, request, instance):
         if self.action == "retrieve" and instance is not None:

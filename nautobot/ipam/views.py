import logging

from django.conf import settings
from django.contrib import messages
from django.core.cache import cache
from django.db import models, transaction
from django.db.models import Prefetch, ProtectedError, Q
from django.forms.models import model_to_dict
from django.shortcuts import get_object_or_404, redirect, render
from django.templatetags.static import static
from django.urls import reverse
from django.utils.html import format_html
from django.utils.http import urlencode
from django.views.generic import View
from django_tables2 import RequestConfig
import netaddr

from nautobot.cloud.tables import CloudNetworkTable
from nautobot.core.constants import MAX_PAGE_SIZE_DEFAULT
from nautobot.core.models.querysets import count_related
from nautobot.core.ui import object_detail
from nautobot.core.ui.choices import SectionChoices
from nautobot.core.utils.config import get_settings_or_config
from nautobot.core.utils.permissions import get_permission_for_model
from nautobot.core.views import generic, mixins as view_mixins
from nautobot.core.views.paginator import EnhancedPaginator, get_paginate_count
from nautobot.core.views.utils import handle_protectederror
from nautobot.core.views.viewsets import NautobotUIViewSet
from nautobot.dcim.models import Device, Interface, Location
from nautobot.extras.models import Role, Status, Tag
from nautobot.ipam import choices, constants
from nautobot.ipam.api import serializers
from nautobot.tenancy.models import Tenant
from nautobot.virtualization.models import VirtualMachine, VMInterface

from . import filters, forms, tables
from .models import (
    IPAddress,
    IPAddressToInterface,
    Namespace,
    Prefix,
    RIR,
    RouteTarget,
    Service,
    VLAN,
    VLANGroup,
    VRF,
)
from .utils import (
    add_available_ipaddresses,
    add_available_prefixes,
    add_available_vlans,
    handle_relationship_changes_when_merging_ips,
    retrieve_interface_or_vminterface_from_request,
)

logger = logging.getLogger(__name__)

#
# Namespaces
#


def get_namespace_related_counts(instance, request):
    """Return counts of all IPAM objects related to the given Namespace."""
    return {
        "vrf_count": instance.vrfs.restrict(request.user, "view").count(),
        "prefix_count": instance.prefixes.restrict(request.user, "view").count(),
        "ip_address_count": instance.ip_addresses.restrict(request.user, "view").count(),
    }


class NamespaceUIViewSet(
    view_mixins.ObjectDetailViewMixin,
    view_mixins.ObjectListViewMixin,
    view_mixins.ObjectEditViewMixin,
    view_mixins.ObjectDestroyViewMixin,
    view_mixins.ObjectChangeLogViewMixin,
    view_mixins.ObjectBulkCreateViewMixin,  # 3.0 TODO: remove, no longer used
    view_mixins.ObjectBulkDestroyViewMixin,
    view_mixins.ObjectBulkUpdateViewMixin,
    view_mixins.ObjectNotesViewMixin,
):
    lookup_field = "pk"
    form_class = forms.NamespaceForm
    bulk_update_form_class = forms.NamespaceBulkEditForm
    filterset_class = filters.NamespaceFilterSet
    filterset_form_class = forms.NamespaceFilterForm
    queryset = Namespace.objects.all()
    serializer_class = serializers.NamespaceSerializer
    table_class = tables.NamespaceTable

    def get_extra_context(self, request, instance):
        context = super().get_extra_context(request, instance)

        if self.action == "retrieve":
            context.update(get_namespace_related_counts(instance, request))

        return context


class NamespaceIPAddressesView(generic.ObjectView):
    queryset = Namespace.objects.all()
    template_name = "ipam/namespace_ipaddresses.html"

    def get_extra_context(self, request, instance):
        # Find all IPAddresses belonging to this Namespace
        ip_addresses = (
            instance.ip_addresses.restrict(request.user, "view")
            .select_related("role", "status", "tenant")
            .annotate(
                interface_count=count_related(Interface, "ip_addresses"),
                interface_parent_count=count_related(Device, "interfaces__ip_addresses", distinct=True),
                vm_interface_count=count_related(VMInterface, "ip_addresses"),
                vm_interface_parent_count=count_related(VirtualMachine, "interfaces__ip_addresses", distinct=True),
            )
        )

        ip_address_table = tables.IPAddressTable(ip_addresses)
        if request.user.has_perm("ipam.change_ipaddress") or request.user.has_perm("ipam.delete_ipaddress"):
            ip_address_table.columns.show("pk")

        ip_address_table.exclude = ("namespace",)

        paginate = {
            "paginator_class": EnhancedPaginator,
            "per_page": get_paginate_count(request),
        }
        RequestConfig(request, paginate).configure(ip_address_table)

        # Compile permissions list for rendering the object table
        permissions = {
            "add": request.user.has_perm("ipam.add_ipaddress"),
            "change": request.user.has_perm("ipam.change_ipaddress"),
            "delete": request.user.has_perm("ipam.delete_ipaddress"),
        }
        bulk_querystring = f"namespace={instance.id}"

        context = super().get_extra_context(request, instance)
        context.update(
            {
                "ip_address_table": ip_address_table,
                "permissions": permissions,
                "bulk_querystring": bulk_querystring,
                "active_tab": "ip-addresses",
            }
        )
        context.update(get_namespace_related_counts(instance, request))

        return context


class NamespacePrefixesView(generic.ObjectView):
    queryset = Namespace.objects.all()
    template_name = "ipam/namespace_prefixes.html"

    def get_extra_context(self, request, instance):
        # Find all Prefixes belonging to this Namespace
        prefixes = instance.prefixes.restrict(request.user, "view").select_related("status")

        prefix_table = tables.PrefixTable(prefixes)
        if request.user.has_perm("ipam.change_prefix") or request.user.has_perm("ipam.delete_prefix"):
            prefix_table.columns.show("pk")

        prefix_table.exclude = ("namespace",)

        paginate = {
            "paginator_class": EnhancedPaginator,
            "per_page": get_paginate_count(request),
        }
        RequestConfig(request, paginate).configure(prefix_table)

        # Compile permissions list for rendering the object table
        permissions = {
            "add": request.user.has_perm("ipam.add_prefix"),
            "change": request.user.has_perm("ipam.change_prefix"),
            "delete": request.user.has_perm("ipam.delete_prefix"),
        }
        bulk_querystring = f"namespace={instance.id}"

        context = super().get_extra_context(request, instance)
        context.update(
            {
                "prefix_table": prefix_table,
                "permissions": permissions,
                "bulk_querystring": bulk_querystring,
                "active_tab": "prefixes",
            }
        )
        context.update(get_namespace_related_counts(instance, request))

        return context


class NamespaceVRFsView(generic.ObjectView):
    queryset = Namespace.objects.all()
    template_name = "ipam/namespace_vrfs.html"

    def get_extra_context(self, request, instance):
        # Find all VRFs belonging to this Namespace
        vrfs = instance.vrfs.restrict(request.user, "view")

        vrf_table = tables.VRFTable(vrfs)
        if request.user.has_perm("ipam.change_vrf") or request.user.has_perm("ipam.delete_vrf"):
            vrf_table.columns.show("pk")

        vrf_table.exclude = ("namespace",)

        paginate = {
            "paginator_class": EnhancedPaginator,
            "per_page": get_paginate_count(request),
        }
        RequestConfig(request, paginate).configure(vrf_table)

        # Compile permissions list for rendering the object table
        permissions = {
            "add": request.user.has_perm("ipam.add_vrf"),
            "change": request.user.has_perm("ipam.change_vrf"),
            "delete": request.user.has_perm("ipam.delete_vrf"),
        }
        bulk_querystring = f"namespace={instance.id}"

        context = super().get_extra_context(request, instance)
        context.update(
            {
                "vrf_table": vrf_table,
                "permissions": permissions,
                "bulk_querystring": bulk_querystring,
                "active_tab": "vrfs",
            }
        )
        context.update(get_namespace_related_counts(instance, request))

        return context


#
# VRFs
#


class VRFUIViewSet(NautobotUIViewSet):
    queryset = VRF.objects.all()
    filterset_class = filters.VRFFilterSet
    filterset_form_class = forms.VRFFilterForm
    table_class = tables.VRFTable
    form_class = forms.VRFForm
    bulk_update_form_class = forms.VRFBulkEditForm
    serializer_class = serializers.VRFSerializer

    object_detail_content = object_detail.ObjectDetailContent(
        panels=(
            object_detail.ObjectFieldsPanel(
                section=SectionChoices.LEFT_HALF,
                weight=100,
                fields="__all__",
            ),
            object_detail.ObjectsTablePanel(
                section=SectionChoices.RIGHT_HALF,
                weight=100,
                table_class=tables.RouteTargetTable,
<<<<<<< HEAD
                table_attribute="import_targets",
                table_title="Import Route Targets",
                related_field_name="importing_vrfs",
=======
                table_filter="importing_vrfs",
                table_title="Import Route Targets",
>>>>>>> 9359009b
                add_button_route=None,
            ),
            object_detail.ObjectsTablePanel(
                section=SectionChoices.RIGHT_HALF,
                weight=200,
                table_class=tables.RouteTargetTable,
<<<<<<< HEAD
                table_attribute="export_targets",
                table_title="Export Route Targets",
                related_field_name="exporting_vrfs",
=======
                table_filter="exporting_vrfs",
                table_title="Export Route Targets",
>>>>>>> 9359009b
                add_button_route=None,
            ),
            object_detail.ObjectsTablePanel(
                section=SectionChoices.FULL_WIDTH,
                weight=100,
                table_class=tables.PrefixTable,
<<<<<<< HEAD
                table_attribute="prefixes",
                table_title="Assigned Prefixes",
                related_field_name="vrfs",
=======
                table_filter="vrfs",
                table_title="Assigned Prefixes",
>>>>>>> 9359009b
                hide_hierarchy_ui=True,
                exclude_columns=["namespace"],
                add_button_route=None,
            ),
            object_detail.ObjectsTablePanel(
                section=SectionChoices.FULL_WIDTH,
                weight=200,
                table_class=tables.VRFDeviceAssignmentTable,
<<<<<<< HEAD
                table_attribute="device_assignments",
                table_title="Assigned Devices",
                related_field_name="vrfs",
=======
                table_filter="vrf",
                table_title="Assigned Devices",
>>>>>>> 9359009b
                exclude_columns=["vrf", "namespace", "rd"],
                add_button_route=None,
            ),
        ),
    )

    def extra_post_save_action(self, obj, form):
        if form.cleaned_data.get("add_prefixes", None):
            obj.prefixes.add(*form.cleaned_data["add_prefixes"])
        if form.cleaned_data.get("remove_prefixes", None):
            obj.prefixes.remove(*form.cleaned_data["remove_prefixes"])


#
# Route targets
#


class RouteTargetUIViewSet(NautobotUIViewSet):
    queryset = RouteTarget.objects.all()
    filterset_class = filters.RouteTargetFilterSet
    filterset_form_class = forms.RouteTargetFilterForm
    table_class = tables.RouteTargetTable
    form_class = forms.RouteTargetForm
    bulk_update_form_class = forms.RouteTargetBulkEditForm
    serializer_class = serializers.RouteTargetSerializer

    object_detail_content = object_detail.ObjectDetailContent(
        panels=(
            object_detail.ObjectFieldsPanel(
                section=SectionChoices.LEFT_HALF,
                weight=100,
                fields="__all__",
            ),
            object_detail.ObjectsTablePanel(
                section=SectionChoices.RIGHT_HALF,
                weight=100,
                table_class=tables.VRFTable,
<<<<<<< HEAD
                table_attribute="importing_vrfs",
                table_title="Importing VRFs",
                related_field_name="import_targets",
=======
                table_filter="import_targets",
                table_title="Importing VRFs",
>>>>>>> 9359009b
            ),
            object_detail.ObjectsTablePanel(
                section=SectionChoices.RIGHT_HALF,
                weight=200,
                table_class=tables.VRFTable,
<<<<<<< HEAD
                table_attribute="exporting_vrfs",
                table_title="Exporting VRFs",
                related_field_name="export_targets",
=======
                table_filter="export_targets",
                table_title="Exporting VRFs",
>>>>>>> 9359009b
            ),
        ),
    )


#
# RIRs
#


class RIRListView(generic.ObjectListView):
    queryset = RIR.objects.all()
    filterset = filters.RIRFilterSet
    filterset_form = forms.RIRFilterForm
    table = tables.RIRTable


class RIRView(generic.ObjectView):
    queryset = RIR.objects.all()

    def get_extra_context(self, request, instance):
        # Prefixes
        assigned_prefixes = Prefix.objects.restrict(request.user, "view").filter(rir=instance).select_related("tenant")

        assigned_prefix_table = tables.PrefixTable(assigned_prefixes, hide_hierarchy_ui=True)

        paginate = {
            "paginator_class": EnhancedPaginator,
            "per_page": get_paginate_count(request),
        }
        RequestConfig(request, paginate).configure(assigned_prefix_table)

        return {"assigned_prefix_table": assigned_prefix_table, **super().get_extra_context(request, instance)}


class RIREditView(generic.ObjectEditView):
    queryset = RIR.objects.all()
    model_form = forms.RIRForm


class RIRDeleteView(generic.ObjectDeleteView):
    queryset = RIR.objects.all()


class RIRBulkImportView(generic.BulkImportView):  # 3.0 TODO: remove, unused
    queryset = RIR.objects.all()
    table = tables.RIRTable


class RIRBulkDeleteView(generic.BulkDeleteView):
    queryset = RIR.objects.all()
    filterset = filters.RIRFilterSet
    table = tables.RIRTable


#
# Prefixes
#


class PrefixListView(generic.ObjectListView):
    filterset = filters.PrefixFilterSet
    filterset_form = forms.PrefixFilterForm
    table = tables.PrefixDetailTable
    template_name = "ipam/prefix_list.html"
    queryset = Prefix.objects.all()


class PrefixView(generic.ObjectView):
    queryset = Prefix.objects.select_related(
        "parent",
        "rir",
        "role",
        "status",
        "tenant__tenant_group",
        "vlan__vlan_group",
        "namespace",
    ).prefetch_related("locations")

    def get_extra_context(self, request, instance):
        # Parent prefixes table
        parent_prefixes = instance.ancestors().restrict(request.user, "view")
        parent_prefix_table = tables.PrefixTable(parent_prefixes)
        parent_prefix_table.exclude = ("namespace",)

        vrfs = instance.vrf_assignments.restrict(request.user, "view")
        vrf_table = tables.VRFPrefixAssignmentTable(vrfs, orderable=False)

        cloud_networks = instance.cloud_networks.restrict(request.user, "view")
        cloud_network_table = CloudNetworkTable(cloud_networks, orderable=False)
        cloud_network_table.exclude = ("actions", "assigned_prefix_count", "circuit_count", "cloud_service_count")

        paginate = {
            "paginator_class": EnhancedPaginator,
            "per_page": get_paginate_count(request),
        }
        RequestConfig(request, paginate).configure(parent_prefix_table)
        RequestConfig(request, paginate).configure(vrf_table)
        RequestConfig(request, paginate).configure(cloud_network_table)

        return {
            "vrf_table": vrf_table,
            "parent_prefix_table": parent_prefix_table,
            "cloud_network_table": cloud_network_table,
            **super().get_extra_context(request, instance),
        }


class PrefixPrefixesView(generic.ObjectView):
    queryset = Prefix.objects.all()
    template_name = "ipam/prefix_prefixes.html"

    def get_extra_context(self, request, instance):
        # Child prefixes table
        child_prefixes = (
            instance.descendants()
            .restrict(request.user, "view")
            .select_related("parent", "status", "role", "vlan", "namespace")
            .annotate(location_count=count_related(Location, "prefixes"))
        )

        # Add available prefixes to the table if requested
        if child_prefixes and request.GET.get("show_available", "true") == "true":
            child_prefixes = add_available_prefixes(instance.prefix, child_prefixes)

        prefix_table = tables.PrefixDetailTable(child_prefixes, hide_hierarchy_ui=True)
        prefix_table.exclude = ("namespace",)
        if request.user.has_perm("ipam.change_prefix") or request.user.has_perm("ipam.delete_prefix"):
            prefix_table.columns.show("pk")

        paginate = {
            "paginator_class": EnhancedPaginator,
            "per_page": get_paginate_count(request),
        }
        RequestConfig(request, paginate).configure(prefix_table)

        # Compile permissions list for rendering the object table
        permissions = {
            "add": request.user.has_perm("ipam.add_prefix"),
            "change": request.user.has_perm("ipam.change_prefix"),
            "delete": request.user.has_perm("ipam.delete_prefix"),
        }
        namespace_id = instance.namespace_id
        bulk_querystring = f"namespace={namespace_id}&within={instance.prefix}"

        return {
            "first_available_prefix": instance.get_first_available_prefix(),
            "prefix_table": prefix_table,
            "permissions": permissions,
            "bulk_querystring": bulk_querystring,
            "active_tab": "prefixes",
            "show_available": request.GET.get("show_available", "true") == "true",
        }


class PrefixIPAddressesView(generic.ObjectView):
    queryset = Prefix.objects.all()
    template_name = "ipam/prefix_ipaddresses.html"

    def get_extra_context(self, request, instance):
        # Find all IPAddresses belonging to this Prefix
        ipaddresses = (
            instance.get_all_ips()
            .restrict(request.user, "view")
            .select_related("role", "status", "tenant")
            .prefetch_related("primary_ip4_for", "primary_ip6_for")
            .annotate(
                interface_count=count_related(Interface, "ip_addresses"),
                interface_parent_count=count_related(Device, "interfaces__ip_addresses", distinct=True),
                vm_interface_count=count_related(VMInterface, "ip_addresses"),
                vm_interface_parent_count=count_related(VirtualMachine, "interfaces__ip_addresses", distinct=True),
            )
        )

        # Add available IP addresses to the table if requested
        if request.GET.get("show_available", "true") == "true":
            ipaddresses = add_available_ipaddresses(
                instance.prefix, ipaddresses, instance.type == choices.PrefixTypeChoices.TYPE_POOL
            )

        ip_table = tables.IPAddressTable(ipaddresses)
        if request.user.has_perm("ipam.change_ipaddress") or request.user.has_perm("ipam.delete_ipaddress"):
            ip_table.columns.show("pk")

        paginate = {
            "paginator_class": EnhancedPaginator,
            "per_page": get_paginate_count(request),
        }
        RequestConfig(request, paginate).configure(ip_table)

        # Compile permissions list for rendering the object table
        permissions = {
            "add": request.user.has_perm("ipam.add_ipaddress"),
            "change": request.user.has_perm("ipam.change_ipaddress"),
            "delete": request.user.has_perm("ipam.delete_ipaddress"),
        }
        namespace_id = instance.namespace_id
        bulk_querystring = f"namespace={namespace_id}&parent={instance.prefix}"

        return {
            "first_available_ip": instance.get_first_available_ip(),
            "ip_table": ip_table,
            "permissions": permissions,
            "bulk_querystring": bulk_querystring,
            "active_tab": "ip-addresses",
            "show_available": request.GET.get("show_available", "true") == "true",
        }


class PrefixEditView(generic.ObjectEditView):
    queryset = Prefix.objects.all()
    model_form = forms.PrefixForm
    template_name = "ipam/prefix_edit.html"

    def successful_post(self, request, obj, created, _logger):
        """Check for data that will be invalid in a future Nautobot release and warn the user if found."""
        # 3.0 TODO: remove these checks after enabling strict enforcement of the equivalent logic in Prefix.save()
        edit_url = reverse("ipam:prefix_edit", kwargs={"pk": obj.pk})
        warning_msg = format_html(
            '<p>This <a href="{}#prefix-hierarchy">will be considered invalid data</a> in a future release.</p>',
            static("docs/models/ipam/prefix.html"),
        )
        if obj.parent and obj.parent.type != constants.PREFIX_ALLOWED_PARENT_TYPES[obj.type]:
            parent_edit_url = reverse("ipam:prefix_edit", kwargs={"pk": obj.parent.pk})
            messages.warning(
                request,
                format_html(
                    '{} is a {} prefix but its parent <a href="{}">{}</a> is a {}. {} Consider '
                    '<a href="{}">changing the type of {}</a> and/or <a href="{}">{}</a> to resolve this issue.',
                    obj,
                    obj.type.title(),
                    obj.parent.get_absolute_url(),
                    obj.parent,
                    obj.parent.type.title(),
                    warning_msg,
                    edit_url,
                    obj,
                    parent_edit_url,
                    obj.parent,
                ),
            )

        invalid_children = obj.children.filter(
            ~Q(type__in=constants.PREFIX_ALLOWED_CHILD_TYPES[obj.type]),  # exclude valid children
        )

        if invalid_children.exists():
            children_link = format_html('<a href="{}?parent={}">its children</a>', reverse("ipam:prefix_list"), obj.pk)
            if obj.type == choices.PrefixTypeChoices.TYPE_CONTAINER:
                messages.warning(
                    request,
                    format_html(
                        "{} is a Container prefix and should not contain child prefixes of type Pool. {} "
                        "Consider creating an intermediary Network prefix, or changing the type of {} to Network, "
                        "to resolve this issue.",
                        obj,
                        warning_msg,
                        children_link,
                    ),
                )
            elif obj.type == choices.PrefixTypeChoices.TYPE_NETWORK:
                messages.warning(
                    request,
                    format_html(
                        "{} is a Network prefix and should not contain child prefixes of types Container or Network. "
                        '{} Consider <a href="{}">changing the type of {}</a> to Container, '
                        "or changing the type of {} to Pool, to resolve this issue.",
                        obj,
                        warning_msg,
                        edit_url,
                        obj,
                        children_link,
                    ),
                )
            else:  # TYPE_POOL
                messages.warning(
                    request,
                    format_html(
                        "{} is a Pool prefix and should not contain other prefixes. {} "
                        'Consider either <a href="{}">changing the type of {}</a> to Container or Network, '
                        "or deleting {}, to resolve this issue.",
                        obj,
                        warning_msg,
                        edit_url,
                        obj,
                        children_link,
                    ),
                )

        if obj.ip_addresses.exists() and obj.type == choices.PrefixTypeChoices.TYPE_CONTAINER:
            ip_warning_msg = format_html(
                '<p>This <a href="{}#ipaddress-parenting-concrete-relationship">will be considered invalid data</a> '
                "in a future release.</p>",
                static("docs/models/ipam/ipaddress.html"),
            )
            shortest_child_mask_length = min([ip.mask_length for ip in obj.ip_addresses.all()])
            if shortest_child_mask_length > obj.prefix_length:
                ip_link = format_html(
                    '<a href="{}?parent={}">these IP addresses</a>', reverse("ipam:ipaddress_list"), obj.pk
                )
                create_url = reverse("ipam:prefix_add") + urlencode(
                    {
                        "namespace": obj.namespace.pk,
                        "type": choices.PrefixTypeChoices.TYPE_NETWORK,
                        "prefix": obj.prefix,
                    }
                )
                messages.warning(
                    request,
                    format_html(
                        "{} is a Container prefix and should not directly contain IP addresses. {} "
                        'Consider either <a href="{}">changing the type of {}</a> to Network, '
                        'or <a href="{}">creating one or more child prefix(es) of type Network</a> to contain {}, '
                        "to resolve this issue.",
                        obj,
                        ip_warning_msg,
                        edit_url,
                        obj,
                        create_url,
                        ip_link,
                    ),
                )
            else:
                messages.warning(
                    request,
                    format_html(
                        "{} is a Container prefix and should not directly contain IP addresses. {} "
                        'Consider <a href="{}">changing the type of {}</a> to Network to resolve this issue.',
                        obj,
                        ip_warning_msg,
                        edit_url,
                        obj,
                    ),
                )

        super().successful_post(request, obj, created, _logger)


class PrefixDeleteView(generic.ObjectDeleteView):
    queryset = Prefix.objects.all()
    template_name = "ipam/prefix_delete.html"


class PrefixBulkImportView(generic.BulkImportView):  # 3.0 TODO: remove, unused
    queryset = Prefix.objects.all()
    table = tables.PrefixTable


class PrefixBulkEditView(generic.BulkEditView):
    queryset = Prefix.objects.all()
    filterset = filters.PrefixFilterSet
    table = tables.PrefixTable
    form = forms.PrefixBulkEditForm

    def extra_post_save_action(self, obj, form):
        if form.cleaned_data.get("add_locations", None):
            obj.locations.add(*form.cleaned_data["add_locations"])
        if form.cleaned_data.get("remove_locations", None):
            obj.locations.remove(*form.cleaned_data["remove_locations"])
        if form.cleaned_data.get("add_vrfs", None):
            obj.vrfs.add(*form.cleaned_data["add_vrfs"])
        if form.cleaned_data.get("remove_vrfs", None):
            obj.vrfs.remove(*form.cleaned_data["remove_vrfs"])


class PrefixBulkDeleteView(generic.BulkDeleteView):
    queryset = Prefix.objects.all()
    filterset = filters.PrefixFilterSet
    table = tables.PrefixTable


#
# IP addresses
#


class IPAddressListView(generic.ObjectListView):
    queryset = IPAddress.objects.annotate(
        interface_count=count_related(Interface, "ip_addresses"),
        interface_parent_count=count_related(Device, "interfaces__ip_addresses", distinct=True),
        vm_interface_count=count_related(VMInterface, "ip_addresses"),
        vm_interface_parent_count=count_related(VirtualMachine, "interfaces__ip_addresses", distinct=True),
        assigned_count=count_related(Interface, "ip_addresses") + count_related(VMInterface, "ip_addresses"),
    )
    filterset = filters.IPAddressFilterSet
    filterset_form = forms.IPAddressFilterForm
    table = tables.IPAddressDetailTable
    template_name = "ipam/ipaddress_list.html"


class IPAddressView(generic.ObjectView):
    queryset = IPAddress.objects.select_related("tenant", "status", "role")

    def get_extra_context(self, request, instance):
        # Parent prefixes table
        parent_prefixes = instance.ancestors().restrict(request.user, "view")
        parent_prefixes_table = tables.PrefixTable(parent_prefixes, orderable=False)

        # Related IP table
        related_ips = (
            instance.siblings()
            .restrict(request.user, "view")
            .select_related("role", "status", "tenant")
            .annotate(
                interface_count=count_related(Interface, "ip_addresses"),
                interface_parent_count=count_related(Device, "interfaces__ip_addresses", distinct=True),
                vm_interface_count=count_related(VMInterface, "ip_addresses"),
                vm_interface_parent_count=count_related(VirtualMachine, "interfaces__ip_addresses", distinct=True),
            )
        )
        related_ips_table = tables.IPAddressTable(related_ips, orderable=False)

        paginate = {
            "paginator_class": EnhancedPaginator,
            "per_page": get_paginate_count(request),
        }
        RequestConfig(request, paginate).configure(parent_prefixes_table)
        RequestConfig(request, paginate).configure(related_ips_table)

        return {
            "parent_prefixes_table": parent_prefixes_table,
            "related_ips_table": related_ips_table,
            **super().get_extra_context(request, instance),
        }


class IPAddressEditView(generic.ObjectEditView):
    queryset = IPAddress.objects.all()
    model_form = forms.IPAddressForm
    template_name = "ipam/ipaddress_edit.html"

    def dispatch(self, request, *args, **kwargs):
        if "interface" in request.GET or "vminterface" in request.GET:
            _, error_msg = retrieve_interface_or_vminterface_from_request(request)
            if error_msg:
                messages.warning(request, error_msg)
                return redirect(self.get_return_url(request, default_return_url="ipam:ipaddress_add"))

        return super().dispatch(request, *args, **kwargs)

    def successful_post(self, request, obj, created, _logger):
        """Check for data that will be invalid in a future Nautobot release and warn the user if found."""
        # 3.0 TODO: remove this check after enabling strict enforcement of the equivalent logic in IPAddress.save()
        if obj.parent.type == choices.PrefixTypeChoices.TYPE_CONTAINER:
            warning_msg = format_html(
                '<p>This <a href="{}#ipaddress-parenting-concrete-relationship">will be considered invalid data</a> '
                "in a future release.</p>",
                static("docs/models/ipam/ipaddress.html"),
            )
            parent_link = format_html('<a href="{}">{}</a>', obj.parent.get_absolute_url(), obj.parent)
            if obj.parent.prefix_length < obj.mask_length:
                create_url = (
                    reverse("ipam:prefix_add")
                    + "?"
                    + urlencode(
                        {
                            "namespace": obj.parent.namespace.pk,
                            "prefix": str(netaddr.IPNetwork(f"{obj.host}/{obj.mask_length}")),
                            "type": choices.PrefixTypeChoices.TYPE_NETWORK,
                        }
                    )
                )
                messages.warning(
                    request,
                    format_html(
                        "IP address {} currently has prefix {} as its parent, which is a Container. {} "
                        'Consider <a href="{}">creating an intermediate /{} prefix of type Network</a> '
                        "to resolve this issue.",
                        obj,
                        parent_link,
                        warning_msg,
                        create_url,
                        obj.mask_length,
                    ),
                )
            else:
                messages.warning(
                    request,
                    format_html(
                        "IP address {} currently has prefix {} as its parent, which is a Container. {} "
                        'Consider <a href="{}">changing the prefix</a> to type Network or Pool to resolve this issue.',
                        obj,
                        parent_link,
                        warning_msg,
                        reverse("ipam:prefix_edit", kwargs={"pk": obj.parent.pk}),
                    ),
                )

        # Add IpAddress to interface if interface is in query_params
        if "interface" in request.GET or "vminterface" in request.GET:
            interface, _ = retrieve_interface_or_vminterface_from_request(request)
            interface.ip_addresses.add(obj)

        super().successful_post(request, obj, created, _logger)

    def alter_obj(self, obj, request, url_args, url_kwargs):
        # TODO: update to work with interface M2M
        if "interface" in request.GET:
            try:
                obj.assigned_object = Interface.objects.get(pk=request.GET["interface"])
            except (ValueError, Interface.DoesNotExist):
                pass

        elif "vminterface" in request.GET:
            try:
                obj.assigned_object = VMInterface.objects.get(pk=request.GET["vminterface"])
            except (ValueError, VMInterface.DoesNotExist):
                pass

        return obj


# 2.0 TODO: Standardize or remove this view in exchange for a `NautobotViewSet` method
class IPAddressAssignView(view_mixins.GetReturnURLMixin, generic.ObjectView):
    """
    Search for IPAddresses to be assigned to an Interface.
    """

    queryset = IPAddress.objects.all()

    def dispatch(self, request, *args, **kwargs):
        if request.user.is_authenticated:
            # Redirect user if an interface has not been provided
            if "interface" not in request.GET and "vminterface" not in request.GET:
                return redirect(self.get_return_url(request, default_return_url="ipam:ipaddress_add"))

            _, error_msg = retrieve_interface_or_vminterface_from_request(request)
            if error_msg:
                messages.warning(request, error_msg)
                return redirect(self.get_return_url(request, default_return_url="ipam:ipaddress_add"))

        return super().dispatch(request, *args, **kwargs)

    def get(self, request, *args, **kwargs):
        interface, _ = retrieve_interface_or_vminterface_from_request(request)
        form = forms.IPAddressAssignForm(data=request.GET)

        table = None
        if request.GET.get("q"):
            addresses = (
                self.queryset.select_related("parent__namespace", "role", "status", "tenant")
                .exclude(pk__in=interface.ip_addresses.values_list("pk"))
                .string_search(request.GET.get("q"))
            )
            table = tables.IPAddressAssignTable(addresses)
            paginate = {
                "paginator_class": EnhancedPaginator,
                "per_page": get_paginate_count(request),
            }
            RequestConfig(request, paginate).configure(table)
            max_page_size = get_settings_or_config("MAX_PAGE_SIZE", fallback=MAX_PAGE_SIZE_DEFAULT)
            if max_page_size and paginate["per_page"] > max_page_size:
                messages.warning(
                    request,
                    f'Requested "per_page" is too large. No more than {max_page_size} items may be displayed at a time.',
                )

        return render(
            request,
            "ipam/ipaddress_assign.html",
            {
                "form": form,
                "return_url": self.get_return_url(request),
                "table": table,
            },
        )

    def post(self, request):
        interface, _ = retrieve_interface_or_vminterface_from_request(request)

        if pks := request.POST.getlist("pk"):
            ip_addresses = IPAddress.objects.restrict(request.user, "view").filter(pk__in=pks)
            interface.ip_addresses.add(*ip_addresses)
            return redirect(self.get_return_url(request))
        messages.error(request, "Please select at least one IP Address from the table.")
        return redirect(request.get_full_path())


class IPAddressMergeView(view_mixins.GetReturnURLMixin, view_mixins.ObjectPermissionRequiredMixin, View):
    queryset = IPAddress.objects.all()
    template_name = "ipam/ipaddress_merge.html"

    def get_required_permission(self):
        return get_permission_for_model(self.queryset.model, "change")

    def find_duplicate_ips(self, request, merged_attributes=None):
        """
        Present IP Addresses with the same host values.
        If not found, return to IPAddressListView with a helpful message.
        """
        if merged_attributes:
            host_values = (
                self.queryset.filter(host__gt=merged_attributes.get("host"))
                .values("host")
                .order_by("host")
                .annotate(count=models.Count("host"))
                .filter(count__gt=1)
            )
        else:
            host_values = (
                self.queryset.values("host").order_by("host").annotate(count=models.Count("host")).filter(count__gt=1)
            )
        if host_values:
            item = host_values[0]
            queryset = self.queryset.filter(host__in=[item["host"]])
            return render(
                request=request,
                template_name=self.template_name,
                context={
                    "queryset": queryset,
                    "return_url": self.get_return_url(request),
                },
            )
        else:
            msg = "No additional duplicate IPs found."
            messages.info(request, msg)
            return redirect(self.get_return_url(request))

    def get(self, request):
        return self.find_duplicate_ips(request)

    def post(self, request):
        collapsed_ips = IPAddress.objects.filter(pk__in=request.POST.getlist("pk"))
        merged_attributes = request.POST
        operation_invalid = len(collapsed_ips) < 2
        # Check if there are at least two IP addresses for us to merge
        # and if the skip button is pressed instead.
        if "_skip" not in request.POST and not operation_invalid:
            with cache.lock(
                "nautobot.ipam.views.ipaddress_merge", blocking_timeout=15, timeout=settings.REDIS_LOCK_TIMEOUT
            ):
                with transaction.atomic():
                    namespace = Namespace.objects.get(pk=merged_attributes.get("namespace"))
                    status = Status.objects.get(pk=merged_attributes.get("status"))
                    # Retrieve all attributes from the request.
                    if merged_attributes.get("tenant"):
                        tenant = Tenant.objects.get(pk=merged_attributes.get("tenant"))
                    else:
                        tenant = None
                    if merged_attributes.get("role"):
                        role = Role.objects.get(pk=merged_attributes.get("role"))
                    else:
                        role = None
                    if merged_attributes.get("tags"):
                        tag_pk_list = merged_attributes.get("tags").split(",")
                        tags = Tag.objects.filter(pk__in=tag_pk_list)
                    else:
                        tags = []
                    if merged_attributes.get("nat_inside"):
                        nat_inside = IPAddress.objects.get(pk=merged_attributes.get("nat_inside"))
                    else:
                        nat_inside = None
                    # use IP in the same namespace as a reference.
                    ip_in_the_same_namespace = collapsed_ips.filter(parent__namespace=namespace).first()
                    merged_ip = IPAddress(
                        host=merged_attributes.get("host"),
                        ip_version=ip_in_the_same_namespace.ip_version,
                        parent=ip_in_the_same_namespace.parent,
                        type=merged_attributes.get("type"),
                        status=status,
                        role=role,
                        dns_name=merged_attributes.get("dns_name", ""),
                        description=merged_attributes.get("description"),
                        mask_length=merged_attributes.get("mask_length"),
                        tenant=tenant,
                        nat_inside=nat_inside,
                        _custom_field_data=ip_in_the_same_namespace._custom_field_data,
                    )
                    merged_ip.tags.set(tags)
                    # Update custom_field_data
                    for key in merged_ip._custom_field_data.keys():
                        ip_pk = merged_attributes.get("cf_" + key)
                        merged_ip._custom_field_data[key] = IPAddress.objects.get(pk=ip_pk)._custom_field_data[key]
                    # Update relationship data
                    handle_relationship_changes_when_merging_ips(merged_ip, merged_attributes, collapsed_ips)
                    # Capture relevant device pk_list before updating IPAddress to Interface Assignments.
                    # since the update will unset the primary_ip[4/6] field on the device.
                    # Collapsed_ips can only be one of the two families v4/v6
                    # One of the querysets here is bound to be emtpy and one of the updates to Device's primary_ip field
                    # is going to be a no-op
                    device_ip4 = list(Device.objects.filter(primary_ip4__in=collapsed_ips).values_list("pk", flat=True))
                    device_ip6 = list(Device.objects.filter(primary_ip6__in=collapsed_ips).values_list("pk", flat=True))
                    vm_ip4 = list(
                        VirtualMachine.objects.filter(primary_ip4__in=collapsed_ips).values_list("pk", flat=True)
                    )
                    vm_ip6 = list(
                        VirtualMachine.objects.filter(primary_ip6__in=collapsed_ips).values_list("pk", flat=True)
                    )

                    ip_to_interface_assignments = []
                    # Update IPAddress to Interface Assignments
                    for assignment in IPAddressToInterface.objects.filter(ip_address__in=collapsed_ips):
                        updated_attributes = model_to_dict(assignment)
                        updated_attributes["ip_address"] = merged_ip
                        updated_attributes["interface"] = Interface.objects.filter(
                            pk=updated_attributes["interface"]
                        ).first()
                        updated_attributes["vm_interface"] = VMInterface.objects.filter(
                            pk=updated_attributes["vm_interface"]
                        ).first()
                        ip_to_interface_assignments.append(updated_attributes)
                    # Update Service m2m field with IPAddresses
                    services = list(Service.objects.filter(ip_addresses__in=collapsed_ips).values_list("pk", flat=True))
                    # Delete Collapsed IPs
                    try:
                        _, deleted_info = collapsed_ips.delete()
                        deleted_count = deleted_info[IPAddress._meta.label]
                    except ProtectedError as e:
                        logger.info("Caught ProtectedError while attempting to delete objects")
                        handle_protectederror(collapsed_ips, request, e)
                        return redirect(self.get_return_url(request))
                    msg = format_html(
                        'Merged {} {} into <a href="{}">{}</a>',
                        deleted_count,
                        self.queryset.model._meta.verbose_name,
                        merged_ip.get_absolute_url(),
                        merged_ip,
                    )
                    logger_msg = f"Merged {deleted_count} {self.queryset.model._meta.verbose_name} into {merged_ip}"
                    merged_ip.validated_save()
                    # After some testing
                    # We have to update the ForeignKey fields after merged_ip is saved to make the operation valid
                    for assignment in ip_to_interface_assignments:
                        IPAddressToInterface.objects.create(**assignment)
                    # Update Device primary_ip fields of the Collapsed IPs
                    Device.objects.filter(pk__in=device_ip4).update(primary_ip4=merged_ip)
                    Device.objects.filter(pk__in=device_ip6).update(primary_ip6=merged_ip)
                    VirtualMachine.objects.filter(pk__in=vm_ip4).update(primary_ip4=merged_ip)
                    VirtualMachine.objects.filter(pk__in=vm_ip6).update(primary_ip6=merged_ip)
                    for service in services:
                        Service.objects.get(pk=service).ip_addresses.add(merged_ip)
                    logger.info(logger_msg)
                    messages.success(request, msg)
        return self.find_duplicate_ips(request, merged_attributes)


class IPAddressDeleteView(generic.ObjectDeleteView):
    queryset = IPAddress.objects.all()


class IPAddressBulkCreateView(generic.BulkCreateView):
    queryset = IPAddress.objects.all()
    form = forms.IPAddressBulkCreateForm
    model_form = forms.IPAddressBulkAddForm
    pattern_target = "address"
    template_name = "ipam/ipaddress_bulk_add.html"


class IPAddressBulkImportView(generic.BulkImportView):  # 3.0 TODO: remove, unused
    queryset = IPAddress.objects.all()
    table = tables.IPAddressTable


class IPAddressBulkEditView(generic.BulkEditView):
    # queryset = IPAddress.objects.select_related("status", "role", "tenant", "vrf__tenant")
    queryset = IPAddress.objects.select_related("role", "status", "tenant").annotate(
        interface_count=count_related(Interface, "ip_addresses"),
        interface_parent_count=count_related(Device, "interfaces__ip_addresses", distinct=True),
        vm_interface_count=count_related(VMInterface, "ip_addresses"),
        vm_interface_parent_count=count_related(VirtualMachine, "interfaces__ip_addresses", distinct=True),
    )
    filterset = filters.IPAddressFilterSet
    table = tables.IPAddressTable
    form = forms.IPAddressBulkEditForm


class IPAddressBulkDeleteView(generic.BulkDeleteView):
    # queryset = IPAddress.objects.select_related("status", "role", "tenant", "vrf__tenant")
    queryset = IPAddress.objects.select_related("role", "status", "tenant").annotate(
        interface_count=count_related(Interface, "ip_addresses"),
        interface_parent_count=count_related(Device, "interfaces__ip_addresses", distinct=True),
        vm_interface_count=count_related(VMInterface, "ip_addresses"),
        vm_interface_parent_count=count_related(VirtualMachine, "interfaces__ip_addresses", distinct=True),
    )
    filterset = filters.IPAddressFilterSet
    table = tables.IPAddressTable


class IPAddressInterfacesView(generic.ObjectView):
    queryset = IPAddress.objects.all()
    template_name = "ipam/ipaddress_interfaces.html"

    def get_extra_context(self, request, instance):
        interfaces = (
            instance.interfaces.restrict(request.user, "view")
            .prefetch_related(
                Prefetch("ip_addresses", queryset=IPAddress.objects.restrict(request.user)),
                Prefetch("member_interfaces", queryset=Interface.objects.restrict(request.user)),
                "_path__destination",
                "tags",
            )
            .select_related("lag", "cable")
        )
        interface_table = tables.IPAddressInterfaceTable(data=interfaces, user=request.user, orderable=False)
        if request.user.has_perm("dcim.change_interface") or request.user.has_perm("dcim.delete_interface"):
            interface_table.columns.show("pk")

        paginate = {
            "paginator_class": EnhancedPaginator,
            "per_page": get_paginate_count(request),
        }
        RequestConfig(request, paginate).configure(interface_table)

        return {
            "interface_table": interface_table,
            "active_tab": "interfaces",
        }


class IPAddressVMInterfacesView(generic.ObjectView):
    queryset = IPAddress.objects.all()
    template_name = "ipam/ipaddress_vm_interfaces.html"

    def get_extra_context(self, request, instance):
        vm_interfaces = instance.vm_interfaces.restrict(request.user, "view").prefetch_related(
            Prefetch("ip_addresses", queryset=IPAddress.objects.restrict(request.user)),
        )
        vm_interface_table = tables.IPAddressVMInterfaceTable(data=vm_interfaces, user=request.user, orderable=False)
        if request.user.has_perm("virtualization.change_vminterface") or request.user.has_perm(
            "virtualization.delete_vminterface"
        ):
            vm_interface_table.columns.show("pk")

        paginate = {
            "paginator_class": EnhancedPaginator,
            "per_page": get_paginate_count(request),
        }
        RequestConfig(request, paginate).configure(vm_interface_table)

        return {
            "vm_interface_table": vm_interface_table,
            "active_tab": "vm_interfaces",
        }


#
# IPAddress to Interface (assignments
#


class IPAddressToInterfaceUIViewSet(view_mixins.ObjectBulkCreateViewMixin):  # 3.0 TODO: use ObjectListViewMixin instead
    """
    ViewSet for IP Address (VM)Interface assignments.

    This view intentionally only implements bulk import at this time. Accessing list view will
    redirect to the import view.
    """

    lookup_field = "pk"
    # form_class = forms.NamespaceForm
    filterset_class = filters.IPAddressToInterfaceFilterSet
    queryset = IPAddressToInterface.objects.all()
    serializer_class = serializers.IPAddressToInterfaceSerializer
    table_class = tables.IPAddressToInterfaceTable
    action_buttons = ("import", "export")

    def list(self, request, *args, **kwargs):
        """Redirect list view to import view."""
        return redirect(reverse("ipam:ipaddresstointerface_import"))


#
# VLAN groups
#


class VLANGroupListView(generic.ObjectListView):
    queryset = VLANGroup.objects.all()
    filterset = filters.VLANGroupFilterSet
    filterset_form = forms.VLANGroupFilterForm
    table = tables.VLANGroupTable


class VLANGroupView(generic.ObjectView):
    queryset = VLANGroup.objects.all()

    def get_extra_context(self, request, instance):
        vlans = (
            VLAN.objects.restrict(request.user, "view")
            .annotate(location_count=count_related(Location, "vlans"))
            .filter(vlan_group=instance)
            .prefetch_related(Prefetch("prefixes", queryset=Prefix.objects.restrict(request.user)))
        )
        vlans_count = vlans.count()
        vlans = add_available_vlans(vlan_group=instance, vlans=vlans)

        vlan_table = tables.VLANDetailTable(vlans)
        if request.user.has_perm("ipam.change_vlan") or request.user.has_perm("ipam.delete_vlan"):
            vlan_table.columns.show("pk")
        vlan_table.columns.hide("vlan_group")

        paginate = {
            "paginator_class": EnhancedPaginator,
            "per_page": get_paginate_count(request),
        }
        RequestConfig(request, paginate).configure(vlan_table)

        # Compile permissions list for rendering the object table
        permissions = {
            "add": request.user.has_perm("ipam.add_vlan"),
            "change": request.user.has_perm("ipam.change_vlan"),
            "delete": request.user.has_perm("ipam.delete_vlan"),
        }

        return {
            "first_available_vlan": instance.get_next_available_vid(),
            "bulk_querystring": f"vlan_group={instance.pk}",
            "vlan_table": vlan_table,
            "permissions": permissions,
            "vlans_count": vlans_count,
            **super().get_extra_context(request, instance),
        }


class VLANGroupEditView(generic.ObjectEditView):
    queryset = VLANGroup.objects.all()
    model_form = forms.VLANGroupForm


class VLANGroupDeleteView(generic.ObjectDeleteView):
    queryset = VLANGroup.objects.all()


class VLANGroupBulkImportView(generic.BulkImportView):  # 3.0 TODO: remove, unused
    queryset = VLANGroup.objects.all()
    table = tables.VLANGroupTable


class VLANGroupBulkDeleteView(generic.BulkDeleteView):
    queryset = VLANGroup.objects.all()
    filterset = filters.VLANGroupFilterSet
    table = tables.VLANGroupTable


#
# VLANs
#


class VLANListView(generic.ObjectListView):
    queryset = VLAN.objects.all()
    filterset = filters.VLANFilterSet
    filterset_form = forms.VLANFilterForm
    table = tables.VLANDetailTable


class VLANView(generic.ObjectView):
    queryset = VLAN.objects.annotate(location_count=count_related(Location, "vlans")).select_related(
        "role",
        "status",
        "tenant__tenant_group",
    )

    def get_extra_context(self, request, instance):
        prefixes = (
            Prefix.objects.restrict(request.user, "view")
            .filter(vlan=instance)
            .select_related(
                "status",
                "role",
                # "vrf",
                "namespace",
            )
        )
        prefix_table = tables.PrefixTable(list(prefixes), hide_hierarchy_ui=True)
        prefix_table.exclude = ("vlan",)

        paginate = {
            "paginator_class": EnhancedPaginator,
            "per_page": get_paginate_count(request),
        }
        RequestConfig(request, paginate).configure(prefix_table)

        return {"prefix_table": prefix_table, **super().get_extra_context(request, instance)}


class VLANInterfacesView(generic.ObjectView):
    queryset = VLAN.objects.all()
    template_name = "ipam/vlan_interfaces.html"

    def get_extra_context(self, request, instance):
        interfaces = instance.get_interfaces().select_related("device")
        members_table = tables.VLANDevicesTable(interfaces)

        paginate = {
            "paginator_class": EnhancedPaginator,
            "per_page": get_paginate_count(request),
        }
        RequestConfig(request, paginate).configure(members_table)

        return {
            "members_table": members_table,
            "active_tab": "interfaces",
        }


class VLANVMInterfacesView(generic.ObjectView):
    queryset = VLAN.objects.all()
    template_name = "ipam/vlan_vminterfaces.html"

    def get_extra_context(self, request, instance):
        interfaces = instance.get_vminterfaces().select_related("virtual_machine")
        members_table = tables.VLANVirtualMachinesTable(interfaces)

        paginate = {
            "paginator_class": EnhancedPaginator,
            "per_page": get_paginate_count(request),
        }
        RequestConfig(request, paginate).configure(members_table)

        return {
            "members_table": members_table,
            "active_tab": "vminterfaces",
        }


class VLANEditView(generic.ObjectEditView):
    queryset = VLAN.objects.all()
    model_form = forms.VLANForm
    template_name = "ipam/vlan_edit.html"


class VLANDeleteView(generic.ObjectDeleteView):
    queryset = VLAN.objects.all()


class VLANBulkImportView(generic.BulkImportView):  # 3.0 TODO: remove, unused
    queryset = VLAN.objects.all()
    table = tables.VLANTable


class VLANBulkEditView(generic.BulkEditView):
    queryset = VLAN.objects.select_related(
        "vlan_group",
        "status",
        "tenant",
        "role",
    )
    filterset = filters.VLANFilterSet
    table = tables.VLANTable
    form = forms.VLANBulkEditForm

    def extra_post_save_action(self, obj, form):
        if form.cleaned_data.get("add_locations", None):
            obj.locations.add(*form.cleaned_data["add_locations"])
        if form.cleaned_data.get("remove_locations", None):
            obj.locations.remove(*form.cleaned_data["remove_locations"])


class VLANBulkDeleteView(generic.BulkDeleteView):
    queryset = VLAN.objects.select_related(
        "vlan_group",
        "status",
        "tenant",
        "role",
    )
    filterset = filters.VLANFilterSet
    table = tables.VLANTable


#
# Services
#


class ServiceListView(generic.ObjectListView):
    queryset = Service.objects.all()
    filterset = filters.ServiceFilterSet
    filterset_form = forms.ServiceFilterForm
    table = tables.ServiceTable
    action_buttons = ("add", "import", "export")


class ServiceView(generic.ObjectView):
    queryset = Service.objects.prefetch_related("ip_addresses")


class ServiceEditView(generic.ObjectEditView):
    queryset = Service.objects.prefetch_related("ip_addresses")
    model_form = forms.ServiceForm
    template_name = "ipam/service_edit.html"

    def alter_obj(self, obj, request, url_args, url_kwargs):
        if "device" in url_kwargs:
            obj.device = get_object_or_404(Device.objects.restrict(request.user), pk=url_kwargs["device"])
        elif "virtualmachine" in url_kwargs:
            obj.virtual_machine = get_object_or_404(
                VirtualMachine.objects.restrict(request.user),
                pk=url_kwargs["virtualmachine"],
            )
        return obj


class ServiceBulkImportView(generic.BulkImportView):  # 3.0 TODO: remove, unused
    queryset = Service.objects.all()
    table = tables.ServiceTable


class ServiceDeleteView(generic.ObjectDeleteView):
    queryset = Service.objects.all()


class ServiceBulkEditView(generic.BulkEditView):
    queryset = Service.objects.select_related("device", "virtual_machine")
    filterset = filters.ServiceFilterSet
    table = tables.ServiceTable
    form = forms.ServiceBulkEditForm


class ServiceBulkDeleteView(generic.BulkDeleteView):
    queryset = Service.objects.select_related("device", "virtual_machine")
    filterset = filters.ServiceFilterSet
    table = tables.ServiceTable<|MERGE_RESOLUTION|>--- conflicted
+++ resolved
@@ -259,42 +259,24 @@
                 section=SectionChoices.RIGHT_HALF,
                 weight=100,
                 table_class=tables.RouteTargetTable,
-<<<<<<< HEAD
-                table_attribute="import_targets",
-                table_title="Import Route Targets",
-                related_field_name="importing_vrfs",
-=======
                 table_filter="importing_vrfs",
                 table_title="Import Route Targets",
->>>>>>> 9359009b
                 add_button_route=None,
             ),
             object_detail.ObjectsTablePanel(
                 section=SectionChoices.RIGHT_HALF,
                 weight=200,
                 table_class=tables.RouteTargetTable,
-<<<<<<< HEAD
-                table_attribute="export_targets",
-                table_title="Export Route Targets",
-                related_field_name="exporting_vrfs",
-=======
                 table_filter="exporting_vrfs",
                 table_title="Export Route Targets",
->>>>>>> 9359009b
                 add_button_route=None,
             ),
             object_detail.ObjectsTablePanel(
                 section=SectionChoices.FULL_WIDTH,
                 weight=100,
                 table_class=tables.PrefixTable,
-<<<<<<< HEAD
-                table_attribute="prefixes",
-                table_title="Assigned Prefixes",
-                related_field_name="vrfs",
-=======
                 table_filter="vrfs",
                 table_title="Assigned Prefixes",
->>>>>>> 9359009b
                 hide_hierarchy_ui=True,
                 exclude_columns=["namespace"],
                 add_button_route=None,
@@ -303,14 +285,8 @@
                 section=SectionChoices.FULL_WIDTH,
                 weight=200,
                 table_class=tables.VRFDeviceAssignmentTable,
-<<<<<<< HEAD
-                table_attribute="device_assignments",
-                table_title="Assigned Devices",
-                related_field_name="vrfs",
-=======
                 table_filter="vrf",
                 table_title="Assigned Devices",
->>>>>>> 9359009b
                 exclude_columns=["vrf", "namespace", "rd"],
                 add_button_route=None,
             ),
@@ -349,27 +325,15 @@
                 section=SectionChoices.RIGHT_HALF,
                 weight=100,
                 table_class=tables.VRFTable,
-<<<<<<< HEAD
-                table_attribute="importing_vrfs",
-                table_title="Importing VRFs",
-                related_field_name="import_targets",
-=======
                 table_filter="import_targets",
                 table_title="Importing VRFs",
->>>>>>> 9359009b
             ),
             object_detail.ObjectsTablePanel(
                 section=SectionChoices.RIGHT_HALF,
                 weight=200,
                 table_class=tables.VRFTable,
-<<<<<<< HEAD
-                table_attribute="exporting_vrfs",
-                table_title="Exporting VRFs",
-                related_field_name="export_targets",
-=======
                 table_filter="export_targets",
                 table_title="Exporting VRFs",
->>>>>>> 9359009b
             ),
         ),
     )

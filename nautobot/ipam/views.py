--- conflicted
+++ resolved
@@ -1132,14 +1132,9 @@
                 add_button_route=None,
                 form_id="vlan_form",
                 footer_buttons=[
-<<<<<<< HEAD
-                    object_detail.FormButtonNoPK(
-                        link_name="ipam:vlan_bulk_edit",
-=======
                     object_detail.FormButton(
                         link_name="ipam:vlan_bulk_edit",
                         link_includes_pk=False,
->>>>>>> f7b7ffd0
                         label="Edit Selected",
                         color=ButtonActionColorChoices.EDIT,
                         icon="mdi-pencil",
@@ -1147,14 +1142,9 @@
                         form_id="vlan_form",
                         weight=200,
                     ),
-<<<<<<< HEAD
-                    object_detail.FormButtonNoPK(
-                        link_name="ipam:vlan_bulk_delete",
-=======
                     object_detail.FormButton(
                         link_name="ipam:vlan_bulk_delete",
                         link_includes_pk=False,
->>>>>>> f7b7ffd0
                         label="Delete Selected",
                         color=ButtonActionColorChoices.DELETE,
                         icon="mdi-trash-can-outline",
@@ -1175,11 +1165,6 @@
                 .filter(vlan_group=instance)
                 .prefetch_related(Prefetch("prefixes", queryset=Prefix.objects.restrict(request.user)))
             )
-<<<<<<< HEAD
-            # vlans_count = vlans.count()
-            excluded_vlans = vlans.exclude(prefixes__isnull=True)
-=======
->>>>>>> f7b7ffd0
             data_transform_callback = get_add_available_vlans_callback(show_available=True, vlan_group=instance)
             vlan_table = tables.VLANDetailTable(
                 vlans, exclude=["vlan_group"], data_transform_callback=data_transform_callback
@@ -1193,11 +1178,7 @@
                 {
                     "bulk_querystring": f"vlan_group={instance.pk}",
                     "vlan_table": vlan_table,
-<<<<<<< HEAD
-                    "badge_count_override": len(excluded_vlans),
-=======
                     "badge_count_override": vlans.count(),
->>>>>>> f7b7ffd0
                 }
             )
         return context

--- conflicted
+++ resolved
@@ -34,16 +34,9 @@
     # [VM]Interfaces
     process_interfaces(apps)
 
-<<<<<<< HEAD
-    # TODO(jathan): Make another pass across all Prefixes to duplicate a VRF if
-    # it the namespace doesn't match (non-unique VRFs with duplicate Prefixes).
-    # We'll need multiple Namespaces with that prefix + VRF(name, rd).
-
     # VRF-Prefix M2M
     process_vrfs_prefixes_m2m(apps)
 
-=======
->>>>>>> e62c769d
 
 def check_interface_vrfs(apps):
     """

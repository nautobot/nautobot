from django.urls import path

from nautobot.core.views.routers import NautobotUIViewSetRouter
from nautobot.extras.views import ObjectChangeLogView, ObjectDynamicGroupsView, ObjectNotesView

from . import views
from .models import (
    IPAddress,
    Prefix,
    VLAN,
    VLANGroup,
)

app_name = "ipam"

router = NautobotUIViewSetRouter()
router.register("ip-address-to-interface", views.IPAddressToInterfaceUIViewSet)
router.register("namespaces", views.NamespaceUIViewSet)
router.register("rirs", views.RIRUIViewSet)
router.register("route-targets", views.RouteTargetUIViewSet)
router.register("services", views.ServiceUIViewSet)
router.register("vrfs", views.VRFUIViewSet)

urlpatterns = [
<<<<<<< HEAD
    # RIRs
    path("rirs/", views.RIRListView.as_view(), name="rir_list"),
    path("rirs/add/", views.RIREditView.as_view(), name="rir_add"),
    path("rirs/import/", views.RIRBulkImportView.as_view(), name="rir_import"),  # 3.0 TODO: remove, unused
    path("rirs/delete/", views.RIRBulkDeleteView.as_view(), name="rir_bulk_delete"),
    path("rirs/<uuid:pk>/", views.RIRView.as_view(), name="rir"),
    path("rirs/<uuid:pk>/edit/", views.RIREditView.as_view(), name="rir_edit"),
    path("rirs/<uuid:pk>/delete/", views.RIRDeleteView.as_view(), name="rir_delete"),
    path(
        "rirs/<uuid:pk>/changelog/",
        ObjectChangeLogView.as_view(),
        name="rir_changelog",
        kwargs={"model": RIR},
    ),
    path(
        "rirs/<uuid:pk>/notes/",
        ObjectNotesView.as_view(),
        name="rir_notes",
        kwargs={"model": RIR},
=======
    # Namespaces
    path(
        "namespaces/<uuid:pk>/ip-addresses/",
        views.NamespaceIPAddressesView.as_view(),
        name="namespace_ipaddresses",
    ),
    path(
        "namespaces/<uuid:pk>/prefixes/",
        views.NamespacePrefixesView.as_view(),
        name="namespace_prefixes",
    ),
    path(
        "namespaces/<uuid:pk>/vrfs/",
        views.NamespaceVRFsView.as_view(),
        name="namespace_vrfs",
>>>>>>> 3a01db36
    ),
    # Prefixes
    path("prefixes/", views.PrefixListView.as_view(), name="prefix_list"),
    path("prefixes/add/", views.PrefixEditView.as_view(), name="prefix_add"),
    path("prefixes/import/", views.PrefixBulkImportView.as_view(), name="prefix_import"),  # 3.0 TODO: remove, unused
    path("prefixes/edit/", views.PrefixBulkEditView.as_view(), name="prefix_bulk_edit"),
    path(
        "prefixes/delete/",
        views.PrefixBulkDeleteView.as_view(),
        name="prefix_bulk_delete",
    ),
    path("prefixes/<uuid:pk>/", views.PrefixView.as_view(), name="prefix"),
    path("prefixes/<uuid:pk>/edit/", views.PrefixEditView.as_view(), name="prefix_edit"),
    path(
        "prefixes/<uuid:pk>/delete/",
        views.PrefixDeleteView.as_view(),
        name="prefix_delete",
    ),
    path(
        "prefixes/<uuid:pk>/changelog/",
        ObjectChangeLogView.as_view(),
        name="prefix_changelog",
        kwargs={"model": Prefix},
    ),
    path(  # 3.0 TODO: remove, no longer needed/used since 2.3
        "prefixes/<uuid:pk>/dynamic-groups/",
        ObjectDynamicGroupsView.as_view(),
        name="prefix_dynamicgroups",
        kwargs={"model": Prefix},
    ),
    path(
        "prefixes/<uuid:pk>/notes/",
        ObjectNotesView.as_view(),
        name="prefix_notes",
        kwargs={"model": Prefix},
    ),
    path(
        "prefixes/<uuid:pk>/prefixes/",
        views.PrefixPrefixesView.as_view(),
        name="prefix_prefixes",
    ),
    path(
        "prefixes/<uuid:pk>/ip-addresses/",
        views.PrefixIPAddressesView.as_view(),
        name="prefix_ipaddresses",
    ),
    # IP addresses
    path("ip-addresses/", views.IPAddressListView.as_view(), name="ipaddress_list"),
    path("ip-addresses/add/", views.IPAddressEditView.as_view(), name="ipaddress_add"),
    path(
        "ip-addresses/bulk-add/",
        views.IPAddressBulkCreateView.as_view(),
        name="ipaddress_bulk_add",
    ),
    path(
        "ip-addresses/import/",
        views.IPAddressBulkImportView.as_view(),  # 3.0 TODO: remove, unused
        name="ipaddress_import",
    ),
    path(
        "ip-addresses/edit/",
        views.IPAddressBulkEditView.as_view(),
        name="ipaddress_bulk_edit",
    ),
    path(
        "ip-addresses/merge/",
        views.IPAddressMergeView.as_view(),
        name="ipaddress_merge",
    ),
    path(
        "ip-addresses/delete/",
        views.IPAddressBulkDeleteView.as_view(),
        name="ipaddress_bulk_delete",
    ),
    path(
        "ip-addresses/<uuid:pk>/changelog/",
        ObjectChangeLogView.as_view(),
        name="ipaddress_changelog",
        kwargs={"model": IPAddress},
    ),
    path(  # 3.0 TODO: remove, no longer needed/used since 2.3
        "ip-addresses/<uuid:pk>/dynamic-groups/",
        ObjectDynamicGroupsView.as_view(),
        name="ipaddress_dynamicgroups",
        kwargs={"model": IPAddress},
    ),
    path(
        "ip-addresses/<uuid:pk>/interfaces/",
        views.IPAddressInterfacesView.as_view(),
        name="ipaddress_interfaces",
    ),
    path(
        "ip-addresses/<uuid:pk>/vm-interfaces/",
        views.IPAddressVMInterfacesView.as_view(),
        name="ipaddress_vm_interfaces",
    ),
    path(
        "ip-addresses/<uuid:pk>/notes/",
        ObjectNotesView.as_view(),
        name="ipaddress_notes",
        kwargs={"model": IPAddress},
    ),
    path(
        "ip-addresses/assign/",
        views.IPAddressAssignView.as_view(),
        name="ipaddress_assign",
    ),
    path("ip-addresses/<uuid:pk>/", views.IPAddressView.as_view(), name="ipaddress"),
    path(
        "ip-addresses/<uuid:pk>/edit/",
        views.IPAddressEditView.as_view(),
        name="ipaddress_edit",
    ),
    path(
        "ip-addresses/<uuid:pk>/delete/",
        views.IPAddressDeleteView.as_view(),
        name="ipaddress_delete",
    ),
    # VLAN groups
    path("vlan-groups/", views.VLANGroupListView.as_view(), name="vlangroup_list"),
    path("vlan-groups/add/", views.VLANGroupEditView.as_view(), name="vlangroup_add"),
    path(
        "vlan-groups/import/",
        views.VLANGroupBulkImportView.as_view(),  # 3.0 TODO: remove, unused
        name="vlangroup_import",
    ),
    path(
        "vlan-groups/delete/",
        views.VLANGroupBulkDeleteView.as_view(),
        name="vlangroup_bulk_delete",
    ),
    path("vlan-groups/<uuid:pk>/", views.VLANGroupView.as_view(), name="vlangroup"),
    path(
        "vlan-groups/<uuid:pk>/edit/",
        views.VLANGroupEditView.as_view(),
        name="vlangroup_edit",
    ),
    path(
        "vlan-groups/<uuid:pk>/delete/",
        views.VLANGroupDeleteView.as_view(),
        name="vlangroup_delete",
    ),
    path(
        "vlan-groups/<uuid:pk>/changelog/",
        ObjectChangeLogView.as_view(),
        name="vlangroup_changelog",
        kwargs={"model": VLANGroup},
    ),
    path(
        "vlan-groups/<uuid:pk>/notes/",
        ObjectNotesView.as_view(),
        name="vlangroup_notes",
        kwargs={"model": VLANGroup},
    ),
    # VLANs
    path("vlans/", views.VLANListView.as_view(), name="vlan_list"),
    path("vlans/add/", views.VLANEditView.as_view(), name="vlan_add"),
    path("vlans/import/", views.VLANBulkImportView.as_view(), name="vlan_import"),  # 3.0 TODO: remove, unused
    path("vlans/edit/", views.VLANBulkEditView.as_view(), name="vlan_bulk_edit"),
    path("vlans/delete/", views.VLANBulkDeleteView.as_view(), name="vlan_bulk_delete"),
    path("vlans/<uuid:pk>/", views.VLANView.as_view(), name="vlan"),
    path(
        "vlans/<uuid:pk>/interfaces/",
        views.VLANInterfacesView.as_view(),
        name="vlan_interfaces",
    ),
    path(
        "vlans/<uuid:pk>/vm-interfaces/",
        views.VLANVMInterfacesView.as_view(),
        name="vlan_vminterfaces",
    ),
    path("vlans/<uuid:pk>/edit/", views.VLANEditView.as_view(), name="vlan_edit"),
    path("vlans/<uuid:pk>/delete/", views.VLANDeleteView.as_view(), name="vlan_delete"),
    path(
        "vlans/<uuid:pk>/changelog/",
        ObjectChangeLogView.as_view(),
        name="vlan_changelog",
        kwargs={"model": VLAN},
    ),
    path(
        "vlans/<uuid:pk>/notes/",
        ObjectNotesView.as_view(),
        name="vlan_notes",
        kwargs={"model": VLAN},
    ),
]

urlpatterns += router.urls<|MERGE_RESOLUTION|>--- conflicted
+++ resolved
@@ -22,44 +22,6 @@
 router.register("vrfs", views.VRFUIViewSet)
 
 urlpatterns = [
-<<<<<<< HEAD
-    # RIRs
-    path("rirs/", views.RIRListView.as_view(), name="rir_list"),
-    path("rirs/add/", views.RIREditView.as_view(), name="rir_add"),
-    path("rirs/import/", views.RIRBulkImportView.as_view(), name="rir_import"),  # 3.0 TODO: remove, unused
-    path("rirs/delete/", views.RIRBulkDeleteView.as_view(), name="rir_bulk_delete"),
-    path("rirs/<uuid:pk>/", views.RIRView.as_view(), name="rir"),
-    path("rirs/<uuid:pk>/edit/", views.RIREditView.as_view(), name="rir_edit"),
-    path("rirs/<uuid:pk>/delete/", views.RIRDeleteView.as_view(), name="rir_delete"),
-    path(
-        "rirs/<uuid:pk>/changelog/",
-        ObjectChangeLogView.as_view(),
-        name="rir_changelog",
-        kwargs={"model": RIR},
-    ),
-    path(
-        "rirs/<uuid:pk>/notes/",
-        ObjectNotesView.as_view(),
-        name="rir_notes",
-        kwargs={"model": RIR},
-=======
-    # Namespaces
-    path(
-        "namespaces/<uuid:pk>/ip-addresses/",
-        views.NamespaceIPAddressesView.as_view(),
-        name="namespace_ipaddresses",
-    ),
-    path(
-        "namespaces/<uuid:pk>/prefixes/",
-        views.NamespacePrefixesView.as_view(),
-        name="namespace_prefixes",
-    ),
-    path(
-        "namespaces/<uuid:pk>/vrfs/",
-        views.NamespaceVRFsView.as_view(),
-        name="namespace_vrfs",
->>>>>>> 3a01db36
-    ),
     # Prefixes
     path("prefixes/", views.PrefixListView.as_view(), name="prefix_list"),
     path("prefixes/add/", views.PrefixEditView.as_view(), name="prefix_add"),

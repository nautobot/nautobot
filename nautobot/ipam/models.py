--- conflicted
+++ resolved
@@ -13,11 +13,7 @@
 from nautobot.core.constants import CHARFIELD_MAX_LENGTH
 from nautobot.core.forms.utils import parse_numeric_range
 from nautobot.core.models import BaseManager, BaseModel
-<<<<<<< HEAD
-from nautobot.core.models.fields import JSONArrayField, PositiveSmallIntegerField
-=======
-from nautobot.core.models.fields import JSONArrayField, PositiveRangeNumberTextField
->>>>>>> f540b123
+from nautobot.core.models.fields import JSONArrayField, PositiveRangeNumberTextField, PositiveSmallIntegerField
 from nautobot.core.models.generics import OrganizationalModel, PrimaryModel
 from nautobot.core.models.utils import array_to_string
 from nautobot.core.utils.data import UtilizationData
@@ -1709,15 +1705,8 @@
         blank=True,
         null=True,
     )
-<<<<<<< HEAD
     vid = PositiveSmallIntegerField(verbose_name="ID", validators=[MinValueValidator(1), MaxValueValidator(4094)])
-    name = models.CharField(max_length=255, db_index=True)
-=======
-    vid = models.PositiveSmallIntegerField(
-        verbose_name="ID", validators=[MinValueValidator(1), MaxValueValidator(4094)]
-    )
     name = models.CharField(max_length=CHARFIELD_MAX_LENGTH, db_index=True)
->>>>>>> f540b123
     status = StatusField(blank=False, null=False)
     role = RoleField(blank=True, null=True)
     tenant = models.ForeignKey(

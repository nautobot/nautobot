import logging
import operator

import netaddr
from django.contrib.contenttypes.models import ContentType
from django.core.exceptions import ValidationError, MultipleObjectsReturned
from django.core.validators import MaxValueValidator, MinValueValidator
from django.db import models
<<<<<<< HEAD
from django.db.models import Q
from django.urls import reverse
from django.utils.functional import cached_property, classproperty
=======
from django.db.models import F, Q
from django.utils.functional import classproperty
>>>>>>> 2221d188

from nautobot.core.models import BaseManager, BaseModel
from nautobot.core.models.fields import AutoSlugField, JSONArrayField
from nautobot.core.models.generics import OrganizationalModel, PrimaryModel
from nautobot.core.models.utils import array_to_string
from nautobot.core.utils.data import UtilizationData
from nautobot.dcim.models import Device, Interface
from nautobot.extras.models import RoleModelMixin, Status, StatusModel
from nautobot.extras.utils import extras_features
from nautobot.ipam import choices
from nautobot.virtualization.models import VirtualMachine, VMInterface
from .constants import (
    SERVICE_PORT_MAX,
    SERVICE_PORT_MIN,
    VRF_RD_MAX_LENGTH,
)
from .fields import VarbinaryIPField
from .querysets import IPAddressQuerySet, PrefixQuerySet, RIRQuerySet
from .validators import DNSValidator


__all__ = (
    "IPAddress",
    "Prefix",
    "RIR",
    "RouteTarget",
    "Service",
    "VLAN",
    "VLANGroup",
    "VRF",
)


logger = logging.getLogger(__name__)


@extras_features(
    "custom_links",
    "custom_validators",
    "dynamic_groups",
    "export_templates",
    "graphql",
    "locations",
    "webhooks",
)
class Namespace(PrimaryModel):
    """Container for unique IPAM objects."""

    name = models.CharField(max_length=255, unique=True, db_index=True)
    description = models.CharField(max_length=200, blank=True)
    location = models.ForeignKey(
        to="dcim.Location",
        on_delete=models.PROTECT,
        related_name="namespaces",
        blank=True,
        null=True,
    )

    class Meta:
        ordering = ("name",)

    def __str__(self):
        return self.name

    def get_absolute_url(self):
        return reverse("ipam:namespace", args=[self.pk])


def get_default_namespace():
    """Return the Global namespace for use in default value for foreign keys."""
    obj, _ = Namespace.objects.get_or_create(
        name="Global", defaults={"description": "Default Global namespace. Created by Nautobot."}
    )

    return obj.pk


@extras_features(
    "custom_links",
    "custom_validators",
    "export_templates",
    "graphql",
    "webhooks",
)
class VRF(PrimaryModel):
    """
    A virtual routing and forwarding (VRF) table represents a discrete layer three forwarding domain (e.g. a routing
    table). Prefixes and IPAddresses can optionally be assigned to VRFs. (Prefixes and IPAddresses not assigned to a VRF
    are said to exist in the "global" table.)
    """

    name = models.CharField(max_length=100, db_index=True)
    rd = models.CharField(
        max_length=VRF_RD_MAX_LENGTH,
        blank=True,
        null=True,
        verbose_name="Route distinguisher",
        help_text="Unique route distinguisher (as defined in RFC 4364)",
    )
    namespace = models.ForeignKey(
        "ipam.Namespace",
        on_delete=models.PROTECT,
        related_name="vrfs",
        default=get_default_namespace,
    )
    devices = models.ManyToManyField(
        to="dcim.Device",
        related_name="vrfs",
        through="ipam.VRFDeviceAssignment",
        through_fields=("vrf", "device"),
    )
    prefixes = models.ManyToManyField(
        to="ipam.Prefix",
        related_name="vrfs",
        through="ipam.VRFPrefixAssignment",
    )
    tenant = models.ForeignKey(
        to="tenancy.Tenant",
        on_delete=models.PROTECT,
        related_name="vrfs",
        blank=True,
        null=True,
    )
    description = models.CharField(max_length=200, blank=True)
    import_targets = models.ManyToManyField(to="ipam.RouteTarget", related_name="importing_vrfs", blank=True)
    export_targets = models.ManyToManyField(to="ipam.RouteTarget", related_name="exporting_vrfs", blank=True)

    csv_headers = ["name", "rd", "tenant", "description"]
    clone_fields = [
        "tenant",
        "description",
    ]

    class Meta:
        ordering = ("namespace", "name")  # (name, rd) may be non-unique
        unique_together = [
            ["namespace", "name"],
            ["namespace", "rd"],
        ]
        verbose_name = "VRF"
        verbose_name_plural = "VRFs"

    def __str__(self):
        return self.display or super().__str__()

    def to_csv(self):
        return (
            self.name,
            self.rd,
            self.tenant.name if self.tenant else None,
            self.description,
        )

    @property
    def display(self):
        if self.namespace:
            return f"{self.namespace}: ({self.name})"
        return self.name

    def add_device(self, device, rd="", name=""):
        """
        Add a `device` to this VRF, optionally overloading `rd` and `name`.

        If `rd` or `name` are not provided, the values from this VRF will be inherited.

        Args:
            device (Device): Device instance
            rd (str): (Optional) RD of the VRF when associated with this Device
            name (str): (Optional) Name of the VRF when associated with this Device

        Returns:
            VRFDeviceAssignment instance
        """
        instance = self.devices.through(vrf=self, device=device, rd=rd, name=name)
        instance.validated_save()
        return instance

    def remove_device(self, device):
        """
        Remove a `device` from this VRF.

        Args:
            device (Device): Device instance

        Returns:
            tuple (int, dict): Number of objects deleted and a dict with number of deletions.
        """
        instance = self.devices.through.objects.get(vrf=self, device=device)
        return instance.delete()

    def add_prefix(self, prefix):
        """
        Add a `prefix` to this VRF. Each object must be in the same Namespace.

        Args:
            prefix (Prefix): Prefix instance

        Returns:
            VRFPrefixAssignment instance
        """
        instance = self.prefixes.through(vrf=self, prefix=prefix)
        instance.validated_save()
        return instance

    def remove_prefix(self, prefix):
        """
        Remove a `prefix` from this VRF.

        Args:
            prefix (Prefix): Prefix instance

        Returns:
            tuple (int, dict): Number of objects deleted and a dict with number of deletions.
        """
        instance = self.prefixes.through.objects.get(vrf=self, prefix=prefix)
        return instance.delete()


class VRFDeviceAssignment(BaseModel):
    vrf = models.ForeignKey("ipam.VRF", on_delete=models.CASCADE, related_name="device_assignments")
    device = models.ForeignKey("dcim.Device", on_delete=models.CASCADE, related_name="vrf_assignments")
    rd = models.CharField(
        max_length=VRF_RD_MAX_LENGTH,
        blank=True,
        null=True,
        verbose_name="Route distinguisher",
        help_text="Unique route distinguisher (as defined in RFC 4364)",
    )
    name = models.CharField(blank=True, max_length=100)

    class Meta:
        unique_together = [
            ["vrf", "device"],
            ["device", "rd", "name"],
        ]

    def __str__(self):
        return f"{self.vrf} [{self.device}] (rd: {self.rd}, name: {self.name})"

    def clean(self):
        super().clean()

        # If RD is not set, inherit it from `vrf.rd`.
        if not self.rd:
            self.rd = self.vrf.rd

        # If name is not set, inherit it from `vrf.name`.
        if not self.name:
            self.name = self.vrf.name


class VRFPrefixAssignment(BaseModel):
    vrf = models.ForeignKey("ipam.VRF", on_delete=models.CASCADE, related_name="+")
    prefix = models.ForeignKey("ipam.Prefix", on_delete=models.CASCADE, related_name="vrf_assignments")

    class Meta:
        unique_together = ["vrf", "prefix"]

    def __str__(self):
        return f"{self.vrf}: {self.prefix}"

    def clean(self):
        super().clean()

        if self.prefix.namespace != self.vrf.namespace:
            raise ValidationError({"prefix": "Prefix must be in same namespace as VRF"})


@extras_features(
    "custom_links",
    "custom_validators",
    "export_templates",
    "graphql",
    "webhooks",
)
class RouteTarget(PrimaryModel):
    """
    A BGP extended community used to control the redistribution of routes among VRFs, as defined in RFC 4364.
    """

    name = models.CharField(
        max_length=VRF_RD_MAX_LENGTH,  # Same format options as VRF RD (RFC 4360 section 4)
        unique=True,
        help_text="Route target value (formatted in accordance with RFC 4360)",
    )
    description = models.CharField(max_length=200, blank=True)
    tenant = models.ForeignKey(
        to="tenancy.Tenant",
        on_delete=models.PROTECT,
        related_name="route_targets",
        blank=True,
        null=True,
    )

    csv_headers = ["name", "description", "tenant"]

    class Meta:
        ordering = ["name"]

    def __str__(self):
        return self.name

    def to_csv(self):
        return (
            self.name,
            self.description,
            self.tenant.name if self.tenant else None,
        )


@extras_features(
    "custom_validators",
    "graphql",
)
class RIR(OrganizationalModel):
    """
    A Regional Internet Registry (RIR) is responsible for the allocation of a large portion of the global IP address
    space. This can be an organization like ARIN or RIPE, or a governing standard such as RFC 1918.
    """

    name = models.CharField(max_length=100, unique=True)
    is_private = models.BooleanField(
        default=False,
        verbose_name="Private",
        help_text="IP space managed by this RIR is considered private",
    )
    description = models.CharField(max_length=200, blank=True)

    csv_headers = ["name", "is_private", "description"]

    objects = BaseManager.from_queryset(RIRQuerySet)()

    class Meta:
        ordering = ["name"]
        verbose_name = "RIR"
        verbose_name_plural = "RIRs"

    def __str__(self):
        return self.name

    def to_csv(self):
        return (
            self.name,
            str(self.is_private),
            self.description,
        )


@extras_features(
    "custom_links",
    "custom_validators",
    "dynamic_groups",
    "export_templates",
    "graphql",
    "locations",
    "statuses",
    "webhooks",
)
class Prefix(PrimaryModel, StatusModel, RoleModelMixin):
    """
    A Prefix represents an IPv4 or IPv6 network, including mask length.
    Prefixes can optionally be assigned to Locations and VRFs.
    A Prefix must be assigned a status and may optionally be assigned a user-defined Role.
    A Prefix can also be assigned to a VLAN where appropriate.
    Prefixes are always ordered by `namespace` and `ip_version`, then by `network` and `prefix_length`.
    """

    network = VarbinaryIPField(
        null=False,
        db_index=True,
        help_text="IPv4 or IPv6 network address",
    )
    broadcast = VarbinaryIPField(null=False, db_index=True, help_text="IPv4 or IPv6 broadcast address")
    prefix_length = models.IntegerField(null=False, db_index=True, help_text="Length of the Network prefix, in bits.")
    type = models.CharField(
        max_length=50,
        choices=choices.PrefixTypeChoices,
        default=choices.PrefixTypeChoices.TYPE_NETWORK,
    )
    parent = models.ForeignKey(
        "self",
        blank=True,
        null=True,
        related_name="children",  # `IPAddress` to use `related_name="ip_addresses"`
        on_delete=models.PROTECT,
        help_text="The parent Prefix of this Prefix.",
    )
    # ip_version is set internally just like network, broadcast, and prefix_length.
    ip_version = models.IntegerField(
        choices=choices.IPAddressVersionChoices,
        null=True,
        editable=False,
        db_index=True,
    )
    location = models.ForeignKey(
        to="dcim.Location",
        on_delete=models.PROTECT,
        related_name="prefixes",
        blank=True,
        null=True,
    )
    namespace = models.ForeignKey(
        to="ipam.Namespace",
        on_delete=models.PROTECT,
        related_name="prefixes",
        default=get_default_namespace,
    )
    tenant = models.ForeignKey(
        to="tenancy.Tenant",
        on_delete=models.PROTECT,
        related_name="prefixes",
        blank=True,
        null=True,
    )
    vlan = models.ForeignKey(
        to="ipam.VLAN",
        on_delete=models.PROTECT,
        related_name="prefixes",
        blank=True,
        null=True,
        verbose_name="VLAN",
    )
    rir = models.ForeignKey(
        to="ipam.RIR",
        on_delete=models.PROTECT,
        related_name="prefixes",
        blank=True,
        null=True,
        verbose_name="RIR",
        help_text="Regional Internet Registry responsible for this prefix",
    )
    date_allocated = models.DateTimeField(
        blank=True,
        null=True,
        help_text="Date this prefix was allocated to an RIR, reserved in IPAM, etc.",
    )
    description = models.CharField(max_length=200, blank=True)

    objects = BaseManager.from_queryset(PrefixQuerySet)()

    csv_headers = [
        "prefix",
        "namespace",
        "type",
        "tenant",
        "location",
        "vlan_group",
        "vlan",
        "status",
        "role",
        "rir",
        "date_allocated",
        "description",
    ]
    clone_fields = [
        "date_allocated",
        "description",
        "location",
        "namespace",
        "rir",
        "role",
        "status",
        "tenant",
        "type",
        "vlan",
    ]
    """
    dynamic_group_filter_fields = {
        "vrf": "vrf_id",  # Duplicate filter fields that will be collapsed in 2.0
    }
    """

    class Meta:
        ordering = (
            "namespace",
            "ip_version",
            "network",
            "prefix_length",
        )
        index_together = [
            ["network", "broadcast", "prefix_length"],
            ["namespace", "network", "broadcast", "prefix_length"],
        ]
        unique_together = ["namespace", "network", "prefix_length"]
        verbose_name_plural = "prefixes"

    def validate_unique(self, exclude=None):
        if self.namespace is None:
            if Prefix.objects.filter(
                network=self.network, prefix_length=self.prefix_length, namespace__isnull=True
            ).exists():
                raise ValidationError(
                    {"__all__": "Prefix with this Namespace, Network and Prefix length already exists."}
                )
        super().validate_unique(exclude)

    def __init__(self, *args, **kwargs):
        prefix = kwargs.pop("prefix", None)
        super().__init__(*args, **kwargs)
        self._deconstruct_prefix(prefix)

    def __str__(self):
        return str(self.prefix)

    def _deconstruct_prefix(self, prefix):
        if prefix:
            if isinstance(prefix, str):
                prefix = netaddr.IPNetwork(prefix)
            # Note that our "broadcast" field is actually the last IP address in this prefix.
            # This is different from the more accurate technical meaning of a network's broadcast address in 2 cases:
            # 1. For a point-to-point prefix (IPv4 /31 or IPv6 /127), there are two addresses in the prefix,
            #    and neither one is considered a broadcast address. We store the second address as our "broadcast".
            # 2. For a host prefix (IPv6 /32 or IPv6 /128) there's only one address in the prefix.
            #    We store this address as both the network and the "broadcast".
            # This variance is intentional in both cases as we use the "broadcast" primarily for filtering and grouping
            # of addresses and prefixes, not for packet forwarding. :-)
            broadcast = prefix.broadcast if prefix.broadcast else prefix[-1]
            self.network = str(prefix.network)
            self.broadcast = str(broadcast)
            self.prefix_length = prefix.prefixlen
            self.ip_version = prefix.version

<<<<<<< HEAD
    def get_absolute_url(self):
        return reverse("ipam:prefix", args=[self.pk])

    # TODO: this function is completely unused at present - remove?
    def get_duplicates(self):
        return Prefix.objects.net_equals(self.prefix).filter(namespace=self.namespace).exclude(pk=self.pk)

=======
>>>>>>> 2221d188
    def clean(self):
        super().clean()

        # Validate location
        if self.location is not None:
            if ContentType.objects.get_for_model(self) not in self.location.location_type.content_types.all():
                raise ValidationError(
                    {"location": f'Prefixes may not associate to locations of type "{self.location.location_type}".'}
                )

    def delete(self, *args, **kwargs):
        """
        A Prefix with children will be impossible to delete and raise a `ProtectedError`.

        If a Prefix has children, this catch the error and explicitly update the
        `protected_objects` from the exception setting their parent to the old parent of this
        prefix, and then this prefix will be deleted.
        """

        try:
            return super().delete(*args, **kwargs)
        except models.ProtectedError as err:
            # This will be either IPAddress or Prefix.
            protected_model = tuple(err.protected_objects)[0]._meta.model

            # IPAddress objects must have a parent.
            if protected_model == IPAddress and self.parent is None:
                raise models.ProtectedError(
                    msg=(
                        f"Cannot delete Prefix {self} because it has child IPAddress objects that "
                        "would no longer have a parent."
                    ),
                    protected_objects=err.protected_objects,
                ) from err

            # Update protected objects to use the new parent and delete the old parent (self).
            protected_pks = (po.pk for po in err.protected_objects)
            protected_objects = protected_model.objects.filter(pk__in=protected_pks)
            protected_objects.update(parent=self.parent)
            return super().delete(*args, **kwargs)

    def save(self, *args, **kwargs):
        if isinstance(self.prefix, netaddr.IPNetwork):
            # Clear host bits from prefix
            self.prefix = self.prefix.cidr

        # Determine if a parent exists and set it to the closest ancestor by `prefix_length`.
        supernets = self.supernets()
        if supernets:
            parent = max(supernets, key=operator.attrgetter("prefix_length"))
            self.parent = parent

        super().save(*args, **kwargs)

        # Determine the subnets and reparent them to this prefix.
        self.reparent_subnets()
        # Determine the child IPs and reparent them to this prefix.
        self.reparent_ips()

    def to_csv(self):
        return (
            self.prefix,
            self.namespace.name if self.namespace else None,
            self.get_type_display(),
            self.tenant.name if self.tenant else None,
            self.location.name if self.location else None,
            self.vlan.vlan_group.name if self.vlan and self.vlan.vlan_group else None,
            self.vlan.vid if self.vlan else None,
            self.get_status_display(),
            self.role.name if self.role else None,
            self.rir.name if self.rir else None,
            str(self.date_allocated),
            self.description,
        )

    @property
    def cidr_str(self):
        if self.network is not None and self.prefix_length is not None:
            return f"{self.network}/{self.prefix_length}"
        return None

    @property
    def prefix(self):
        if self.cidr_str:
            return netaddr.IPNetwork(self.cidr_str)
        return None

    @prefix.setter
    def prefix(self, prefix):
        self._deconstruct_prefix(prefix)

    def reparent_subnets(self):
        """
        Determine the list of child Prefixes and set the parent to self.

        This query is similiar performing update from the query returned by `subnets(direct=True)`,
        but explicitly filters for subnets of the parent of this Prefix so they can be reparented.
        """
        query = Prefix.objects.select_for_update().filter(
            ~models.Q(id=self.id),  # Don't include yourself...
            parent_id=self.parent_id,
            prefix_length__gt=self.prefix_length,
            ip_version=self.ip_version,
            network__gte=self.network,
            broadcast__lte=self.broadcast,
            namespace=self.namespace,
        )

        return query.update(parent=self)

    def reparent_ips(self):
        """Determine the list of child IPAddresses and set the parent to self."""
        query = IPAddress.objects.select_for_update().filter(
            parent_id=self.parent_id,
        )

        return query.update(parent=self)

    def supernets(self, direct=False, include_self=False, for_update=False):
        """
        Return supernets of this Prefix.

        Args:
            direct (bool): Whether to only return the direct ancestor.
            include_self (bool): Whether to include this Prefix in the list of supernets.
            for_update (bool): Lock rows until the end of any subsequent transactions.

        Returns:
            QuerySet
        """
        query = Prefix.objects.all()

        if for_update:
            query = query.select_for_update()

        if direct:
            return query.filter(id=self.parent_id)

        if not include_self:
            query = query.exclude(id=self.id)

        return query.filter(
            ip_version=self.ip_version,
            prefix_length__lte=self.prefix_length,
            network__lte=self.network,
            broadcast__gte=self.broadcast,
            namespace=self.namespace,
        )

    def subnets(self, direct=False, include_self=False, for_update=False):
        """
        Return subnets of this Prefix.

        Args:
            direct (bool): Whether to only return direct descendants.
            include_self (bool): Whether to include this Prefix in the list of subnets.
            for_update (bool): Lock rows until the end of any subsequent transactions.

        Returns:
            QuerySet
        """
        query = Prefix.objects.all()

        if for_update:
            query = query.select_for_update()

        if direct:
            return query.filter(parent_id=self.id)

        if not include_self:
            query = query.exclude(id=self.id)

        return query.filter(
            ip_version=self.ip_version,
            prefix_length__gte=self.prefix_length,
            network__gte=self.network,
            broadcast__lte=self.broadcast,
            namespace=self.namespace,
        )

    def is_child_node(self):
        """
        Returns whether I am a child node.
        """
        return self.parent is not None

    def is_leaf_node(self):
        """
        Returns whether I am leaf node (no children).
        """
        return not self.children.exists()

    def is_root_node(self):
        """
        Returns whether I am a root node (no parent).
        """
        return self.parent is None

    def ancestors(self, ascending=False, include_self=False):
        """
        Return my ancestors descending from larger to smaller prefix lengths.

        Args:
            ascending (bool): If set, reverses the return order.
            include_self (bool): Whether to include this Prefix in the list of subnets.
        """
        query = self.supernets(include_self=include_self)
        if ascending:
            query = query.reverse()
        return query

    def descendants(self, include_self=False):
        """
        Return all of my children!

        Args:
            include_self (bool): Whether to include this Prefix in the list of subnets.
        """
        return self.subnets(include_self=include_self)

    @cached_property
    def descendants_count(self):
        """Display count of descendants."""
        return self.descendants().count()

    def root(self):
        """
        Returns the root node (the parent of all of my ancestors).
        """
        return self.ancestors().first()

    def siblings(self, include_self=False):
        """
        Return my siblings. Root nodes are siblings to other root nodes.

        Args:
            include_self (bool): Whether to include this Prefix in the list of subnets.
        """
        query = Prefix.objects.filter(parent=self.parent)
        if not include_self:
            query = query.exclude(id=self.id)

        return query

    def get_child_ips(self):
        """Return all IPAddresses directly contained within this Prefix and Namespace."""
        return self.ip_addresses.all()

    def get_available_prefixes(self):
        """
        Return all available Prefixes within this prefix as an IPSet.
        """
        prefix = netaddr.IPSet(self.prefix)
        child_prefixes = netaddr.IPSet([child.prefix for child in self.descendants()])
        available_prefixes = prefix - child_prefixes

        return available_prefixes

    def get_available_ips(self):
        """
        Return all available IPs within this prefix as an IPSet.
        """
        prefix = netaddr.IPSet(self.prefix)
        child_ips = netaddr.IPSet([ip.address.ip for ip in self.get_child_ips()])
        available_ips = prefix - child_ips

        # IPv6, pool, or IPv4 /31-32 sets are fully usable
        if any(
            [
                self.ip_version == 6,
                self.type == choices.PrefixTypeChoices.TYPE_POOL,
                self.ip_version == 4 and self.prefix_length >= 31,
            ]
        ):
            return available_ips

        # Omit first and last IP address from the available set
        # For "normal" IPv4 prefixes, omit first and last addresses
        available_ips -= netaddr.IPSet(
            [
                netaddr.IPAddress(self.prefix.first),
                netaddr.IPAddress(self.prefix.last),
            ]
        )
        return available_ips

    def get_first_available_prefix(self):
        """
        Return the first available child prefix within the prefix (or None).
        """
        available_prefixes = self.get_available_prefixes()
        if not available_prefixes:
            return None
        return available_prefixes.iter_cidrs()[0]

    def get_first_available_ip(self):
        """
        Return the first available IP within the prefix (or None).
        """
        available_ips = self.get_available_ips()
        if not available_ips:
            return None
        return f"{next(available_ips.__iter__())}/{self.prefix_length}"

    def get_utilization(self):
        """Get the child prefix size and parent size.

        For Prefixes with a type of "container", get the number child prefixes. For all others, count child IP addresses.

        Returns:
            UtilizationData (namedtuple): (numerator, denominator)
        """
        if self.type == choices.PrefixTypeChoices.TYPE_CONTAINER:
            child_prefixes = netaddr.IPSet(p.prefix for p in self.descendants())
            return UtilizationData(numerator=child_prefixes.size, denominator=self.prefix.size)

        else:
            prefix_size = self.prefix.size
            if all(
                [
                    self.ip_version == 4,
                    self.prefix_length < 31,
                    self.type != choices.PrefixTypeChoices.TYPE_POOL,
                ]
            ):
                prefix_size -= 2
            child_count = prefix_size - self.get_available_ips().size
            return UtilizationData(numerator=child_count, denominator=prefix_size)


@extras_features(
    "custom_links",
    "custom_validators",
    "dynamic_groups",
    "export_templates",
    "graphql",
    "statuses",
    "webhooks",
)
class IPAddress(PrimaryModel, StatusModel, RoleModelMixin):
    """
    An IPAddress represents an individual IPv4 or IPv6 address and its mask. The mask length should match what is
    configured in the real world. (Typically, only loopback interfaces are configured with /32 or /128 masks.) Like
    Prefixes, IPAddresses can optionally be assigned to a VRF. An IPAddress can optionally be assigned to an Interface.
    Interfaces can have zero or more IPAddresses assigned to them.

    An IPAddress can also optionally point to a NAT inside IP, designating itself as a NAT outside IP. This is useful,
    for example, when mapping public addresses to private addresses. When an Interface has been assigned an IPAddress
    which has a NAT outside IP, that Interface's Device can use either the inside or outside IP as its primary IP.
    """

    host = VarbinaryIPField(
        null=False,
        db_index=True,
        help_text="IPv4 or IPv6 host address",
    )
    broadcast = VarbinaryIPField(null=False, db_index=True, help_text="IPv4 or IPv6 broadcast address")
    prefix_length = models.IntegerField(null=False, db_index=True, help_text="Length of the Network prefix, in bits.")
    parent = models.ForeignKey(
        "ipam.Prefix",
        blank=True,
        null=True,
        related_name="ip_addresses",  # `IPAddress` to use `related_name="ip_addresses"`
        on_delete=models.PROTECT,
        help_text="The parent Prefix of this IPAddress.",
    )
    # ip_version is set internally just like network, broadcast, and prefix_length.
    ip_version = models.IntegerField(
        choices=choices.IPAddressVersionChoices,
        null=True,
        editable=False,
        db_index=True,
    )
    tenant = models.ForeignKey(
        to="tenancy.Tenant",
        on_delete=models.PROTECT,
        related_name="ip_addresses",
        blank=True,
        null=True,
    )
    nat_inside = models.ForeignKey(
        to="self",
        on_delete=models.SET_NULL,
        related_name="nat_outside_list",
        blank=True,
        null=True,
        verbose_name="NAT (Inside)",
        help_text='The IP Addresses for which this address is the "outside" IP',
    )
    dns_name = models.CharField(
        max_length=255,
        blank=True,
        validators=[DNSValidator],
        verbose_name="DNS Name",
        help_text="Hostname or FQDN (not case-sensitive)",
        db_index=True,
    )
    description = models.CharField(max_length=200, blank=True)

    csv_headers = [
        "address",
        "tenant",
        "status",
        "role",
        "is_primary",
        "dns_name",
        "description",
    ]
    clone_fields = [
        "tenant",
        "status",
        "role",
        "description",
    ]
    dynamic_group_skip_missing_fields = True  # Problematic form labels for `vminterface` and `interface`

    objects = BaseManager.from_queryset(IPAddressQuerySet)()

    class Meta:
        ordering = ("ip_version", "host", "prefix_length")  # address may be non-unique
        verbose_name = "IP address"
        verbose_name_plural = "IP addresses"
        unique_together = ["parent", "host"]

    def __init__(self, *args, **kwargs):
        address = kwargs.pop("address", None)
        namespace = kwargs.pop("namespace", None)
        # We don't want users providing their own parent since it will be derived automatically.
        parent = kwargs.pop("parent", None)
        # If namespace wasn't provided, but parent was, we'll use the parent's namespace.
        if namespace is None and parent is not None:
            namespace = parent.namespace
        self._namespace = namespace

        super().__init__(*args, **kwargs)
        self._deconstruct_address(address)

    def __str__(self):
        return str(self.address)

    def _deconstruct_address(self, address):
        if address:
            if isinstance(address, str):
                address = netaddr.IPNetwork(address)
            # Note that our "broadcast" field is actually the last IP address in this network.
            # This is different from the more accurate technical meaning of a network's broadcast address in 2 cases:
            # 1. For a point-to-point address (IPv4 /31 or IPv6 /127), there are two addresses in the network,
            #    and neither one is considered a broadcast address. We store the second address as our "broadcast".
            # 2. For a host prefix (IPv6 /32 or IPv6 /128) there's only one address in the network.
            #    We store this address as both the host and the "broadcast".
            # This variance is intentional in both cases as we use the "broadcast" primarily for filtering and grouping
            # of addresses and prefixes, not for packet forwarding. :-)
            broadcast = address.broadcast if address.broadcast else address[-1]
            self.host = str(address.ip)
            self.broadcast = str(broadcast)
            self.prefix_length = address.prefixlen
            self.ip_version = address.version

<<<<<<< HEAD
    def get_absolute_url(self):
        return reverse("ipam:ipaddress", args=[self.pk])
=======
    def get_duplicates(self):
        return IPAddress.objects.filter(vrf=self.vrf, host=self.host).exclude(pk=self.pk)

    # TODO: The current IPAddress model has no appropriate natural key available yet.
    #       However, by default all BaseModel subclasses now have a `natural_key` property;
    #       but for this model, accessing the natural_key will raise an exception.
    #       The below is a hacky way to "remove" the natural_key property from this model class for the time being.
    class AttributeRemover:
        def __get__(self, instance, owner):
            raise AttributeError("IPAddress doesn't yet have a natural key!")

    natural_key = AttributeRemover()
>>>>>>> 2221d188

    @classproperty  # https://github.com/PyCQA/pylint-django/issues/240
    def STATUS_SLAAC(cls):  # pylint: disable=no-self-argument
        """Return a cached "slaac" `Status` object for later reference."""
        cls.__status_slaac = getattr(cls, "__status_slaac", None)
        if cls.__status_slaac is None:
            try:
                cls.__status_slaac = Status.objects.get_for_model(IPAddress).get(name="SLAAC")
            except Status.DoesNotExist:
                logger.error("SLAAC Status not found")
        return cls.__status_slaac

    def clean(self):
        super().clean()

        # TODO: update to work with interface M2M
        # This attribute will have been set by `IPAddressForm.clean()` to indicate that the
        # `primary_ip{version}` field on `self.assigned_object.parent` has been nullified but not yet saved.
        primary_ip_unset_by_form = getattr(self, "_primary_ip_unset_by_form", False)

        # Check for primary IP assignment that doesn't match the assigned device/VM if and only if
        # "_primary_ip_unset" has not been set by the caller.
        if self.present_in_database and not primary_ip_unset_by_form:
            device = Device.objects.filter(Q(primary_ip4=self) | Q(primary_ip6=self)).first()
            if device:
                if getattr(self.assigned_object, "device", None) != device:
                    raise ValidationError(
                        {"interface": f"IP address is primary for device {device} but not assigned to it!"}
                    )
            vm = VirtualMachine.objects.filter(Q(primary_ip4=self) | Q(primary_ip6=self)).first()
            if vm:
                if getattr(self.assigned_object, "virtual_machine", None) != vm:
                    raise ValidationError(
                        {"vminterface": f"IP address is primary for virtual machine {vm} but not assigned to it!"}
                    )

        # Validate IP status selection
        if self.status == IPAddress.STATUS_SLAAC and self.ip_version != 6:
            raise ValidationError({"status": "Only IPv6 addresses can be assigned SLAAC status"})

        # Force dns_name to lowercase
        self.dns_name = self.dns_name.lower()

    def save(self, *args, **kwargs):
        if not self.present_in_database:
            if self._namespace is None:
                raise ValidationError({"parent": "Namespace could not be determined."})
            namespace = self._namespace
        else:
            namespace = self.parent.namespace

        # Determine the closest parent automatically based on the Namespace.
        self.parent = Prefix.objects.get_closest_parent(self.host, namespace=namespace)

        super().save(*args, **kwargs)

    def to_csv(self):
        # Determine if this IP is primary for a Device
        is_primary = False
        if self.address.version == 4 and getattr(self, "primary_ip4_for", False):
            is_primary = True
        elif self.address.version == 6 and getattr(self, "primary_ip6_for", False):
            is_primary = True

        return (
            self.address,
            self.tenant.name if self.tenant else None,
            self.get_status_display(),
            self.role.name if self.role else None,
            str(is_primary),
            self.dns_name,
            self.description,
        )

    @property
    def address(self):
        if self.host is not None and self.prefix_length is not None:
            cidr = f"{self.host}/{self.prefix_length}"
            return netaddr.IPNetwork(cidr)
        return None

    @address.setter
    def address(self, address):
        self._deconstruct_address(address)

    def ancestors(self, ascending=False):
        """
        Return my ancestors descending from larger to smaller prefix lengths.

        Args:
            ascending (bool): If set, reverses the return order.
        """
        return self.parent.ancestors(include_self=True, ascending=ascending)

    @cached_property
    def ancestors_count(self):
        """Display count of ancestors."""
        return self.ancestors().count()

    def root(self):
        """
        Returns the root node (the parent of all of my ancestors).
        """
        return self.ancestors().first()

    def siblings(self, include_self=False):
        """
        Return my siblings that share the same parent Prefix.

        Args:
            include_self (bool): Whether to include this IPAddress in the list of siblings.
        """
        query = IPAddress.objects.filter(parent=self.parent)
        if not include_self:
            query = query.exclude(id=self.id)

        return query

    # 2.0 TODO: Remove exception, getter, setter below when we can safely deprecate previous properties
    class NATOutsideMultipleObjectsReturned(MultipleObjectsReturned):
        """
        An exception class is used to expose in API the object that cannot safely support the legacy getter, setter methods.
        """

        def __init__(self, obj):
            self.obj = obj

        def __str__(self):
            return f"Multiple IPAddress objects specify this object (pk: {self.obj.pk}) as nat_inside. Please refer to nat_outside_list."

    def _set_mask_length(self, value):
        """
        Expose the IPNetwork object's prefixlen attribute on the parent model so that it can be manipulated directly,
        e.g. for bulk editing.
        """
        if self.address is not None:
            self.prefix_length = value

    mask_length = property(fset=_set_mask_length)


class IPAddressToInterface(BaseModel):
    ip_address = models.ForeignKey("ipam.IPAddress", on_delete=models.CASCADE, related_name="+")
    interface = models.ForeignKey(
        "dcim.Interface", blank=True, null=True, on_delete=models.CASCADE, related_name="ip_address_assignments"
    )
    vm_interface = models.ForeignKey(
        "virtualization.VMInterface",
        blank=True,
        null=True,
        on_delete=models.CASCADE,
        related_name="ip_address_assignments",
    )
    is_source = models.BooleanField(default=False, help_text="Is source address on interface")
    is_destination = models.BooleanField(default=False, help_text="Is destination address on interface")
    is_default = models.BooleanField(default=False, help_text="Is default address on interface")
    is_preferred = models.BooleanField(default=False, help_text="Is preferred address on interface")
    is_primary = models.BooleanField(default=False, help_text="Is primary address on interface")
    is_secondary = models.BooleanField(default=False, help_text="Is secondary address on interface")
    is_standby = models.BooleanField(default=False, help_text="Is standby address on interface")

    def validate_unique(self, exclude=None):
        """
        Check uniqueness on combination of `ip_address`, `interface` and `vm_interface` fields
        and raise ValidationError if check failed.
        """
        if IPAddressToInterface.objects.filter(
            ip_address=self.ip_address,
            interface=self.interface,
            vm_interface=self.vm_interface,
        ).exists():
            raise ValidationError(
                "IPAddressToInterface with this ip_address, interface and vm_interface already exists."
            )

    def clean(self):
        super().clean()

        if self.interface is not None and self.vm_interface is not None:
            raise ValidationError(
                {"interface": "Cannot use a single instance to associate to both an Interface and a VMInterface."}
            )

        if self.interface is None and self.vm_interface is None:
            raise ValidationError({"interface": "Must associate to either an Interface or a VMInterface."})

    def __str__(self):
        if self.interface:
            return f"{self.ip_address!s} {self.interface.device.name} {self.interface.name}"
        else:
            return f"{self.ip_address!s} {self.vm_interface.virtual_machine.name} {self.vm_interface.name}"


@extras_features(
    "custom_validators",
    "graphql",
    "locations",
)
class VLANGroup(OrganizationalModel):
    """
    A VLAN group is an arbitrary collection of VLANs within which VLAN IDs and names must be unique.
    """

    name = models.CharField(max_length=100, db_index=True)
    # 2.0 TODO: Remove unique=None to make slug globally unique. This would be a breaking change.
    slug = AutoSlugField(populate_from="name", unique=None, db_index=True)
    location = models.ForeignKey(
        to="dcim.Location",
        on_delete=models.PROTECT,
        related_name="vlan_groups",
        blank=True,
        null=True,
    )
    description = models.CharField(max_length=200, blank=True)

    csv_headers = ["name", "slug", "location", "description"]

    class Meta:
        ordering = (
            "location",
            "name",
        )  # (location, name) may be non-unique
        unique_together = [
            # 2.0 TODO: since location is nullable, and NULL != NULL, this means that we can have multiple non-Location VLANGroups
            # with the same name. This should probably be fixed with a custom validate_unique() function!
            ["location", "name"],
            # 2.0 TODO: Remove unique_together to make slug globally unique. This would be a breaking change.
            ["location", "slug"],
        ]
        verbose_name = "VLAN group"
        verbose_name_plural = "VLAN groups"

    natural_key_field_names = ["name", "location"]  # location needs to be last since it's a variadic natural key

    def clean(self):
        super().clean()

        # Validate location
        if self.location is not None:
            if ContentType.objects.get_for_model(self) not in self.location.location_type.content_types.all():
                raise ValidationError(
                    {"location": f'VLAN groups may not associate to locations of type "{self.location.location_type}".'}
                )

    def __str__(self):
        return self.name

    def to_csv(self):
        return (
            self.name,
            self.slug,
            self.location.name if self.location else None,
            self.description,
        )

    def get_next_available_vid(self):
        """
        Return the first available VLAN ID (1-4094) in the group.
        """
        vlan_ids = VLAN.objects.filter(vlan_group=self).values_list("vid", flat=True)
        for i in range(1, 4095):
            if i not in vlan_ids:
                return i
        return None


@extras_features(
    "custom_links",
    "custom_validators",
    "export_templates",
    "graphql",
    "locations",
    "statuses",
    "webhooks",
)
class VLAN(PrimaryModel, StatusModel, RoleModelMixin):
    """
    A VLAN is a distinct layer two forwarding domain identified by a 12-bit integer (1-4094).
    Each VLAN must be assigned to a Location, however VLAN IDs need not be unique within a Location.
    A VLAN may optionally be assigned to a VLANGroup, within which all VLAN IDs and names but be unique.

    Like Prefixes, each VLAN is assigned an operational status and optionally a user-defined Role. A VLAN can have zero
    or more Prefixes assigned to it.
    """

    location = models.ForeignKey(
        to="dcim.Location",
        on_delete=models.PROTECT,
        related_name="vlans",
        blank=True,
        null=True,
    )
    vlan_group = models.ForeignKey(
        to="ipam.VLANGroup",
        on_delete=models.PROTECT,
        related_name="vlans",
        blank=True,
        null=True,
    )
    vid = models.PositiveSmallIntegerField(
        verbose_name="ID", validators=[MinValueValidator(1), MaxValueValidator(4094)]
    )
    name = models.CharField(max_length=255, db_index=True)
    tenant = models.ForeignKey(
        to="tenancy.Tenant",
        on_delete=models.PROTECT,
        related_name="vlans",
        blank=True,
        null=True,
    )
    description = models.CharField(max_length=200, blank=True)

    csv_headers = [
        "location",
        "vlan_group",
        "vid",
        "name",
        "tenant",
        "status",
        "role",
        "description",
    ]
    clone_fields = [
        "location",
        "vlan_group",
        "tenant",
        "status",
        "role",
        "description",
    ]

    class Meta:
        ordering = (
            "location",
            "vlan_group",
            "vid",
        )  # (location, group, vid) may be non-unique
        unique_together = [
            # 2.0 TODO: since group is nullable and NULL != NULL, we can have multiple non-group VLANs with
            # the same vid and name. We should probably fix this with a custom validate_unique() function.
            ["vlan_group", "vid"],
            ["vlan_group", "name"],
        ]
        verbose_name = "VLAN"
        verbose_name_plural = "VLANs"

    def __str__(self):
        return self.display or super().__str__()

    def clean(self):
        super().clean()

        # Validate location
        if self.location is not None:
            if ContentType.objects.get_for_model(self) not in self.location.location_type.content_types.all():
                raise ValidationError(
                    {"location": f'VLANs may not associate to locations of type "{self.location.location_type}".'}
                )

        # Validate VLAN group
        if (
            self.vlan_group is not None
            and self.location is not None
            and self.vlan_group.location is not None
            and self.vlan_group.location not in self.location.ancestors(include_self=True)
        ):
            raise ValidationError(
                {
                    "vlan_group": f'The assigned group belongs to a location that does not include location "{self.location}".'
                }
            )

    def to_csv(self):
        return (
            self.location.name if self.location else None,
            self.vlan_group.name if self.vlan_group else None,
            self.vid,
            self.name,
            self.tenant.name if self.tenant else None,
            self.get_status_display(),
            self.role.name if self.role else None,
            self.description,
        )

    @property
    def display(self):
        return f"{self.name} ({self.vid})"

    def get_interfaces(self):
        # Return all device interfaces assigned to this VLAN
        return Interface.objects.filter(Q(untagged_vlan_id=self.pk) | Q(tagged_vlans=self.pk)).distinct()

    def get_vminterfaces(self):
        # Return all VM interfaces assigned to this VLAN
        return VMInterface.objects.filter(Q(untagged_vlan_id=self.pk) | Q(tagged_vlans=self.pk)).distinct()


@extras_features(
    "custom_links",
    "custom_validators",
    "export_templates",
    "graphql",
    "webhooks",
)
class Service(PrimaryModel):
    """
    A Service represents a layer-four service (e.g. HTTP or SSH) running on a Device or VirtualMachine. A Service may
    optionally be tied to one or more specific IPAddresses belonging to its parent.
    """

    device = models.ForeignKey(
        to="dcim.Device",
        on_delete=models.CASCADE,
        related_name="services",
        verbose_name="device",
        null=True,
        blank=True,
    )
    virtual_machine = models.ForeignKey(
        to="virtualization.VirtualMachine",
        on_delete=models.CASCADE,
        related_name="services",
        null=True,
        blank=True,
    )
    name = models.CharField(max_length=100, db_index=True)
    protocol = models.CharField(max_length=50, choices=choices.ServiceProtocolChoices)
    ports = JSONArrayField(
        base_field=models.PositiveIntegerField(
            validators=[
                MinValueValidator(SERVICE_PORT_MIN),
                MaxValueValidator(SERVICE_PORT_MAX),
            ]
        ),
        verbose_name="Port numbers",
    )
    ip_addresses = models.ManyToManyField(
        to="ipam.IPAddress",
        related_name="services",
        blank=True,
        verbose_name="IP addresses",
    )
    description = models.CharField(max_length=200, blank=True)

    csv_headers = [
        "device",
        "virtual_machine",
        "name",
        "protocol",
        "ports",
        "description",
    ]

    class Meta:
        ordering = (
            "protocol",
            "ports",
        )  # (protocol, port) may be non-unique

    def __str__(self):
        return f"{self.name} ({self.get_protocol_display()}/{self.port_list})"

    @property
    def parent(self):
        return self.device or self.virtual_machine

    def clean(self):
        super().clean()

        # A Service must belong to a Device *or* to a VirtualMachine
        if self.device and self.virtual_machine:
            raise ValidationError("A service cannot be associated with both a device and a virtual machine.")
        if not self.device and not self.virtual_machine:
            raise ValidationError("A service must be associated with either a device or a virtual machine.")

    def to_csv(self):
        return (
            self.device.name if self.device else None,
            self.virtual_machine.name if self.virtual_machine else None,
            self.name,
            self.get_protocol_display(),
            self.ports,
            self.description,
        )

    @property
    def port_list(self):
        return array_to_string(self.ports)<|MERGE_RESOLUTION|>--- conflicted
+++ resolved
@@ -6,14 +6,8 @@
 from django.core.exceptions import ValidationError, MultipleObjectsReturned
 from django.core.validators import MaxValueValidator, MinValueValidator
 from django.db import models
-<<<<<<< HEAD
 from django.db.models import Q
-from django.urls import reverse
 from django.utils.functional import cached_property, classproperty
-=======
-from django.db.models import F, Q
-from django.utils.functional import classproperty
->>>>>>> 2221d188
 
 from nautobot.core.models import BaseManager, BaseModel
 from nautobot.core.models.fields import AutoSlugField, JSONArrayField
@@ -77,9 +71,6 @@
 
     def __str__(self):
         return self.name
-
-    def get_absolute_url(self):
-        return reverse("ipam:namespace", args=[self.pk])
 
 
 def get_default_namespace():
@@ -536,16 +527,10 @@
             self.prefix_length = prefix.prefixlen
             self.ip_version = prefix.version
 
-<<<<<<< HEAD
-    def get_absolute_url(self):
-        return reverse("ipam:prefix", args=[self.pk])
-
     # TODO: this function is completely unused at present - remove?
     def get_duplicates(self):
         return Prefix.objects.net_equals(self.prefix).filter(namespace=self.namespace).exclude(pk=self.pk)
 
-=======
->>>>>>> 2221d188
     def clean(self):
         super().clean()
 
@@ -1004,10 +989,6 @@
             self.prefix_length = address.prefixlen
             self.ip_version = address.version
 
-<<<<<<< HEAD
-    def get_absolute_url(self):
-        return reverse("ipam:ipaddress", args=[self.pk])
-=======
     def get_duplicates(self):
         return IPAddress.objects.filter(vrf=self.vrf, host=self.host).exclude(pk=self.pk)
 
@@ -1020,7 +1001,6 @@
             raise AttributeError("IPAddress doesn't yet have a natural key!")
 
     natural_key = AttributeRemover()
->>>>>>> 2221d188
 
     @classproperty  # https://github.com/PyCQA/pylint-django/issues/240
     def STATUS_SLAAC(cls):  # pylint: disable=no-self-argument

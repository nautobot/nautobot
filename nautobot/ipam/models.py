--- conflicted
+++ resolved
@@ -132,10 +132,6 @@
     import_targets = models.ManyToManyField(to="ipam.RouteTarget", related_name="importing_vrfs", blank=True)
     export_targets = models.ManyToManyField(to="ipam.RouteTarget", related_name="exporting_vrfs", blank=True)
 
-<<<<<<< HEAD
-    csv_headers = ["name", "rd", "tenant", "description"]
-=======
->>>>>>> bb3b0ace
     clone_fields = [
         "tenant",
         "description",
@@ -143,32 +139,17 @@
     natural_key_field_names = ["name", "rd"]  # default auto-key is just "rd", but it's nullable!
 
     class Meta:
-<<<<<<< HEAD
-        ordering = ("namespace", "name")  # (name, rd) may be non-unique
+        ordering = ("namespace", "name", "rd")  # (name, rd) may be non-unique
         unique_together = [
             ["namespace", "name"],
             ["namespace", "rd"],
         ]
-=======
-        ordering = ("name", "rd")  # (name, rd) may be non-unique because rd is nullable
->>>>>>> bb3b0ace
         verbose_name = "VRF"
         verbose_name_plural = "VRFs"
 
     def __str__(self):
         return self.display or super().__str__()
 
-<<<<<<< HEAD
-    def to_csv(self):
-        return (
-            self.name,
-            self.rd,
-            self.tenant.name if self.tenant else None,
-            self.description,
-        )
-
-=======
->>>>>>> bb3b0ace
     @property
     def display(self):
         if self.namespace:
@@ -438,26 +419,9 @@
 
     objects = BaseManager.from_queryset(PrefixQuerySet)()
 
-<<<<<<< HEAD
-    csv_headers = [
-        "prefix",
-        "namespace",
-        "type",
-        "tenant",
-        "location",
-        "vlan_group",
-        "vlan",
-        "status",
-        "role",
-        "rir",
-        "date_allocated",
-        "description",
-    ]
-=======
     # TODO: The current Prefix model has no appropriate natural key available yet.
     natural_key_field_names = ["id"]
 
->>>>>>> bb3b0ace
     clone_fields = [
         "date_allocated",
         "description",
@@ -584,30 +548,11 @@
 
         super().save(*args, **kwargs)
 
-<<<<<<< HEAD
         # Determine the subnets and reparent them to this prefix.
         self.reparent_subnets()
         # Determine the child IPs and reparent them to this prefix.
         self.reparent_ips()
 
-    def to_csv(self):
-        return (
-            self.prefix,
-            self.namespace.name if self.namespace else None,
-            self.get_type_display(),
-            self.tenant.name if self.tenant else None,
-            self.location.name if self.location else None,
-            self.vlan.vlan_group.name if self.vlan and self.vlan.vlan_group else None,
-            self.vlan.vid if self.vlan else None,
-            self.get_status_display(),
-            self.role.name if self.role else None,
-            self.rir.name if self.rir else None,
-            str(self.date_allocated),
-            self.description,
-        )
-
-=======
->>>>>>> bb3b0ace
     @property
     def cidr_str(self):
         if self.network is not None and self.prefix_length is not None:
@@ -932,18 +877,6 @@
     )
     description = models.CharField(max_length=200, blank=True)
 
-<<<<<<< HEAD
-    csv_headers = [
-        "address",
-        "tenant",
-        "status",
-        "role",
-        "is_primary",
-        "dns_name",
-        "description",
-    ]
-=======
->>>>>>> bb3b0ace
     clone_fields = [
         "tenant",
         "status",
@@ -1042,7 +975,6 @@
         # Force dns_name to lowercase
         self.dns_name = self.dns_name.lower()
 
-<<<<<<< HEAD
     def save(self, *args, **kwargs):
         if not self.present_in_database:
             if self._namespace is None:
@@ -1056,26 +988,6 @@
 
         super().save(*args, **kwargs)
 
-    def to_csv(self):
-        # Determine if this IP is primary for a Device
-        is_primary = False
-        if self.address.version == 4 and getattr(self, "primary_ip4_for", False):
-            is_primary = True
-        elif self.address.version == 6 and getattr(self, "primary_ip6_for", False):
-            is_primary = True
-
-        return (
-            self.address,
-            self.tenant.name if self.tenant else None,
-            self.get_status_display(),
-            self.role.name if self.role else None,
-            str(is_primary),
-            self.dns_name,
-            self.description,
-        )
-
-=======
->>>>>>> bb3b0ace
     @property
     def address(self):
         if self.host is not None and self.prefix_length is not None:

import logging

import netaddr
from django.conf import settings
from django.contrib.contenttypes.fields import GenericForeignKey
from django.contrib.contenttypes.models import ContentType
from django.core.exceptions import ValidationError, MultipleObjectsReturned
from django.core.validators import MaxValueValidator, MinValueValidator
from django.db import models
from django.db.models import F, Q
from django.urls import reverse
from django.utils.functional import classproperty

from nautobot.core.models.fields import AutoSlugField, JSONArrayField
from nautobot.core.models.generics import OrganizationalModel, PrimaryModel
from nautobot.core.models.utils import array_to_string
from nautobot.core.utils.data import UtilizationData
from nautobot.dcim.models import Device, Interface
from nautobot.extras.models import RoleModelMixin, Status, StatusModel
from nautobot.extras.utils import extras_features
from nautobot.ipam import choices
from nautobot.virtualization.models import VirtualMachine, VMInterface
from .constants import (
    IPADDRESS_ASSIGNMENT_MODELS,
    IPADDRESS_ROLES_NONUNIQUE,
    SERVICE_PORT_MAX,
    SERVICE_PORT_MIN,
    VRF_RD_MAX_LENGTH,
)
from .fields import VarbinaryIPField
from .querysets import AggregateQuerySet, IPAddressQuerySet, PrefixQuerySet, RIRQuerySet
from .validators import DNSValidator


__all__ = (
    "Aggregate",
    "IPAddress",
    "Prefix",
    "RIR",
    "RouteTarget",
    "Service",
    "VLAN",
    "VLANGroup",
    "VRF",
)


logger = logging.getLogger(__name__)


@extras_features(
    "custom_fields",
    "custom_links",
    "custom_validators",
    "export_templates",
    "graphql",
    "relationships",
    "webhooks",
)
class VRF(PrimaryModel):
    """
    A virtual routing and forwarding (VRF) table represents a discrete layer three forwarding domain (e.g. a routing
    table). Prefixes and IPAddresses can optionally be assigned to VRFs. (Prefixes and IPAddresses not assigned to a VRF
    are said to exist in the "global" table.)
    """

    name = models.CharField(max_length=100, db_index=True)
    rd = models.CharField(
        max_length=VRF_RD_MAX_LENGTH,
        unique=True,
        blank=True,
        null=True,
        verbose_name="Route distinguisher",
        help_text="Unique route distinguisher (as defined in RFC 4364)",
    )
    tenant = models.ForeignKey(
        to="tenancy.Tenant",
        on_delete=models.PROTECT,
        related_name="vrfs",
        blank=True,
        null=True,
    )
    enforce_unique = models.BooleanField(
        default=True,
        verbose_name="Enforce unique space",
        help_text="Prevent duplicate prefixes/IP addresses within this VRF",
    )
    description = models.CharField(max_length=200, blank=True)
    import_targets = models.ManyToManyField(to="ipam.RouteTarget", related_name="importing_vrfs", blank=True)
    export_targets = models.ManyToManyField(to="ipam.RouteTarget", related_name="exporting_vrfs", blank=True)

    csv_headers = ["name", "rd", "tenant", "enforce_unique", "description"]
    clone_fields = [
        "tenant",
        "enforce_unique",
        "description",
    ]

    class Meta:
        ordering = ("name", "rd")  # (name, rd) may be non-unique
        verbose_name = "VRF"
        verbose_name_plural = "VRFs"

    def __str__(self):
        return self.display or super().__str__()

    def get_absolute_url(self):
        return reverse("ipam:vrf", args=[self.pk])

    def to_csv(self):
        return (
            self.name,
            self.rd,
            self.tenant.name if self.tenant else None,
            self.enforce_unique,
            self.description,
        )

    @property
    def display(self):
        if self.rd:
            return f"{self.name} ({self.rd})"
        return self.name


@extras_features(
    "custom_fields",
    "custom_links",
    "custom_validators",
    "export_templates",
    "graphql",
    "relationships",
    "webhooks",
)
class RouteTarget(PrimaryModel):
    """
    A BGP extended community used to control the redistribution of routes among VRFs, as defined in RFC 4364.
    """

    name = models.CharField(
        max_length=VRF_RD_MAX_LENGTH,  # Same format options as VRF RD (RFC 4360 section 4)
        unique=True,
        help_text="Route target value (formatted in accordance with RFC 4360)",
    )
    description = models.CharField(max_length=200, blank=True)
    tenant = models.ForeignKey(
        to="tenancy.Tenant",
        on_delete=models.PROTECT,
        related_name="route_targets",
        blank=True,
        null=True,
    )

    csv_headers = ["name", "description", "tenant"]

    class Meta:
        ordering = ["name"]

    def __str__(self):
        return self.name

    def get_absolute_url(self):
        return reverse("ipam:routetarget", args=[self.pk])

    def to_csv(self):
        return (
            self.name,
            self.description,
            self.tenant.name if self.tenant else None,
        )


@extras_features(
    "custom_fields",
    "custom_validators",
    "graphql",
    "relationships",
)
class RIR(OrganizationalModel):
    """
    A Regional Internet Registry (RIR) is responsible for the allocation of a large portion of the global IP address
    space. This can be an organization like ARIN or RIPE, or a governing standard such as RFC 1918.
    """

    name = models.CharField(max_length=100, unique=True)
    slug = AutoSlugField(populate_from="name")
    is_private = models.BooleanField(
        default=False,
        verbose_name="Private",
        help_text="IP space managed by this RIR is considered private",
    )
    description = models.CharField(max_length=200, blank=True)

    csv_headers = ["name", "slug", "is_private", "description"]

    objects = RIRQuerySet.as_manager()

    class Meta:
        ordering = ["name"]
        verbose_name = "RIR"
        verbose_name_plural = "RIRs"

    def __str__(self):
        return self.name

    def natural_key(self):
        return (self.name,)

    def get_absolute_url(self):
        return reverse("ipam:rir", args=[self.slug])

    def to_csv(self):
        return (
            self.name,
            self.slug,
            self.is_private,
            self.description,
        )


@extras_features(
    "custom_fields",
    "custom_links",
    "custom_validators",
    "export_templates",
    "graphql",
    "relationships",
    "webhooks",
)
class Aggregate(PrimaryModel):
    """
    An aggregate exists at the root level of the IP address space hierarchy in Nautobot. Aggregates are used to organize
    the hierarchy and track the overall utilization of available address space. Each Aggregate is assigned to a RIR.
    """

    network = VarbinaryIPField(
        null=False,
        db_index=True,
        help_text="IPv4 or IPv6 network address",
    )
    broadcast = VarbinaryIPField(null=False, db_index=True, help_text="IPv4 or IPv6 broadcast address")
    prefix_length = models.IntegerField(null=False, db_index=True, help_text="Length of the Network prefix, in bits.")
    rir = models.ForeignKey(
        to="ipam.RIR",
        on_delete=models.PROTECT,
        related_name="aggregates",
        verbose_name="RIR",
    )
    tenant = models.ForeignKey(
        to="tenancy.Tenant",
        on_delete=models.PROTECT,
        related_name="aggregates",
        blank=True,
        null=True,
    )
    date_added = models.DateField(blank=True, null=True)
    description = models.CharField(max_length=200, blank=True)

    objects = AggregateQuerySet.as_manager()

    csv_headers = ["prefix", "rir", "tenant", "date_added", "description"]
    clone_fields = [
        "rir",
        "tenant",
        "date_added",
        "description",
    ]

    class Meta:
        ordering = ("network", "broadcast", "pk")  # prefix may be non-unique

    def __init__(self, *args, **kwargs):
        prefix = kwargs.pop("prefix", None)
        super(Aggregate, self).__init__(*args, **kwargs)
        self._deconstruct_prefix(prefix)

    def __str__(self):
        return str(self.prefix)

    def _deconstruct_prefix(self, pre):
        if pre:
            if isinstance(pre, str):
                pre = netaddr.IPNetwork(pre)
            # Note that our "broadcast" field is actually the last IP address in this prefix.
            # This is different from the more accurate technical meaning of a network's broadcast address in 2 cases:
            # 1. For a point-to-point prefix (IPv4 /31 or IPv6 /127), there are two addresses in the prefix,
            #    and neither one is considered a broadcast address. We store the second address as our "broadcast".
            # 2. For a host prefix (IPv6 /32 or IPv6 /128) there's only one address in the prefix.
            #    We store this address as both the network and the "broadcast".
            # This variance is intentional in both cases as we use the "broadcast" primarily for filtering and grouping
            # of addresses and prefixes, not for packet forwarding. :-)
            broadcast = pre.broadcast if pre.broadcast else pre[-1]
            self.network = str(pre.network)
            self.broadcast = str(broadcast)
            self.prefix_length = pre.prefixlen

    def get_absolute_url(self):
        return reverse("ipam:aggregate", args=[self.pk])

    def clean(self):
        super().clean()

        if self.prefix:

            # Clear host bits from prefix
            self.prefix = self.prefix.cidr

            # /0 masks are not acceptable
            if self.prefix.prefixlen == 0:
                raise ValidationError({"prefix": "Cannot create aggregate with /0 mask."})

            # Ensure that the aggregate being added is not covered by an existing aggregate
            covering_aggregates = Aggregate.objects.net_contains_or_equals(self.prefix)
            if self.present_in_database:
                covering_aggregates = covering_aggregates.exclude(pk=self.pk)
            if covering_aggregates:
                raise ValidationError(
                    {
                        "prefix": (
                            "Aggregates cannot overlap. "
                            f"{self.prefix} is already covered by an existing aggregate ({covering_aggregates[0]})."
                        )
                    }
                )

            # Ensure that the aggregate being added does not cover an existing aggregate
            covered_aggregates = Aggregate.objects.net_contained(self.prefix)
            if self.present_in_database:
                covered_aggregates = covered_aggregates.exclude(pk=self.pk)
            if covered_aggregates:
                raise ValidationError(
                    {
                        "prefix": f"Aggregates cannot overlap. {self.prefix} covers an existing aggregate ({covered_aggregates[0]})."
                    }
                )

    def to_csv(self):
        return (
            self.prefix,
            self.rir.name,
            self.tenant.name if self.tenant else None,
            self.date_added,
            self.description,
        )

    @property
    def cidr_str(self):
        if self.network is not None and self.prefix_length is not None:
            return f"{self.network}/{self.prefix_length}"
        return None

    @property
    def prefix(self):
        if self.cidr_str:
            return netaddr.IPNetwork(self.cidr_str)
        return None

    @prefix.setter
    def prefix(self, prefix):
        self._deconstruct_prefix(prefix)

    @property
    def family(self):
        if self.prefix:
            return self.prefix.version
        return None

    def get_percent_utilized(self):
        """Gets the percentage utilized from the get_utilization method.

        Returns
            float: Percentage utilization
        """
        utilization = self.get_utilization()
        return int(utilization.numerator / float(utilization.denominator) * 100)

    def get_utilization(self):
        """Gets the numerator and denominator for calculating utilization of an Aggregrate.

        Returns:
            UtilizationData: Aggregate utilization (numerator=size of child prefixes, denominator=prefix size)
        """
        queryset = Prefix.objects.net_contained_or_equal(self.prefix)
        child_prefixes = netaddr.IPSet([p.prefix for p in queryset])
        return UtilizationData(numerator=child_prefixes.size, denominator=self.prefix.size)


@extras_features(
    "custom_fields",
    "custom_links",
    "custom_validators",
    "dynamic_groups",
    "export_templates",
    "graphql",
    "locations",
    "relationships",
    "statuses",
    "webhooks",
)
class Prefix(PrimaryModel, StatusModel, RoleModelMixin):
    """
    A Prefix represents an IPv4 or IPv6 network, including mask length.
    Prefixes can optionally be assigned to Locations and VRFs.
    A Prefix must be assigned a status and may optionally be assigned a user-defined Role.
    A Prefix can also be assigned to a VLAN where appropriate.
    """

    network = VarbinaryIPField(
        null=False,
        db_index=True,
        help_text="IPv4 or IPv6 network address",
    )
    broadcast = VarbinaryIPField(null=False, db_index=True, help_text="IPv4 or IPv6 broadcast address")
    prefix_length = models.IntegerField(null=False, db_index=True, help_text="Length of the Network prefix, in bits.")
<<<<<<< HEAD
=======
    type = models.CharField(
        max_length=50,
        choices=choices.PrefixTypeChoices,
        default=choices.PrefixTypeChoices.TYPE_NETWORK,
    )
    site = models.ForeignKey(
        to="dcim.Site",
        on_delete=models.PROTECT,
        related_name="prefixes",
        blank=True,
        null=True,
    )
>>>>>>> 4fa8abc6
    location = models.ForeignKey(
        to="dcim.Location",
        on_delete=models.PROTECT,
        related_name="prefixes",
        blank=True,
        null=True,
    )
    vrf = models.ForeignKey(
        to="ipam.VRF",
        on_delete=models.PROTECT,
        related_name="prefixes",
        blank=True,
        null=True,
        verbose_name="VRF",
    )
    tenant = models.ForeignKey(
        to="tenancy.Tenant",
        on_delete=models.PROTECT,
        related_name="prefixes",
        blank=True,
        null=True,
    )
    vlan = models.ForeignKey(
        to="ipam.VLAN",
        on_delete=models.PROTECT,
        related_name="prefixes",
        blank=True,
        null=True,
        verbose_name="VLAN",
    )
    description = models.CharField(max_length=200, blank=True)

    objects = PrefixQuerySet.as_manager()

    csv_headers = [
        "prefix",
        "type",
        "vrf",
        "tenant",
        "location",
        "vlan_group",
        "vlan",
        "status",
        "role",
        "description",
    ]
    clone_fields = [
        "location",
        "vrf",
        "tenant",
        "vlan",
        "status",
        "role",
        "description",
        "type",
    ]
    dynamic_group_filter_fields = {
        "vrf": "vrf_id",  # Duplicate filter fields that will be collapsed in 2.0
    }

    class Meta:
        ordering = (
            F("vrf__name").asc(nulls_first=True),
            "network",
            "prefix_length",
        )  # (vrf, prefix) may be non-unique
        verbose_name_plural = "prefixes"

    def __init__(self, *args, **kwargs):
        prefix = kwargs.pop("prefix", None)
        super(Prefix, self).__init__(*args, **kwargs)
        self._deconstruct_prefix(prefix)

    def __str__(self):
        return str(self.prefix)

    def _deconstruct_prefix(self, pre):
        if pre:
            if isinstance(pre, str):
                pre = netaddr.IPNetwork(pre)
            # Note that our "broadcast" field is actually the last IP address in this prefix.
            # This is different from the more accurate technical meaning of a network's broadcast address in 2 cases:
            # 1. For a point-to-point prefix (IPv4 /31 or IPv6 /127), there are two addresses in the prefix,
            #    and neither one is considered a broadcast address. We store the second address as our "broadcast".
            # 2. For a host prefix (IPv6 /32 or IPv6 /128) there's only one address in the prefix.
            #    We store this address as both the network and the "broadcast".
            # This variance is intentional in both cases as we use the "broadcast" primarily for filtering and grouping
            # of addresses and prefixes, not for packet forwarding. :-)
            broadcast = pre.broadcast if pre.broadcast else pre[-1]
            self.network = str(pre.network)
            self.broadcast = str(broadcast)
            self.prefix_length = pre.prefixlen

    def get_absolute_url(self):
        return reverse("ipam:prefix", args=[self.pk])

    def clean(self):
        super().clean()

        if self.prefix:

            # /0 masks are not acceptable
            if self.prefix.prefixlen == 0:
                raise ValidationError({"prefix": "Cannot create prefix with /0 mask."})

            # Enforce unique IP space (if applicable)
            if (self.vrf is None and settings.ENFORCE_GLOBAL_UNIQUE) or (self.vrf and self.vrf.enforce_unique):
                duplicate_prefixes = self.get_duplicates()
                if duplicate_prefixes:
                    vrf = f"VRF {self.vrf}" if self.vrf else "global table"
                    raise ValidationError({"prefix": f"Duplicate prefix found in {vrf}: {duplicate_prefixes.first()}"})

        # Validate location
        if self.location is not None:

            if ContentType.objects.get_for_model(self) not in self.location.location_type.content_types.all():
                raise ValidationError(
                    {"location": f'Prefixes may not associate to locations of type "{self.location.location_type}".'}
                )

    def save(self, *args, **kwargs):

        if isinstance(self.prefix, netaddr.IPNetwork):

            # Clear host bits from prefix
            self.prefix = self.prefix.cidr

        super().save(*args, **kwargs)

    def to_csv(self):
        return (
            self.prefix,
            self.get_type_display(),
            self.vrf.name if self.vrf else None,
            self.tenant.name if self.tenant else None,
            self.location.name if self.location else None,
            self.vlan.vlan_group.name if self.vlan and self.vlan.vlan_group else None,
            self.vlan.vid if self.vlan else None,
            self.get_status_display(),
            self.role.name if self.role else None,
            self.description,
        )

    @property
    def cidr_str(self):
        if self.network is not None and self.prefix_length is not None:
            return f"{self.network}/{self.prefix_length}"
        return None

    @property
    def prefix(self):
        if self.cidr_str:
            return netaddr.IPNetwork(self.cidr_str)
        return None

    @prefix.setter
    def prefix(self, prefix):
        self._deconstruct_prefix(prefix)

    @property
    def family(self):
        if self.prefix:
            return self.prefix.version
        return None

    def get_duplicates(self):
        return Prefix.objects.net_equals(self.prefix).filter(vrf=self.vrf).exclude(pk=self.pk)

    def get_child_prefixes(self):
        """
        Return all Prefixes within this Prefix and VRF. If this Prefix is a container in the global table, return child
        Prefixes belonging to any VRF.
        """
        if self.vrf is None and self.type == choices.PrefixTypeChoices.TYPE_CONTAINER:
            return Prefix.objects.net_contained(self.prefix)
        else:
            return Prefix.objects.net_contained(self.prefix).filter(vrf=self.vrf)

    def get_child_ips(self):
        """
        Return all IPAddresses within this Prefix and VRF. If this Prefix is a container in the global table, return
        child IPAddresses belonging to any VRF.
        """
        if self.vrf is None and self.type == choices.PrefixTypeChoices.TYPE_CONTAINER:
            return IPAddress.objects.net_host_contained(self.prefix)
        else:
            return IPAddress.objects.net_host_contained(self.prefix).filter(vrf=self.vrf)

    def get_available_prefixes(self):
        """
        Return all available Prefixes within this prefix as an IPSet.
        """
        prefix = netaddr.IPSet(self.prefix)
        child_prefixes = netaddr.IPSet([child.prefix for child in self.get_child_prefixes()])
        available_prefixes = prefix - child_prefixes

        return available_prefixes

    def get_available_ips(self):
        """
        Return all available IPs within this prefix as an IPSet.
        """
        prefix = netaddr.IPSet(self.prefix)
        child_ips = netaddr.IPSet([ip.address.ip for ip in self.get_child_ips()])
        available_ips = prefix - child_ips

        # IPv6, pool, or IPv4 /31-32 sets are fully usable
        if any(
            [
                self.family == 6,
                self.type == choices.PrefixTypeChoices.TYPE_POOL,
                self.family == 4 and self.prefix.prefixlen >= 31,
            ]
        ):
            return available_ips

        # Omit first and last IP address from the available set
        # For "normal" IPv4 prefixes, omit first and last addresses
        available_ips -= netaddr.IPSet(
            [
                netaddr.IPAddress(self.prefix.first),
                netaddr.IPAddress(self.prefix.last),
            ]
        )
        return available_ips

    def get_first_available_prefix(self):
        """
        Return the first available child prefix within the prefix (or None).
        """
        available_prefixes = self.get_available_prefixes()
        if not available_prefixes:
            return None
        return available_prefixes.iter_cidrs()[0]

    def get_first_available_ip(self):
        """
        Return the first available IP within the prefix (or None).
        """
        available_ips = self.get_available_ips()
        if not available_ips:
            return None
        return f"{next(available_ips.__iter__())}/{self.prefix.prefixlen}"

    def get_utilization(self):
        """Get the child prefix size and parent size.

        For Prefixes with a type of "container", get the number child prefixes. For all others, count child IP addresses.

        Returns:
            UtilizationData (namedtuple): (numerator, denominator)
        """
        if self.type == choices.PrefixTypeChoices.TYPE_CONTAINER:
            queryset = Prefix.objects.net_contained(self.prefix).filter(vrf=self.vrf)
            child_prefixes = netaddr.IPSet([p.prefix for p in queryset])
            return UtilizationData(numerator=child_prefixes.size, denominator=self.prefix.size)

        else:
            prefix_size = self.prefix.size
            if all(
                [
                    self.prefix.version == 4,
                    self.prefix.prefixlen < 31,
                    self.type != choices.PrefixTypeChoices.TYPE_POOL,
                ]
            ):
                prefix_size -= 2
            child_count = prefix_size - self.get_available_ips().size
            return UtilizationData(numerator=child_count, denominator=prefix_size)


@extras_features(
    "custom_fields",
    "custom_links",
    "custom_validators",
    "dynamic_groups",
    "export_templates",
    "graphql",
    "relationships",
    "statuses",
    "webhooks",
)
class IPAddress(PrimaryModel, StatusModel, RoleModelMixin):
    """
    An IPAddress represents an individual IPv4 or IPv6 address and its mask. The mask length should match what is
    configured in the real world. (Typically, only loopback interfaces are configured with /32 or /128 masks.) Like
    Prefixes, IPAddresses can optionally be assigned to a VRF. An IPAddress can optionally be assigned to an Interface.
    Interfaces can have zero or more IPAddresses assigned to them.

    An IPAddress can also optionally point to a NAT inside IP, designating itself as a NAT outside IP. This is useful,
    for example, when mapping public addresses to private addresses. When an Interface has been assigned an IPAddress
    which has a NAT outside IP, that Interface's Device can use either the inside or outside IP as its primary IP.
    """

    host = VarbinaryIPField(
        null=False,
        db_index=True,
        help_text="IPv4 or IPv6 host address",
    )
    broadcast = VarbinaryIPField(null=False, db_index=True, help_text="IPv4 or IPv6 broadcast address")
    prefix_length = models.IntegerField(null=False, db_index=True, help_text="Length of the Network prefix, in bits.")
    vrf = models.ForeignKey(
        to="ipam.VRF",
        on_delete=models.PROTECT,
        related_name="ip_addresses",
        blank=True,
        null=True,
        verbose_name="VRF",
    )
    tenant = models.ForeignKey(
        to="tenancy.Tenant",
        on_delete=models.PROTECT,
        related_name="ip_addresses",
        blank=True,
        null=True,
    )
    assigned_object_type = models.ForeignKey(
        to=ContentType,
        limit_choices_to=IPADDRESS_ASSIGNMENT_MODELS,
        on_delete=models.PROTECT,
        related_name="+",
        blank=True,
        null=True,
    )
    assigned_object_id = models.UUIDField(blank=True, null=True, db_index=True)
    assigned_object = GenericForeignKey(ct_field="assigned_object_type", fk_field="assigned_object_id")
    nat_inside = models.ForeignKey(
        to="self",
        on_delete=models.SET_NULL,
        related_name="nat_outside_list",
        blank=True,
        null=True,
        verbose_name="NAT (Inside)",
        help_text='The IP Addresses for which this address is the "outside" IP',
    )
    dns_name = models.CharField(
        max_length=255,
        blank=True,
        validators=[DNSValidator],
        verbose_name="DNS Name",
        help_text="Hostname or FQDN (not case-sensitive)",
        db_index=True,
    )
    description = models.CharField(max_length=200, blank=True)

    csv_headers = [
        "address",
        "vrf",
        "tenant",
        "status",
        "role",
        "assigned_object_type",
        "assigned_object_id",
        "is_primary",
        "dns_name",
        "description",
    ]
    clone_fields = [
        "vrf",
        "tenant",
        "status",
        "role",
        "description",
    ]
    dynamic_group_skip_missing_fields = True  # Problematic form labels for `vminterface` and `interface`

    objects = IPAddressQuerySet.as_manager()

    class Meta:
        ordering = ("host", "prefix_length")  # address may be non-unique
        verbose_name = "IP address"
        verbose_name_plural = "IP addresses"

    def __init__(self, *args, **kwargs):
        address = kwargs.pop("address", None)
        super(IPAddress, self).__init__(*args, **kwargs)
        self._deconstruct_address(address)

    def __str__(self):
        return str(self.address)

    def _deconstruct_address(self, address):
        if address:
            if isinstance(address, str):
                address = netaddr.IPNetwork(address)
            # Note that our "broadcast" field is actually the last IP address in this network.
            # This is different from the more accurate technical meaning of a network's broadcast address in 2 cases:
            # 1. For a point-to-point address (IPv4 /31 or IPv6 /127), there are two addresses in the network,
            #    and neither one is considered a broadcast address. We store the second address as our "broadcast".
            # 2. For a host prefix (IPv6 /32 or IPv6 /128) there's only one address in the network.
            #    We store this address as both the host and the "broadcast".
            # This variance is intentional in both cases as we use the "broadcast" primarily for filtering and grouping
            # of addresses and prefixes, not for packet forwarding. :-)
            broadcast = address.broadcast if address.broadcast else address[-1]
            self.host = str(address.ip)
            self.broadcast = str(broadcast)
            self.prefix_length = address.prefixlen

    def get_absolute_url(self):
        return reverse("ipam:ipaddress", args=[self.pk])

    def get_duplicates(self):
        return IPAddress.objects.filter(vrf=self.vrf, host=self.host).exclude(pk=self.pk)

    @classproperty  # https://github.com/PyCQA/pylint-django/issues/240
    def STATUS_SLAAC(cls):  # pylint: disable=no-self-argument
        """Return a cached "slaac" `Status` object for later reference."""
        cls.__status_slaac = getattr(cls, "__status_slaac", None)
        if cls.__status_slaac is None:
            try:
                cls.__status_slaac = Status.objects.get_for_model(IPAddress).get(slug="slaac")
            except Status.DoesNotExist:
                logger.error("SLAAC Status not found")
        return cls.__status_slaac

    def clean(self):
        super().clean()

        # Validate both assigned_object_type and assigned_object_id are either null or not null
        fields = [self.assigned_object_type, self.assigned_object_id]
        if not all(fields) and any(fields):
            raise ValidationError(
                {"__all__": "assigned_object_type and assigned_object_id must either both be null or both be non-null"}
            )

        if self.address:

            # /0 masks are not acceptable
            if self.address.prefixlen == 0:
                raise ValidationError({"address": "Cannot create IP address with /0 mask."})

            # Enforce unique IP space (if applicable)
            if self.role not in IPADDRESS_ROLES_NONUNIQUE and (
                (self.vrf is None and settings.ENFORCE_GLOBAL_UNIQUE) or (self.vrf and self.vrf.enforce_unique)
            ):
                duplicate_ips = self.get_duplicates()
                if duplicate_ips:
                    vrf = f"VRF {self.vrf}" if self.vrf else "global table"
                    raise ValidationError({"address": f"Duplicate IP address found in {vrf}: {duplicate_ips.first()}"})

        # This attribute will have been set by `IPAddressForm.clean()` to indicate that the
        # `primary_ip{version}` field on `self.assigned_object.parent` has been nullified but not yet saved.
        primary_ip_unset_by_form = getattr(self, "_primary_ip_unset_by_form", False)

        # Check for primary IP assignment that doesn't match the assigned device/VM if and only if
        # "_primary_ip_unset" has not been set by the caller.
        if self.present_in_database and not primary_ip_unset_by_form:
            device = Device.objects.filter(Q(primary_ip4=self) | Q(primary_ip6=self)).first()
            if device:
                if getattr(self.assigned_object, "device", None) != device:
                    raise ValidationError(
                        {"interface": f"IP address is primary for device {device} but not assigned to it!"}
                    )
            vm = VirtualMachine.objects.filter(Q(primary_ip4=self) | Q(primary_ip6=self)).first()
            if vm:
                if getattr(self.assigned_object, "virtual_machine", None) != vm:
                    raise ValidationError(
                        {"vminterface": f"IP address is primary for virtual machine {vm} but not assigned to it!"}
                    )

        # Validate IP status selection
        if self.status == IPAddress.STATUS_SLAAC and self.family != 6:
            raise ValidationError({"status": "Only IPv6 addresses can be assigned SLAAC status"})

        # Force dns_name to lowercase
        self.dns_name = self.dns_name.lower()

    def to_objectchange(self, action, related_object=None, **kwargs):
        # Annotate the assigned object, if any
        return super().to_objectchange(action, related_object=self.assigned_object, **kwargs)

    def to_csv(self):

        # Determine if this IP is primary for a Device
        is_primary = False
        if self.address.version == 4 and getattr(self, "primary_ip4_for", False):
            is_primary = True
        elif self.address.version == 6 and getattr(self, "primary_ip6_for", False):
            is_primary = True

        obj_type = None
        if self.assigned_object_type:
            obj_type = f"{self.assigned_object_type.app_label}.{self.assigned_object_type.model}"

        return (
            self.address,
            self.vrf.name if self.vrf else None,
            self.tenant.name if self.tenant else None,
            self.get_status_display(),
            self.role.name if self.role else None,
            obj_type,
            self.assigned_object_id,
            is_primary,
            self.dns_name,
            self.description,
        )

    @property
    def address(self):
        if self.host is not None and self.prefix_length is not None:
            cidr = f"{self.host}/{self.prefix_length}"
            return netaddr.IPNetwork(cidr)
        return None

    @address.setter
    def address(self, address):
        self._deconstruct_address(address)

    @property
    def family(self):
        if self.address:
            return self.address.version
        return None

    # 2.0 TODO: Remove exception, getter, setter below when we can safely deprecate previous properties
    class NATOutsideMultipleObjectsReturned(MultipleObjectsReturned):
        """
        An exception class is used to expose in API the object that cannot safely support the legacy getter, setter methods.
        """

        def __init__(self, obj):
            self.obj = obj

        def __str__(self):
            return f"Multiple IPAddress objects specify this object (pk: {self.obj.pk}) as nat_inside. Please refer to nat_outside_list."

    @property
    def nat_outside(self):
        if self.nat_outside_list.count() > 1:
            raise self.NATOutsideMultipleObjectsReturned(self)
        return self.nat_outside_list.first()

    @nat_outside.setter
    def nat_outside(self, value):
        if self.nat_outside_list.count() > 1:
            raise self.NATOutsideMultipleObjectsReturned(self)
        return self.nat_outside_list.set([value])

    def _set_mask_length(self, value):
        """
        Expose the IPNetwork object's prefixlen attribute on the parent model so that it can be manipulated directly,
        e.g. for bulk editing.
        """
        if self.address is not None:
            self.prefix_length = value

    mask_length = property(fset=_set_mask_length)


@extras_features(
    "custom_fields",
    "custom_validators",
    "graphql",
    "locations",
    "relationships",
)
class VLANGroup(OrganizationalModel):
    """
    A VLAN group is an arbitrary collection of VLANs within which VLAN IDs and names must be unique.
    """

    name = models.CharField(max_length=100, db_index=True)
    # 2.0 TODO: Remove unique=None to make slug globally unique. This would be a breaking change.
    slug = AutoSlugField(populate_from="name", unique=None, db_index=True)
    location = models.ForeignKey(
        to="dcim.Location",
        on_delete=models.PROTECT,
        related_name="vlan_groups",
        blank=True,
        null=True,
    )
    description = models.CharField(max_length=200, blank=True)

    csv_headers = ["name", "slug", "location", "description"]

    class Meta:
        ordering = (
            "location",
            "name",
        )  # (location, name) may be non-unique
        unique_together = [
            # 2.0 TODO: since location is nullable, and NULL != NULL, this means that we can have multiple non-Location VLANGroups
            # with the same name. This should probably be fixed with a custom validate_unique() function!
            ["location", "name"],
            # 2.0 TODO: Remove unique_together to make slug globally unique. This would be a breaking change.
            ["location", "slug"],
        ]
        verbose_name = "VLAN group"
        verbose_name_plural = "VLAN groups"

    def clean(self):
        super().clean()

        # Validate location
        if self.location is not None:

            if ContentType.objects.get_for_model(self) not in self.location.location_type.content_types.all():
                raise ValidationError(
                    {"location": f'VLAN groups may not associate to locations of type "{self.location.location_type}".'}
                )

    def __str__(self):
        return self.name

    def get_absolute_url(self):
        return reverse("ipam:vlangroup", args=[self.pk])

    def to_csv(self):
        return (
            self.name,
            self.slug,
            self.location.name if self.location else None,
            self.description,
        )

    def get_next_available_vid(self):
        """
        Return the first available VLAN ID (1-4094) in the group.
        """
        vlan_ids = VLAN.objects.filter(vlan_group=self).values_list("vid", flat=True)
        for i in range(1, 4095):
            if i not in vlan_ids:
                return i
        return None


@extras_features(
    "custom_fields",
    "custom_links",
    "custom_validators",
    "export_templates",
    "graphql",
    "locations",
    "relationships",
    "statuses",
    "webhooks",
)
class VLAN(PrimaryModel, StatusModel, RoleModelMixin):
    """
    A VLAN is a distinct layer two forwarding domain identified by a 12-bit integer (1-4094).
    Each VLAN must be assigned to a Location, however VLAN IDs need not be unique within a Location.
    A VLAN may optionally be assigned to a VLANGroup, within which all VLAN IDs and names but be unique.

    Like Prefixes, each VLAN is assigned an operational status and optionally a user-defined Role. A VLAN can have zero
    or more Prefixes assigned to it.
    """

    location = models.ForeignKey(
        to="dcim.Location",
        on_delete=models.PROTECT,
        related_name="vlans",
        blank=True,
        null=True,
    )
    vlan_group = models.ForeignKey(
        to="ipam.VLANGroup",
        on_delete=models.PROTECT,
        related_name="vlans",
        blank=True,
        null=True,
    )
    vid = models.PositiveSmallIntegerField(
        verbose_name="ID", validators=[MinValueValidator(1), MaxValueValidator(4094)]
    )
    name = models.CharField(max_length=255, db_index=True)
    tenant = models.ForeignKey(
        to="tenancy.Tenant",
        on_delete=models.PROTECT,
        related_name="vlans",
        blank=True,
        null=True,
    )
    description = models.CharField(max_length=200, blank=True)

    csv_headers = [
        "location",
        "vlan_group",
        "vid",
        "name",
        "tenant",
        "status",
        "role",
        "description",
    ]
    clone_fields = [
        "location",
        "vlan_group",
        "tenant",
        "status",
        "role",
        "description",
    ]

    class Meta:
        ordering = (
            "location",
            "vlan_group",
            "vid",
        )  # (location, group, vid) may be non-unique
        unique_together = [
            # 2.0 TODO: since group is nullable and NULL != NULL, we can have multiple non-group VLANs with
            # the same vid and name. We should probably fix this with a custom validate_unique() function.
            ["vlan_group", "vid"],
            ["vlan_group", "name"],
        ]
        verbose_name = "VLAN"
        verbose_name_plural = "VLANs"

    def __str__(self):
        return self.display or super().__str__()

    def get_absolute_url(self):
        return reverse("ipam:vlan", args=[self.pk])

    def clean(self):
        super().clean()

        # Validate location
        if self.location is not None:

            if ContentType.objects.get_for_model(self) not in self.location.location_type.content_types.all():
                raise ValidationError(
                    {"location": f'VLANs may not associate to locations of type "{self.location.location_type}".'}
                )

        # Validate VLAN group
        if (
            self.vlan_group is not None
            and self.location is not None
            and self.vlan_group.location is not None
            and self.vlan_group.location not in self.location.ancestors(include_self=True)
        ):
            raise ValidationError(
                {
                    "vlan_group": f'The assigned group belongs to a location that does not include location "{self.location}".'
                }
            )

    def to_csv(self):
        return (
            self.location.name if self.location else None,
            self.vlan_group.name if self.vlan_group else None,
            self.vid,
            self.name,
            self.tenant.name if self.tenant else None,
            self.get_status_display(),
            self.role.name if self.role else None,
            self.description,
        )

    @property
    def display(self):
        return f"{self.name} ({self.vid})"

    def get_interfaces(self):
        # Return all device interfaces assigned to this VLAN
        return Interface.objects.filter(Q(untagged_vlan_id=self.pk) | Q(tagged_vlans=self.pk)).distinct()

    def get_vminterfaces(self):
        # Return all VM interfaces assigned to this VLAN
        return VMInterface.objects.filter(Q(untagged_vlan_id=self.pk) | Q(tagged_vlans=self.pk)).distinct()


@extras_features(
    "custom_fields",
    "custom_links",
    "custom_validators",
    "export_templates",
    "graphql",
    "relationships",
    "webhooks",
)
class Service(PrimaryModel):
    """
    A Service represents a layer-four service (e.g. HTTP or SSH) running on a Device or VirtualMachine. A Service may
    optionally be tied to one or more specific IPAddresses belonging to its parent.
    """

    device = models.ForeignKey(
        to="dcim.Device",
        on_delete=models.CASCADE,
        related_name="services",
        verbose_name="device",
        null=True,
        blank=True,
    )
    virtual_machine = models.ForeignKey(
        to="virtualization.VirtualMachine",
        on_delete=models.CASCADE,
        related_name="services",
        null=True,
        blank=True,
    )
    name = models.CharField(max_length=100, db_index=True)
    protocol = models.CharField(max_length=50, choices=choices.ServiceProtocolChoices)
    ports = JSONArrayField(
        base_field=models.PositiveIntegerField(
            validators=[
                MinValueValidator(SERVICE_PORT_MIN),
                MaxValueValidator(SERVICE_PORT_MAX),
            ]
        ),
        verbose_name="Port numbers",
    )
    ip_addresses = models.ManyToManyField(
        to="ipam.IPAddress",
        related_name="services",
        blank=True,
        verbose_name="IP addresses",
    )
    description = models.CharField(max_length=200, blank=True)

    csv_headers = [
        "device",
        "virtual_machine",
        "name",
        "protocol",
        "ports",
        "description",
    ]

    class Meta:
        ordering = (
            "protocol",
            "ports",
        )  # (protocol, port) may be non-unique

    def __str__(self):
        return f"{self.name} ({self.get_protocol_display()}/{self.port_list})"

    def get_absolute_url(self):
        return reverse("ipam:service", args=[self.pk])

    @property
    def parent(self):
        return self.device or self.virtual_machine

    def clean(self):
        super().clean()

        # A Service must belong to a Device *or* to a VirtualMachine
        if self.device and self.virtual_machine:
            raise ValidationError("A service cannot be associated with both a device and a virtual machine.")
        if not self.device and not self.virtual_machine:
            raise ValidationError("A service must be associated with either a device or a virtual machine.")

    def to_csv(self):
        return (
            self.device.name if self.device else None,
            self.virtual_machine.name if self.virtual_machine else None,
            self.name,
            self.get_protocol_display(),
            self.ports,
            self.description,
        )

    @property
    def port_list(self):
        return array_to_string(self.ports)<|MERGE_RESOLUTION|>--- conflicted
+++ resolved
@@ -412,21 +412,11 @@
     )
     broadcast = VarbinaryIPField(null=False, db_index=True, help_text="IPv4 or IPv6 broadcast address")
     prefix_length = models.IntegerField(null=False, db_index=True, help_text="Length of the Network prefix, in bits.")
-<<<<<<< HEAD
-=======
     type = models.CharField(
         max_length=50,
         choices=choices.PrefixTypeChoices,
         default=choices.PrefixTypeChoices.TYPE_NETWORK,
     )
-    site = models.ForeignKey(
-        to="dcim.Site",
-        on_delete=models.PROTECT,
-        related_name="prefixes",
-        blank=True,
-        null=True,
-    )
->>>>>>> 4fa8abc6
     location = models.ForeignKey(
         to="dcim.Location",
         on_delete=models.PROTECT,

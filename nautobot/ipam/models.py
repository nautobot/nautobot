--- conflicted
+++ resolved
@@ -1114,13 +1114,7 @@
     A VLAN group is an arbitrary collection of VLANs within which VLAN IDs and names must be unique.
     """
 
-<<<<<<< HEAD
-    name = models.CharField(max_length=100, db_index=True)
-=======
     name = models.CharField(max_length=100, db_index=True, unique=True)
-    # 2.0 TODO: Remove unique=None to make slug globally unique. This would be a breaking change.
-    slug = AutoSlugField(populate_from="name", unique=None, db_index=True)
->>>>>>> 7fbdae6f
     location = models.ForeignKey(
         to="dcim.Location",
         on_delete=models.PROTECT,
@@ -1135,16 +1129,6 @@
             "location",
             "name",
         )  # (location, name) may be non-unique
-        unique_together = [
-<<<<<<< HEAD
-            # 2.0 TODO: since location is nullable, and NULL != NULL, this means that we can have multiple non-Location VLANGroups
-            # with the same name. This should probably be fixed with a custom validate_unique() function!
-            ["location", "name"],
-=======
-            # 2.0 TODO: Remove unique_together to make slug globally unique. This would be a breaking change.
-            ["location", "slug"],
->>>>>>> 7fbdae6f
-        ]
         verbose_name = "VLAN group"
         verbose_name_plural = "VLAN groups"
 

import logging
import operator

import netaddr
from django.contrib.contenttypes.models import ContentType
from django.core.exceptions import ValidationError, MultipleObjectsReturned
from django.core.validators import MaxValueValidator, MinValueValidator
from django.db import models
from django.db.models import Q
from django.utils.functional import cached_property, classproperty

from nautobot.core.models import BaseManager, BaseModel
from nautobot.core.models.fields import AutoSlugField, JSONArrayField
from nautobot.core.models.generics import OrganizationalModel, PrimaryModel
from nautobot.core.models.utils import array_to_string
from nautobot.core.utils.data import UtilizationData
from nautobot.dcim.models import Interface
from nautobot.extras.models import RoleField, Status, StatusField
from nautobot.extras.utils import extras_features
from nautobot.ipam import choices
from nautobot.virtualization.models import VMInterface
from .constants import (
    SERVICE_PORT_MAX,
    SERVICE_PORT_MIN,
    VRF_RD_MAX_LENGTH,
)
from .fields import VarbinaryIPField
from .querysets import IPAddressQuerySet, PrefixQuerySet, RIRQuerySet
from .validators import DNSValidator


__all__ = (
    "IPAddress",
    "Prefix",
    "RIR",
    "RouteTarget",
    "Service",
    "VLAN",
    "VLANGroup",
    "VRF",
)


logger = logging.getLogger(__name__)


@extras_features(
    "custom_links",
    "custom_validators",
    "dynamic_groups",
    "export_templates",
    "graphql",
    "locations",
    "webhooks",
)
class Namespace(PrimaryModel):
    """Container for unique IPAM objects."""

    name = models.CharField(max_length=255, unique=True, db_index=True)
    description = models.CharField(max_length=200, blank=True)
    location = models.ForeignKey(
        to="dcim.Location",
        on_delete=models.PROTECT,
        related_name="namespaces",
        blank=True,
        null=True,
    )

    @property
    def ip_addresses(self):
        """Return all IPAddresses associated to this Namespace through their parent Prefix."""
        return IPAddress.objects.filter(parent__namespace=self).distinct()

    class Meta:
        ordering = ("name",)

    def __str__(self):
        return self.name


def get_default_namespace():
    """Return the Global namespace for use in default value for foreign keys."""
    obj, _ = Namespace.objects.get_or_create(
        name="Global", defaults={"description": "Default Global namespace. Created by Nautobot."}
    )

    return obj.pk


@extras_features(
    "custom_links",
    "custom_validators",
    "export_templates",
    "graphql",
    "webhooks",
)
class VRF(PrimaryModel):
    """
    A virtual routing and forwarding (VRF) table represents a discrete layer three forwarding domain (e.g. a routing
    table). Prefixes and IPAddresses can optionally be assigned to VRFs. (Prefixes and IPAddresses not assigned to a VRF
    are said to exist in the "global" table.)
    """

    name = models.CharField(max_length=100, db_index=True)
    rd = models.CharField(
        max_length=VRF_RD_MAX_LENGTH,
        blank=True,
        null=True,
        verbose_name="Route distinguisher",
        help_text="Unique route distinguisher (as defined in RFC 4364)",
    )
    namespace = models.ForeignKey(
        "ipam.Namespace",
        on_delete=models.PROTECT,
        related_name="vrfs",
        default=get_default_namespace,
    )
    devices = models.ManyToManyField(
        to="dcim.Device",
        related_name="vrfs",
        through="ipam.VRFDeviceAssignment",
        through_fields=("vrf", "device"),
    )
    virtual_machines = models.ManyToManyField(
        to="virtualization.VirtualMachine",
        related_name="vrfs",
        through="ipam.VRFDeviceAssignment",
        through_fields=("vrf", "virtual_machine"),
    )
    prefixes = models.ManyToManyField(
        to="ipam.Prefix",
        related_name="vrfs",
        through="ipam.VRFPrefixAssignment",
    )
    tenant = models.ForeignKey(
        to="tenancy.Tenant",
        on_delete=models.PROTECT,
        related_name="vrfs",
        blank=True,
        null=True,
    )
    description = models.CharField(max_length=200, blank=True)
    import_targets = models.ManyToManyField(to="ipam.RouteTarget", related_name="importing_vrfs", blank=True)
    export_targets = models.ManyToManyField(to="ipam.RouteTarget", related_name="exporting_vrfs", blank=True)

    clone_fields = [
        "tenant",
        "description",
    ]

    class Meta:
        ordering = ("namespace", "name", "rd")  # (name, rd) may be non-unique
        unique_together = [
            ["namespace", "name"],
            ["namespace", "rd"],
        ]
        verbose_name = "VRF"
        verbose_name_plural = "VRFs"

    def __str__(self):
        return self.display or super().__str__()

    @property
    def display(self):
        if self.namespace:
            return f"{self.namespace}: ({self.name})"
        return self.name

    def add_device(self, device, rd="", name=""):
        """
        Add a `device` to this VRF, optionally overloading `rd` and `name`.

        If `rd` or `name` are not provided, the values from this VRF will be inherited.

        Args:
            device (Device): Device instance
            rd (str): (Optional) RD of the VRF when associated with this Device
            name (str): (Optional) Name of the VRF when associated with this Device

        Returns:
            VRFDeviceAssignment instance
        """
        instance = self.devices.through(vrf=self, device=device, rd=rd, name=name)
        instance.validated_save()
        return instance

    def remove_device(self, device):
        """
        Remove a `device` from this VRF.

        Args:
            device (Device): Device instance

        Returns:
            tuple (int, dict): Number of objects deleted and a dict with number of deletions.
        """
        instance = self.devices.through.objects.get(vrf=self, device=device)
        return instance.delete()

    def add_virtual_machine(self, virtual_machine, rd="", name=""):
        """
        Add a `virtual_machine` to this VRF, optionally overloading `rd` and `name`.

        If `rd` or `name` are not provided, the values from this VRF will be inherited.

        Args:
            virtual_machine (VirtualMachine): VirtualMachine instance
            rd (str): (Optional) RD of the VRF when associated with this VirtualMachine
            name (str): (Optional) Name of the VRF when associated with this VirtualMachine

        Returns:
            VRFDeviceAssignment instance
        """
        instance = self.virtual_machines.through(vrf=self, virtual_machine=virtual_machine, rd=rd, name=name)
        instance.validated_save()
        return instance

    def remove_virtual_machine(self, virtual_machine):
        """
        Remove a `virtual_machine` from this VRF.

        Args:
            virtual_machine (VirtualMachine): VirtualMachine instance

        Returns:
            tuple (int, dict): Number of objects deleted and a dict with number of deletions.
        """
        instance = self.virtual_machines.through.objects.get(vrf=self, virtual_machine=virtual_machine)
        return instance.delete()

    def add_prefix(self, prefix):
        """
        Add a `prefix` to this VRF. Each object must be in the same Namespace.

        Args:
            prefix (Prefix): Prefix instance

        Returns:
            VRFPrefixAssignment instance
        """
        instance = self.prefixes.through(vrf=self, prefix=prefix)
        instance.validated_save()
        return instance

    def remove_prefix(self, prefix):
        """
        Remove a `prefix` from this VRF.

        Args:
            prefix (Prefix): Prefix instance

        Returns:
            tuple (int, dict): Number of objects deleted and a dict with number of deletions.
        """
        instance = self.prefixes.through.objects.get(vrf=self, prefix=prefix)
        return instance.delete()


class VRFDeviceAssignment(BaseModel):
    vrf = models.ForeignKey("ipam.VRF", on_delete=models.CASCADE, related_name="device_assignments")
    device = models.ForeignKey(
        "dcim.Device", null=True, blank=True, on_delete=models.CASCADE, related_name="vrf_assignments"
    )
    virtual_machine = models.ForeignKey(
        "virtualization.VirtualMachine", null=True, blank=True, on_delete=models.CASCADE, related_name="vrf_assignments"
    )
    rd = models.CharField(
        max_length=VRF_RD_MAX_LENGTH,
        blank=True,
        null=True,
        verbose_name="Route distinguisher",
        help_text="Unique route distinguisher (as defined in RFC 4364)",
    )
    name = models.CharField(blank=True, max_length=100)

    class Meta:
        unique_together = [
            ["vrf", "device"],
            ["vrf", "virtual_machine"],
            ["device", "rd", "name"],
            ["virtual_machine", "rd", "name"],
        ]

    def __str__(self):
        obj = self.device or self.virtual_machine
        return f"{self.vrf} [{obj}] (rd: {self.rd}, name: {self.name})"

    def clean(self):
        super().clean()

        # If RD is not set, inherit it from `vrf.rd`.
        if not self.rd:
            self.rd = self.vrf.rd

        # If name is not set, inherit it from `vrf.name`.
        if not self.name:
            self.name = self.vrf.name

        # A VRF must belong to a Device *or* to a VirtualMachine.
        if all([self.device, self.virtual_machine]):
            raise ValidationError("A VRF cannot be associated with both a device and a virtual machine.")
        if not any([self.device, self.virtual_machine]):
            raise ValidationError("A VRF must be associated with either a device or a virtual machine.")


class VRFPrefixAssignment(BaseModel):
    vrf = models.ForeignKey("ipam.VRF", on_delete=models.CASCADE, related_name="+")
    prefix = models.ForeignKey("ipam.Prefix", on_delete=models.CASCADE, related_name="vrf_assignments")

    class Meta:
        unique_together = ["vrf", "prefix"]

    def __str__(self):
        return f"{self.vrf}: {self.prefix}"

    def clean(self):
        super().clean()

        if self.prefix.namespace != self.vrf.namespace:
            raise ValidationError({"prefix": "Prefix must be in same namespace as VRF"})


@extras_features(
    "custom_links",
    "custom_validators",
    "export_templates",
    "graphql",
    "webhooks",
)
class RouteTarget(PrimaryModel):
    """
    A BGP extended community used to control the redistribution of routes among VRFs, as defined in RFC 4364.
    """

    name = models.CharField(
        max_length=VRF_RD_MAX_LENGTH,  # Same format options as VRF RD (RFC 4360 section 4)
        unique=True,
        help_text="Route target value (formatted in accordance with RFC 4360)",
    )
    description = models.CharField(max_length=200, blank=True)
    tenant = models.ForeignKey(
        to="tenancy.Tenant",
        on_delete=models.PROTECT,
        related_name="route_targets",
        blank=True,
        null=True,
    )

    class Meta:
        ordering = ["name"]

    def __str__(self):
        return self.name


@extras_features(
    "custom_validators",
    "graphql",
)
class RIR(OrganizationalModel):
    """
    A Regional Internet Registry (RIR) is responsible for the allocation of a large portion of the global IP address
    space. This can be an organization like ARIN or RIPE, or a governing standard such as RFC 1918.
    """

    name = models.CharField(max_length=100, unique=True)
    is_private = models.BooleanField(
        default=False,
        verbose_name="Private",
        help_text="IP space managed by this RIR is considered private",
    )
    description = models.CharField(max_length=200, blank=True)

    objects = BaseManager.from_queryset(RIRQuerySet)()

    class Meta:
        ordering = ["name"]
        verbose_name = "RIR"
        verbose_name_plural = "RIRs"

    def __str__(self):
        return self.name


@extras_features(
    "custom_links",
    "custom_validators",
    "dynamic_groups",
    "export_templates",
    "graphql",
    "locations",
    "statuses",
    "webhooks",
)
class Prefix(PrimaryModel):
    """
    A Prefix represents an IPv4 or IPv6 network, including mask length.
    Prefixes can optionally be assigned to Locations and VRFs.
    A Prefix must be assigned a status and may optionally be assigned a user-defined Role.
    A Prefix can also be assigned to a VLAN where appropriate.
    Prefixes are always ordered by `namespace` and `ip_version`, then by `network` and `prefix_length`.
    """

    network = VarbinaryIPField(
        null=False,
        db_index=True,
        help_text="IPv4 or IPv6 network address",
    )
    broadcast = VarbinaryIPField(null=False, db_index=True, help_text="IPv4 or IPv6 broadcast address")
    prefix_length = models.IntegerField(null=False, db_index=True, help_text="Length of the Network prefix, in bits.")
    type = models.CharField(
        max_length=50,
        choices=choices.PrefixTypeChoices,
        default=choices.PrefixTypeChoices.TYPE_NETWORK,
    )
    status = StatusField(blank=False, null=False)
    role = RoleField(blank=True, null=True)
    parent = models.ForeignKey(
        "self",
        blank=True,
        null=True,
        related_name="children",  # `IPAddress` to use `related_name="ip_addresses"`
        on_delete=models.PROTECT,
        help_text="The parent Prefix of this Prefix.",
    )
    # ip_version is set internally just like network, broadcast, and prefix_length.
    ip_version = models.IntegerField(
        choices=choices.IPAddressVersionChoices,
        null=True,
        editable=False,
        db_index=True,
    )
    location = models.ForeignKey(
        to="dcim.Location",
        on_delete=models.PROTECT,
        related_name="prefixes",
        blank=True,
        null=True,
    )
    namespace = models.ForeignKey(
        to="ipam.Namespace",
        on_delete=models.PROTECT,
        related_name="prefixes",
        default=get_default_namespace,
    )
    tenant = models.ForeignKey(
        to="tenancy.Tenant",
        on_delete=models.PROTECT,
        related_name="prefixes",
        blank=True,
        null=True,
    )
    vlan = models.ForeignKey(
        to="ipam.VLAN",
        on_delete=models.PROTECT,
        related_name="prefixes",
        blank=True,
        null=True,
        verbose_name="VLAN",
    )
    rir = models.ForeignKey(
        to="ipam.RIR",
        on_delete=models.PROTECT,
        related_name="prefixes",
        blank=True,
        null=True,
        verbose_name="RIR",
        help_text="Regional Internet Registry responsible for this prefix",
    )
    date_allocated = models.DateTimeField(
        blank=True,
        null=True,
        help_text="Date this prefix was allocated to an RIR, reserved in IPAM, etc.",
    )
    description = models.CharField(max_length=200, blank=True)

    objects = BaseManager.from_queryset(PrefixQuerySet)()

    clone_fields = [
        "date_allocated",
        "description",
        "location",
        "namespace",
        "rir",
        "role",
        "status",
        "tenant",
        "type",
        "vlan",
    ]
    """
    dynamic_group_filter_fields = {
        "vrf": "vrf_id",  # Duplicate filter fields that will be collapsed in 2.0
    }
    """

    class Meta:
        ordering = (
            "namespace",
            "ip_version",
            "network",
            "prefix_length",
        )
        index_together = [
            ["network", "broadcast", "prefix_length"],
            ["namespace", "network", "broadcast", "prefix_length"],
        ]
        unique_together = ["namespace", "network", "prefix_length"]
        verbose_name_plural = "prefixes"

    def validate_unique(self, exclude=None):
        if self.namespace is None:
            if Prefix.objects.filter(
                network=self.network, prefix_length=self.prefix_length, namespace__isnull=True
            ).exists():
                raise ValidationError(
                    {"__all__": "Prefix with this Namespace, Network and Prefix length already exists."}
                )
        super().validate_unique(exclude)

    def __init__(self, *args, **kwargs):
        prefix = kwargs.pop("prefix", None)
        super().__init__(*args, **kwargs)
        self._deconstruct_prefix(prefix)

    def __str__(self):
        return str(self.prefix)

    def _deconstruct_prefix(self, prefix):
        if prefix:
            if isinstance(prefix, str):
                prefix = netaddr.IPNetwork(prefix)
            # Note that our "broadcast" field is actually the last IP address in this prefix.
            # This is different from the more accurate technical meaning of a network's broadcast address in 2 cases:
            # 1. For a point-to-point prefix (IPv4 /31 or IPv6 /127), there are two addresses in the prefix,
            #    and neither one is considered a broadcast address. We store the second address as our "broadcast".
            # 2. For a host prefix (IPv6 /32 or IPv6 /128) there's only one address in the prefix.
            #    We store this address as both the network and the "broadcast".
            # This variance is intentional in both cases as we use the "broadcast" primarily for filtering and grouping
            # of addresses and prefixes, not for packet forwarding. :-)
            broadcast = prefix.broadcast if prefix.broadcast else prefix[-1]
            self.network = str(prefix.network)
            self.broadcast = str(broadcast)
            self.prefix_length = prefix.prefixlen
            self.ip_version = prefix.version

    # TODO: this function is completely unused at present - remove?
    def get_duplicates(self):
        return Prefix.objects.net_equals(self.prefix).filter(namespace=self.namespace).exclude(pk=self.pk)

    def clean(self):
        super().clean()

        # Validate location
        if self.location is not None:
            if ContentType.objects.get_for_model(self) not in self.location.location_type.content_types.all():
                raise ValidationError(
                    {"location": f'Prefixes may not associate to locations of type "{self.location.location_type}".'}
                )

    def delete(self, *args, **kwargs):
        """
        A Prefix with children will be impossible to delete and raise a `ProtectedError`.

        If a Prefix has children, this catch the error and explicitly update the
        `protected_objects` from the exception setting their parent to the old parent of this
        prefix, and then this prefix will be deleted.
        """

        try:
            return super().delete(*args, **kwargs)
        except models.ProtectedError as err:
            # This will be either IPAddress or Prefix.
            protected_model = tuple(err.protected_objects)[0]._meta.model

            # IPAddress objects must have a parent.
            if protected_model == IPAddress and self.parent is None:
                raise models.ProtectedError(
                    msg=(
                        f"Cannot delete Prefix {self} because it has child IPAddress objects that "
                        "would no longer have a parent."
                    ),
                    protected_objects=err.protected_objects,
                ) from err

            # Update protected objects to use the new parent and delete the old parent (self).
            protected_pks = (po.pk for po in err.protected_objects)
            protected_objects = protected_model.objects.filter(pk__in=protected_pks)
            protected_objects.update(parent=self.parent)
            return super().delete(*args, **kwargs)

    def save(self, *args, **kwargs):
        if isinstance(self.prefix, netaddr.IPNetwork):
            # Clear host bits from prefix
            self.prefix = self.prefix.cidr

        # Determine if a parent exists and set it to the closest ancestor by `prefix_length`.
        supernets = self.supernets()
        if supernets:
            parent = max(supernets, key=operator.attrgetter("prefix_length"))
            self.parent = parent

        super().save(*args, **kwargs)

        # Determine the subnets and reparent them to this prefix.
        self.reparent_subnets()
        # Determine the child IPs and reparent them to this prefix.
        self.reparent_ips()

    @property
    def cidr_str(self):
        if self.network is not None and self.prefix_length is not None:
            return f"{self.network}/{self.prefix_length}"
        return None

    @property
    def prefix(self):
        if self.cidr_str:
            return netaddr.IPNetwork(self.cidr_str)
        return None

    @prefix.setter
    def prefix(self, prefix):
        self._deconstruct_prefix(prefix)

    def reparent_subnets(self):
        """
        Determine the list of child Prefixes and set the parent to self.

        This query is similiar performing update from the query returned by `subnets(direct=True)`,
        but explicitly filters for subnets of the parent of this Prefix so they can be reparented.
        """
        query = Prefix.objects.select_for_update().filter(
            ~models.Q(id=self.id),  # Don't include yourself...
            parent_id=self.parent_id,
            prefix_length__gt=self.prefix_length,
            ip_version=self.ip_version,
            network__gte=self.network,
            broadcast__lte=self.broadcast,
            namespace=self.namespace,
        )

        return query.update(parent=self)

    def reparent_ips(self):
        """Determine the list of child IPAddresses and set the parent to self."""
        query = IPAddress.objects.select_for_update().filter(
            ip_version=self.ip_version,
            parent_id=self.parent_id,
            host__gte=self.network,
            host__lte=self.broadcast,
        )

        return query.update(parent=self)

    def supernets(self, direct=False, include_self=False, for_update=False):
        """
        Return supernets of this Prefix.

        Args:
            direct (bool): Whether to only return the direct ancestor.
            include_self (bool): Whether to include this Prefix in the list of supernets.
            for_update (bool): Lock rows until the end of any subsequent transactions.

        Returns:
            QuerySet
        """
        query = Prefix.objects.all()

        if for_update:
            query = query.select_for_update()

        if direct:
            return query.filter(id=self.parent_id)

        if not include_self:
            query = query.exclude(id=self.id)

        return query.filter(
            ip_version=self.ip_version,
            prefix_length__lte=self.prefix_length,
            network__lte=self.network,
            broadcast__gte=self.broadcast,
            namespace=self.namespace,
        )

    def subnets(self, direct=False, include_self=False, for_update=False):
        """
        Return subnets of this Prefix.

        Args:
            direct (bool): Whether to only return direct descendants.
            include_self (bool): Whether to include this Prefix in the list of subnets.
            for_update (bool): Lock rows until the end of any subsequent transactions.

        Returns:
            QuerySet
        """
        query = Prefix.objects.all()

        if for_update:
            query = query.select_for_update()

        if direct:
            return query.filter(parent_id=self.id)

        if not include_self:
            query = query.exclude(id=self.id)

        return query.filter(
            ip_version=self.ip_version,
            prefix_length__gte=self.prefix_length,
            network__gte=self.network,
            broadcast__lte=self.broadcast,
            namespace=self.namespace,
        )

    def is_child_node(self):
        """
        Returns whether I am a child node.
        """
        return self.parent is not None

    def is_leaf_node(self):
        """
        Returns whether I am leaf node (no children).
        """
        return not self.children.exists()

    def is_root_node(self):
        """
        Returns whether I am a root node (no parent).
        """
        return self.parent is None

    def ancestors(self, ascending=False, include_self=False):
        """
        Return my ancestors descending from larger to smaller prefix lengths.

        Args:
            ascending (bool): If set, reverses the return order.
            include_self (bool): Whether to include this Prefix in the list of subnets.
        """
        query = self.supernets(include_self=include_self)
        if ascending:
            query = query.reverse()
        return query

    def descendants(self, include_self=False):
        """
        Return all of my children!

        Args:
            include_self (bool): Whether to include this Prefix in the list of subnets.
        """
        return self.subnets(include_self=include_self)

    @cached_property
    def descendants_count(self):
        """Display count of descendants."""
        return self.descendants().count()

    def root(self):
        """
        Returns the root node (the parent of all of my ancestors).
        """
        return self.ancestors().first()

    def siblings(self, include_self=False):
        """
        Return my siblings. Root nodes are siblings to other root nodes.

        Args:
            include_self (bool): Whether to include this Prefix in the list of subnets.
        """
        query = Prefix.objects.filter(parent=self.parent)
        if not include_self:
            query = query.exclude(id=self.id)

        return query

    def get_available_prefixes(self):
        """
        Return all available Prefixes within this prefix as an IPSet.
        """
        prefix = netaddr.IPSet(self.prefix)
        child_prefixes = netaddr.IPSet([child.prefix for child in self.descendants()])
        available_prefixes = prefix - child_prefixes

        return available_prefixes

    def get_available_ips(self):
        """
        Return all available IPs within this prefix as an IPSet.
        """
        prefix = netaddr.IPSet(self.prefix)
        child_ips = netaddr.IPSet([ip.address.ip for ip in self.ip_addresses.all()])
        available_ips = prefix - child_ips

        # IPv6, pool, or IPv4 /31-32 sets are fully usable
        if any(
            [
                self.ip_version == 6,
                self.type == choices.PrefixTypeChoices.TYPE_POOL,
                self.ip_version == 4 and self.prefix_length >= 31,
            ]
        ):
            return available_ips

        # Omit first and last IP address from the available set
        # For "normal" IPv4 prefixes, omit first and last addresses
        available_ips -= netaddr.IPSet(
            [
                netaddr.IPAddress(self.prefix.first),
                netaddr.IPAddress(self.prefix.last),
            ]
        )
        return available_ips

    def get_first_available_prefix(self):
        """
        Return the first available child prefix within the prefix (or None).
        """
        available_prefixes = self.get_available_prefixes()
        if not available_prefixes:
            return None
        return available_prefixes.iter_cidrs()[0]

    def get_first_available_ip(self):
        """
        Return the first available IP within the prefix (or None).
        """
        available_ips = self.get_available_ips()
        if not available_ips:
            return None
        return f"{next(available_ips.__iter__())}/{self.prefix_length}"

    def get_utilization(self):
        """Get the child prefix size and parent size.

        For Prefixes with a type of "container", get the number child prefixes. For all others, count child IP addresses.

        Returns:
            UtilizationData (namedtuple): (numerator, denominator)
        """
        if self.type == choices.PrefixTypeChoices.TYPE_CONTAINER:
            child_prefixes = netaddr.IPSet(p.prefix for p in self.descendants())
            return UtilizationData(numerator=child_prefixes.size, denominator=self.prefix.size)

        else:
            prefix_size = self.prefix.size
            if all(
                [
                    self.ip_version == 4,
                    self.prefix_length < 31,
                    self.type != choices.PrefixTypeChoices.TYPE_POOL,
                ]
            ):
                prefix_size -= 2
            child_count = prefix_size - self.get_available_ips().size
            return UtilizationData(numerator=child_count, denominator=prefix_size)


@extras_features(
    "custom_links",
    "custom_validators",
    "dynamic_groups",
    "export_templates",
    "graphql",
    "statuses",
    "webhooks",
)
class IPAddress(PrimaryModel):
    """
    An IPAddress represents an individual IPv4 or IPv6 address and its mask. The mask length should match what is
    configured in the real world. (Typically, only loopback interfaces are configured with /32 or /128 masks.) Like
    Prefixes, IPAddresses can optionally be assigned to a VRF. An IPAddress can optionally be assigned to an Interface.
    Interfaces can have zero or more IPAddresses assigned to them.

    An IPAddress can also optionally point to a NAT inside IP, designating itself as a NAT outside IP. This is useful,
    for example, when mapping public addresses to private addresses. When an Interface has been assigned an IPAddress
    which has a NAT outside IP, that Interface's Device can use either the inside or outside IP as its primary IP.
    """

    host = VarbinaryIPField(
        null=False,
        db_index=True,
        help_text="IPv4 or IPv6 host address",
    )
<<<<<<< HEAD
    mask_length = models.IntegerField(null=False, db_index=True, help_text="Length of the network mask, in bits.")
=======
    broadcast = VarbinaryIPField(null=False, db_index=True, help_text="IPv4 or IPv6 broadcast address")
    prefix_length = models.IntegerField(null=False, db_index=True, help_text="Length of the Network prefix, in bits.")
    status = StatusField(blank=False, null=False)
    role = RoleField(blank=True, null=True)
>>>>>>> e5c94a04
    parent = models.ForeignKey(
        "ipam.Prefix",
        blank=True,
        null=True,
        related_name="ip_addresses",  # `IPAddress` to use `related_name="ip_addresses"`
        on_delete=models.PROTECT,
        help_text="The parent Prefix of this IPAddress.",
    )
    # ip_version is set internally just like network, and mask_length.
    ip_version = models.IntegerField(
        choices=choices.IPAddressVersionChoices,
        null=True,
        editable=False,
        db_index=True,
    )
    tenant = models.ForeignKey(
        to="tenancy.Tenant",
        on_delete=models.PROTECT,
        related_name="ip_addresses",
        blank=True,
        null=True,
    )
    nat_inside = models.ForeignKey(
        to="self",
        on_delete=models.SET_NULL,
        related_name="nat_outside_list",
        blank=True,
        null=True,
        verbose_name="NAT (Inside)",
        help_text='The IP Addresses for which this address is the "outside" IP',
    )
    dns_name = models.CharField(
        max_length=255,
        blank=True,
        validators=[DNSValidator],
        verbose_name="DNS Name",
        help_text="Hostname or FQDN (not case-sensitive)",
        db_index=True,
    )
    description = models.CharField(max_length=200, blank=True)

    clone_fields = [
        "tenant",
        "status",
        "role",
        "description",
    ]
    dynamic_group_skip_missing_fields = True  # Problematic form labels for `vminterface` and `interface`

    objects = BaseManager.from_queryset(IPAddressQuerySet)()

    class Meta:
        ordering = ("parent__namespace", "ip_version", "host", "mask_length")  # address may be non-unique
        verbose_name = "IP address"
        verbose_name_plural = "IP addresses"
        unique_together = ["parent", "host"]

    def __init__(self, *args, **kwargs):
        address = kwargs.pop("address", None)
        namespace = kwargs.pop("namespace", None)
        # We don't want users providing their own parent since it will be derived automatically.
        parent = kwargs.pop("parent", None)
        # If namespace wasn't provided, but parent was, we'll use the parent's namespace.
        if namespace is None and parent is not None:
            namespace = parent.namespace
        self._namespace = namespace

        super().__init__(*args, **kwargs)
        self._deconstruct_address(address)

    def __str__(self):
        return str(self.address)

    def _deconstruct_address(self, address):
        if address:
            if isinstance(address, str):
                address = netaddr.IPNetwork(address)
            self.host = str(address.ip)
            self.mask_length = address.prefixlen
            self.ip_version = address.version

    def get_duplicates(self):
        return IPAddress.objects.filter(vrf=self.vrf, host=self.host).exclude(pk=self.pk)

    # TODO: The current IPAddress model has no appropriate natural key available yet.
    natural_key_field_names = ["id"]

    @classproperty  # https://github.com/PyCQA/pylint-django/issues/240
    def STATUS_SLAAC(cls):  # pylint: disable=no-self-argument
        """Return a cached "slaac" `Status` object for later reference."""
        cls.__status_slaac = getattr(cls, "__status_slaac", None)
        if cls.__status_slaac is None:
            try:
                cls.__status_slaac = Status.objects.get_for_model(IPAddress).get(name="SLAAC")
            except Status.DoesNotExist:
                logger.error("SLAAC Status not found")
        return cls.__status_slaac

    def clean(self):
        super().clean()

        # Validate that host is not being modified
        if self.present_in_database:
            ip_address = IPAddress.objects.get(id=self.id)
            if ip_address.host != self.host:
                raise ValidationError({"address": "Host address cannot be changed once created"})

        # Validate IP status selection
        if self.status == IPAddress.STATUS_SLAAC and self.ip_version != 6:
            raise ValidationError({"status": "Only IPv6 addresses can be assigned SLAAC status"})

        # Force dns_name to lowercase
        self.dns_name = self.dns_name.lower()

    def save(self, *args, **kwargs):
        if not self.present_in_database:
            if self._namespace is None:
                raise ValidationError({"parent": "Namespace could not be determined."})
            namespace = self._namespace
        else:
            namespace = self.parent.namespace

        # Determine the closest parent automatically based on the Namespace.
        self.parent = Prefix.objects.get_closest_parent(self.host, namespace=namespace)

        super().save(*args, **kwargs)

    @property
    def address(self):
        if self.host is not None and self.mask_length is not None:
            cidr = f"{self.host}/{self.mask_length}"
            return netaddr.IPNetwork(cidr)
        return None

    @address.setter
    def address(self, address):
        self._deconstruct_address(address)

    def ancestors(self, ascending=False):
        """
        Return my ancestors descending from larger to smaller prefix lengths.

        Args:
            ascending (bool): If set, reverses the return order.
        """
        return self.parent.ancestors(include_self=True, ascending=ascending)

    @cached_property
    def ancestors_count(self):
        """Display count of ancestors."""
        return self.ancestors().count()

    def root(self):
        """
        Returns the root node (the parent of all of my ancestors).
        """
        return self.ancestors().first()

    def siblings(self, include_self=False):
        """
        Return my siblings that share the same parent Prefix.

        Args:
            include_self (bool): Whether to include this IPAddress in the list of siblings.
        """
        query = IPAddress.objects.filter(parent=self.parent)
        if not include_self:
            query = query.exclude(id=self.id)

        return query

    # 2.0 TODO: Remove exception, getter, setter below when we can safely deprecate previous properties
    class NATOutsideMultipleObjectsReturned(MultipleObjectsReturned):
        """
        An exception class is used to expose in API the object that cannot safely support the legacy getter, setter methods.
        """

        def __init__(self, obj):
            self.obj = obj

        def __str__(self):
            return f"Multiple IPAddress objects specify this object (pk: {self.obj.pk}) as nat_inside. Please refer to nat_outside_list."


class IPAddressToInterface(BaseModel):
    ip_address = models.ForeignKey("ipam.IPAddress", on_delete=models.CASCADE, related_name="+")
    interface = models.ForeignKey(
        "dcim.Interface", blank=True, null=True, on_delete=models.CASCADE, related_name="ip_address_assignments"
    )
    vm_interface = models.ForeignKey(
        "virtualization.VMInterface",
        blank=True,
        null=True,
        on_delete=models.CASCADE,
        related_name="ip_address_assignments",
    )
    is_source = models.BooleanField(default=False, help_text="Is source address on interface")
    is_destination = models.BooleanField(default=False, help_text="Is destination address on interface")
    is_default = models.BooleanField(default=False, help_text="Is default address on interface")
    is_preferred = models.BooleanField(default=False, help_text="Is preferred address on interface")
    is_primary = models.BooleanField(default=False, help_text="Is primary address on interface")
    is_secondary = models.BooleanField(default=False, help_text="Is secondary address on interface")
    is_standby = models.BooleanField(default=False, help_text="Is standby address on interface")

    class Meta:
        unique_together = [
            ["ip_address", "interface"],
            ["ip_address", "vm_interface"],
        ]

    def clean(self):
        super().clean()

        if self.interface is not None and self.vm_interface is not None:
            raise ValidationError(
                {"interface": "Cannot use a single instance to associate to both an Interface and a VMInterface."}
            )

        if self.interface is None and self.vm_interface is None:
            raise ValidationError({"interface": "Must associate to either an Interface or a VMInterface."})

    def __str__(self):
        if self.interface:
            return f"{self.ip_address!s} {self.interface.device.name} {self.interface.name}"
        else:
            return f"{self.ip_address!s} {self.vm_interface.virtual_machine.name} {self.vm_interface.name}"


@extras_features(
    "custom_validators",
    "graphql",
    "locations",
)
class VLANGroup(OrganizationalModel):
    """
    A VLAN group is an arbitrary collection of VLANs within which VLAN IDs and names must be unique.
    """

    name = models.CharField(max_length=100, db_index=True)
    # 2.0 TODO: Remove unique=None to make slug globally unique. This would be a breaking change.
    slug = AutoSlugField(populate_from="name", unique=None, db_index=True)
    location = models.ForeignKey(
        to="dcim.Location",
        on_delete=models.PROTECT,
        related_name="vlan_groups",
        blank=True,
        null=True,
    )
    description = models.CharField(max_length=200, blank=True)

    class Meta:
        ordering = (
            "location",
            "name",
        )  # (location, name) may be non-unique
        unique_together = [
            # 2.0 TODO: since location is nullable, and NULL != NULL, this means that we can have multiple non-Location VLANGroups
            # with the same name. This should probably be fixed with a custom validate_unique() function!
            ["location", "name"],
            # 2.0 TODO: Remove unique_together to make slug globally unique. This would be a breaking change.
            ["location", "slug"],
        ]
        verbose_name = "VLAN group"
        verbose_name_plural = "VLAN groups"

    natural_key_field_names = ["name", "location"]  # location needs to be last since it's a variadic natural key

    def clean(self):
        super().clean()

        # Validate location
        if self.location is not None:
            if ContentType.objects.get_for_model(self) not in self.location.location_type.content_types.all():
                raise ValidationError(
                    {"location": f'VLAN groups may not associate to locations of type "{self.location.location_type}".'}
                )

    def __str__(self):
        return self.name

    def get_next_available_vid(self):
        """
        Return the first available VLAN ID (1-4094) in the group.
        """
        vlan_ids = VLAN.objects.filter(vlan_group=self).values_list("vid", flat=True)
        for i in range(1, 4095):
            if i not in vlan_ids:
                return i
        return None


@extras_features(
    "custom_links",
    "custom_validators",
    "export_templates",
    "graphql",
    "locations",
    "statuses",
    "webhooks",
)
class VLAN(PrimaryModel):
    """
    A VLAN is a distinct layer two forwarding domain identified by a 12-bit integer (1-4094).
    Each VLAN must be assigned to a Location, however VLAN IDs need not be unique within a Location.
    A VLAN may optionally be assigned to a VLANGroup, within which all VLAN IDs and names but be unique.

    Like Prefixes, each VLAN is assigned an operational status and optionally a user-defined Role. A VLAN can have zero
    or more Prefixes assigned to it.
    """

    location = models.ForeignKey(
        to="dcim.Location",
        on_delete=models.PROTECT,
        related_name="vlans",
        blank=True,
        null=True,
    )
    vlan_group = models.ForeignKey(
        to="ipam.VLANGroup",
        on_delete=models.PROTECT,
        related_name="vlans",
        blank=True,
        null=True,
    )
    vid = models.PositiveSmallIntegerField(
        verbose_name="ID", validators=[MinValueValidator(1), MaxValueValidator(4094)]
    )
    name = models.CharField(max_length=255, db_index=True)
    status = StatusField(blank=False, null=False)
    role = RoleField(blank=True, null=True)
    tenant = models.ForeignKey(
        to="tenancy.Tenant",
        on_delete=models.PROTECT,
        related_name="vlans",
        blank=True,
        null=True,
    )
    description = models.CharField(max_length=200, blank=True)

    clone_fields = [
        "location",
        "vlan_group",
        "tenant",
        "status",
        "role",
        "description",
    ]

    natural_key_field_names = ["vid", "vlan_group"]

    class Meta:
        ordering = (
            "location",
            "vlan_group",
            "vid",
        )  # (location, group, vid) may be non-unique
        unique_together = [
            # 2.0 TODO: since group is nullable and NULL != NULL, we can have multiple non-group VLANs with
            # the same vid and name. We should probably fix this with a custom validate_unique() function.
            ["vlan_group", "vid"],
            ["vlan_group", "name"],
        ]
        verbose_name = "VLAN"
        verbose_name_plural = "VLANs"

    def __str__(self):
        return self.display or super().__str__()

    def clean(self):
        super().clean()

        # Validate location
        if self.location is not None:
            if ContentType.objects.get_for_model(self) not in self.location.location_type.content_types.all():
                raise ValidationError(
                    {"location": f'VLANs may not associate to locations of type "{self.location.location_type}".'}
                )

        # Validate VLAN group
        if (
            self.vlan_group is not None
            and self.location is not None
            and self.vlan_group.location is not None
            and self.vlan_group.location not in self.location.ancestors(include_self=True)
        ):
            raise ValidationError(
                {
                    "vlan_group": f'The assigned group belongs to a location that does not include location "{self.location}".'
                }
            )

    @property
    def display(self):
        return f"{self.name} ({self.vid})"

    def get_interfaces(self):
        # Return all device interfaces assigned to this VLAN
        return Interface.objects.filter(Q(untagged_vlan_id=self.pk) | Q(tagged_vlans=self.pk)).distinct()

    def get_vminterfaces(self):
        # Return all VM interfaces assigned to this VLAN
        return VMInterface.objects.filter(Q(untagged_vlan_id=self.pk) | Q(tagged_vlans=self.pk)).distinct()


@extras_features(
    "custom_links",
    "custom_validators",
    "export_templates",
    "graphql",
    "webhooks",
)
class Service(PrimaryModel):
    """
    A Service represents a layer-four service (e.g. HTTP or SSH) running on a Device or VirtualMachine. A Service may
    optionally be tied to one or more specific IPAddresses belonging to its parent.
    """

    device = models.ForeignKey(
        to="dcim.Device",
        on_delete=models.CASCADE,
        related_name="services",
        verbose_name="device",
        null=True,
        blank=True,
    )
    virtual_machine = models.ForeignKey(
        to="virtualization.VirtualMachine",
        on_delete=models.CASCADE,
        related_name="services",
        null=True,
        blank=True,
    )
    name = models.CharField(max_length=100, db_index=True)
    protocol = models.CharField(max_length=50, choices=choices.ServiceProtocolChoices)
    ports = JSONArrayField(
        base_field=models.PositiveIntegerField(
            validators=[
                MinValueValidator(SERVICE_PORT_MIN),
                MaxValueValidator(SERVICE_PORT_MAX),
            ]
        ),
        verbose_name="Port numbers",
    )
    ip_addresses = models.ManyToManyField(
        to="ipam.IPAddress",
        related_name="services",
        blank=True,
        verbose_name="IP addresses",
    )
    description = models.CharField(max_length=200, blank=True)

    class Meta:
        ordering = (
            "protocol",
            "ports",
        )  # (protocol, port) may be non-unique

    def __str__(self):
        return f"{self.name} ({self.get_protocol_display()}/{self.port_list})"

    @property
    def parent(self):
        return self.device or self.virtual_machine

    natural_key_field_names = ["name", "device", "virtual_machine"]

    def clean(self):
        super().clean()

        # A Service must belong to a Device *or* to a VirtualMachine
        if self.device and self.virtual_machine:
            raise ValidationError("A service cannot be associated with both a device and a virtual machine.")
        if not self.device and not self.virtual_machine:
            raise ValidationError("A service must be associated with either a device or a virtual machine.")

    @property
    def port_list(self):
        return array_to_string(self.ports)<|MERGE_RESOLUTION|>--- conflicted
+++ resolved
@@ -887,14 +887,9 @@
         db_index=True,
         help_text="IPv4 or IPv6 host address",
     )
-<<<<<<< HEAD
     mask_length = models.IntegerField(null=False, db_index=True, help_text="Length of the network mask, in bits.")
-=======
-    broadcast = VarbinaryIPField(null=False, db_index=True, help_text="IPv4 or IPv6 broadcast address")
-    prefix_length = models.IntegerField(null=False, db_index=True, help_text="Length of the Network prefix, in bits.")
     status = StatusField(blank=False, null=False)
     role = RoleField(blank=True, null=True)
->>>>>>> e5c94a04
     parent = models.ForeignKey(
         "ipam.Prefix",
         blank=True,

--- conflicted
+++ resolved
@@ -4,12 +4,6 @@
     add_blank_choice,
     AddressFieldMixin,
     BootstrapMixin,
-<<<<<<< HEAD
-    CSVChoiceField,
-    CSVModelChoiceField,
-=======
-    BulkEditNullBooleanSelect,
->>>>>>> bb3b0ace
     DateTimePicker,
     DynamicModelChoiceField,
     DynamicModelMultipleChoiceField,

--- conflicted
+++ resolved
@@ -280,7 +280,6 @@
             "group_id": "$vlan_group",
         },
     )
-<<<<<<< HEAD
     rir = DynamicModelChoiceField(queryset=RIR.objects.all(), required=False, label="RIR")
     namespace = DynamicModelChoiceField(queryset=Namespace.objects.all())
     vrfs = DynamicModelMultipleChoiceField(
@@ -290,12 +289,6 @@
         query_params={
             "namespace": "$namespace",
         },
-=======
-    rir = DynamicModelChoiceField(
-        queryset=RIR.objects.all(),
-        required=False,
-        label="RIR",
->>>>>>> 6d95265f
     )
 
     class Meta:

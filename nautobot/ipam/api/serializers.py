from collections import OrderedDict

from rest_framework import serializers
from rest_framework.exceptions import ValidationError
from rest_framework.validators import UniqueTogetherValidator

from nautobot.core.api import (
    ChoiceField,
    NautobotHyperlinkedRelatedField,
    NautobotModelSerializer,
    ValidatedModelSerializer,
)
from nautobot.dcim.models.locations import Location
from nautobot.extras.api.mixins import TaggedModelSerializerMixin
from nautobot.ipam import constants
from nautobot.ipam.api.fields import IPFieldSerializer
from nautobot.ipam.choices import PrefixTypeChoices, ServiceProtocolChoices
from nautobot.ipam.models import (
    get_default_namespace,
    IPAddress,
    IPAddressToInterface,
    Namespace,
    Prefix,
    PrefixLocationAssignment,
    RIR,
    RouteTarget,
    Service,
    VLAN,
    VLANGroup,
    VLANLocationAssignment,
    VRF,
    VRFDeviceAssignment,
    VRFPrefixAssignment,
)

#
# Namespaces
#


class NamespaceSerializer(NautobotModelSerializer, TaggedModelSerializerMixin):
    class Meta:
        model = Namespace
        fields = "__all__"
        list_display_fields = ["name", "description", "location"]


#
# VRFs
#


class VRFSerializer(NautobotModelSerializer, TaggedModelSerializerMixin):
    class Meta:
        model = VRF
        fields = "__all__"
        list_display_fields = ["name", "rd", "tenant", "description"]
        extra_kwargs = {"namespace": {"default": get_default_namespace}}


class VRFDeviceAssignmentSerializer(ValidatedModelSerializer):
    class Meta:
        model = VRFDeviceAssignment
        fields = "__all__"
        validators = []

    def validate(self, data):
        if data.get("device"):
            validator = UniqueTogetherValidator(queryset=VRFDeviceAssignment.objects.all(), fields=("device", "vrf"))
            validator(data, self)
        if data.get("virtual_machine"):
            validator = UniqueTogetherValidator(
                queryset=VRFDeviceAssignment.objects.all(), fields=("virtual_machine", "vrf")
            )
            validator(data, self)
        return super().validate(data)


class VRFPrefixAssignmentSerializer(ValidatedModelSerializer):
    class Meta:
        model = VRFPrefixAssignment
        fields = "__all__"


#
# Route targets
#


class RouteTargetSerializer(NautobotModelSerializer, TaggedModelSerializerMixin):
    class Meta:
        model = RouteTarget
        fields = "__all__"
        list_display_fields = ["name", "tenant", "description"]


#
# RIRs
#


class RIRSerializer(NautobotModelSerializer):
    assigned_prefix_count = serializers.IntegerField(read_only=True)

    class Meta:
        model = RIR
        fields = "__all__"
        list_display_fields = [
            "name",
            "is_private",
            "assigned_prefix_count",
            "description",
        ]


#
# VLANs
#


class VLANGroupSerializer(NautobotModelSerializer, TaggedModelSerializerMixin):
    vlan_count = serializers.IntegerField(read_only=True)

    class Meta:
        model = VLANGroup
        fields = "__all__"
        list_display_fields = ["name", "location", "vlan_count", "description"]


class VLANSerializer(NautobotModelSerializer, TaggedModelSerializerMixin):
    prefix_count = serializers.IntegerField(read_only=True)
    location = NautobotHyperlinkedRelatedField(
        allow_null=True,
        queryset=Location.objects.all(),
        required=False,
        view_name="dcim-api:location-detail",
        write_only=True,
    )

    class Meta:
        model = VLAN
        # TODO(jathan): These were taken from VLANDetailTable and not VLANTable. Let's make sure
        # these are correct.
        fields = "__all__"
        list_display_fields = [
            "vid",
            "locations",
            "vlan_group",
            "name",
            "prefixes",
            "tenant",
            "status",
            "role",
            "description",
        ]
        validators = []
        extra_kwargs = {"locations": {"read_only": True}}

    def validate(self, data):
        # Validate uniqueness of vid and name if a group has been assigned.
        if data.get("vlan_group", None):
            for field in ["vid", "name"]:
                validator = UniqueTogetherValidator(queryset=VLAN.objects.all(), fields=("vlan_group", field))
                validator(data, self)

        # Enforce model validation
        super().validate(data)

        return data


class VLANLegacySerializer(VLANSerializer):
    """
    This legacy serializer is used for API versions 2.0 and 2.1.
    And it is not longer valid for API version 2.2 and so on.
    """

    location = NautobotHyperlinkedRelatedField(
        allow_null=True, queryset=Location.objects.all(), required=False, view_name="dcim-api:location-detail"
    )

    class Meta:
        model = VLAN
        fields = [
            "id",
            "object_type",
            "display",
            "url",
            "natural_slug",
            "prefix_count",
            "vid",
            "name",
            "description",
            "vlan_group",
            "status",
            "role",
            "tenant",
            "location",
            "created",
            "last_updated",
            "tags",
            "notes_url",
            "custom_fields",
        ]
        validators = []


class VLANLocationAssignmentSerializer(ValidatedModelSerializer):
    class Meta:
        model = VLANLocationAssignment
        fields = "__all__"


#
# Prefixes
#


class PrefixSerializer(NautobotModelSerializer, TaggedModelSerializerMixin):
    prefix = IPFieldSerializer()
    type = ChoiceField(choices=PrefixTypeChoices, default=PrefixTypeChoices.TYPE_NETWORK)
    # for backward compatibility with 2.0-2.1 where a Prefix had only a single Location
    location = NautobotHyperlinkedRelatedField(
        allow_null=True,
        queryset=Location.objects.all(),
        required=False,
        view_name="dcim-api:location-detail",
        write_only=True,
    )

    class Meta:
        model = Prefix
        fields = "__all__"
        list_display_fields = [
            "prefix",
            "namespace",
            "type",
            "status",
            "vrf",
            "tenant",
            "locations",
            "vlan",
            "role",
            "description",
        ]
        extra_kwargs = {
            "ip_version": {"read_only": True},
            "namespace": {"default": get_default_namespace},
            "prefix_length": {"read_only": True},
            "locations": {"read_only": True},
        }

        detail_view_config = {
            "layout": [
                {
                    "Prefix": {
                        "fields": [
                            "prefix",
                            "parent",
                            "namespace",
                            "type",
                            "network",
                            "broadcast",
                            "prefix_length",
                            "ip_version",
                            "description",
                            "role",
                            "vlan",
                            "locations",
                            "tenant",
                            "rir",
                            "date_allocated",
                        ]
                    },
                },
            ],
        }


class PrefixLegacySerializer(PrefixSerializer):
    """Serializer for API versions 2.0-2.1 where a Prefix only had a single Location."""

    location = NautobotHyperlinkedRelatedField(
        allow_null=True, queryset=Location.objects.all(), required=False, view_name="dcim-api:location-detail"
    )

    class Meta(PrefixSerializer.Meta):
        fields = [
            "id",
            "object_type",
            "display",
            "url",
            "natural_slug",
            "prefix",
            "network",
            "broadcast",
            "prefix_length",
            "type",
            "status",
            "role",
            "parent",
            "ip_version",
            "location",
            "namespace",
            "tenant",
            "vlan",
            "rir",
            "date_allocated",
            "description",
            "created",
            "last_updated",
            "tags",
            "notes_url",
            "custom_fields",
        ]


class PrefixLocationAssignmentSerializer(ValidatedModelSerializer):
    class Meta:
        model = PrefixLocationAssignment
        fields = "__all__"


class PrefixLengthSerializer(PrefixLegacySerializer):
    """
    Input serializer for POST to /api/ipam/prefixes/<id>/available-prefixes/, i.e. allocating one or more sub-prefixes.

    Since setting of multiple locations on create is not supported, this uses the legacy single-location option.
    """

    prefix_length = serializers.IntegerField(required=True)

    class Meta(PrefixLegacySerializer.Meta):
        fields = PrefixLegacySerializer.Meta.fields.copy()
        fields.remove("prefix")
        fields.remove("network")
        fields.remove("broadcast")
        fields.remove("parent")
        fields.remove("ip_version")
        fields.remove("namespace")


class AvailablePrefixSerializer(serializers.Serializer):
    """
    Representation of a prefix which does not exist in the database.

    Response serializer for a GET to /api/ipam/prefixes/<id>/available-prefixes/.
    """

    ip_version = serializers.IntegerField(read_only=True)
    prefix = serializers.CharField(read_only=True)

    def to_representation(self, instance):
        return OrderedDict(
            [
                ("ip_version", instance.version),
                ("prefix", str(instance)),
            ]
        )


#
# IP addresses
#


class IPAddressSerializer(NautobotModelSerializer, TaggedModelSerializerMixin):
    address = IPFieldSerializer()
    # namespace is not a model field, so we have to specify it explicitly
    namespace = NautobotHyperlinkedRelatedField(
        view_name="ipam-api:namespace-detail", write_only=True, queryset=Namespace.objects.all(), required=False
    )

    class Meta:
        model = IPAddress
        fields = "__all__"
        list_display_fields = [
            "address",
            "type",
            "vrf",
            "status",
            "role",
            "tenant",
            "dns_name",
            "description",
        ]
        extra_kwargs = {
            "ip_version": {"read_only": True},
            "mask_length": {"read_only": True},
            "nat_outside_list": {"read_only": True},
            "parent": {"required": False},
        }

        detail_view_config = {
            "layout": [
                {
                    "IP Address": {
                        "fields": [
                            # FixMe(timizuo): Missing in new-ui; resolve when working on #4355
                            "namespace",
                            "ip_version",
                            "type",
                            "role",
                            "dns_name",
                            "description",
                        ]
                    },
                    "Operational Details": {
                        "fields": [
                            "tenant",
                            "assigned",  # FixMe(timizuo) Missing in new-ui; resolve when working on #4355
                            "nat_inside",
                            "nat_outside_list",
                        ]
                    },
                },
            ],
        }

    def validate(self, data):
        namespace = data.get("namespace", None)
        parent = data.get("parent", None)

        # Only assert namespace/parent on create.
        if self.instance is None and not any([namespace, parent]):
            raise ValidationError({"__all__": "One of parent or namespace must be provided"})

        super().validate(data)
        return data

    def get_field_names(self, declared_fields, info):
        """Add reverse relations to the automatically discovered fields."""
        fields = list(super().get_field_names(declared_fields, info))
        self.extend_field_names(fields, "nat_outside_list")
        self.extend_field_names(fields, "interfaces")
        self.extend_field_names(fields, "vm_interfaces")
        return fields


class AvailableIPSerializer(serializers.Serializer):
    """
    Representation of an IP address which does not exist in the database.

    Response serializer for a GET to /api/ipam/prefixes/<id>/available-ips/.
    """

    ip_version = serializers.IntegerField(read_only=True)
    address = serializers.CharField(read_only=True)

    def to_representation(self, instance):
        return OrderedDict(
            [
                ("ip_version", self.context["prefix"].version),
                ("address", f"{instance}/{self.context['prefix'].prefixlen}"),
            ]
        )


class IPAllocationSerializer(NautobotModelSerializer, TaggedModelSerializerMixin):
    """
    Input serializer for POST to /api/ipam/prefixes/<id>/available-ips/, i.e. allocating addresses from a prefix.
    """

    class Meta:
        model = IPAddress
        fields = (
            # not address/namespace/parent as those are implied by the selected prefix
            "status",
            "type",
            "dns_name",
            "description",
            "role",
            "tenant",
            "nat_inside",
            "tags",
            "custom_fields",
        )

    def validate(self, data):
        data["mask_length"] = self.context["prefix"].prefix_length
        return super().validate(data)


class VLANAllocationSerializer(NautobotModelSerializer, TaggedModelSerializerMixin):
    """
    Input serializer for POST to /api/ipam/vlan-groups/<id>/available-vlans/, i.e. allocating VLAN from VLANGroup.
    """

    vid = serializers.IntegerField(required=False, min_value=constants.VLAN_VID_MIN, max_value=constants.VLAN_VID_MAX)

    def validate(self, data):
        """Skip `ValidatedModel` validation.
<<<<<<< HEAD
=======

>>>>>>> f637c2ca
        This allows to skip `vid` attribute of `VLAN` model, while validate name and status.
        """
        return data

    class Meta(VLANSerializer.Meta):
        model = VLAN
        fields = (
            # permit "vid" and "vlan_group" for `VLAN` consistency.
            # validate them under `VLANGroupViewSet`
            "vid",
            "vlan_group",
            "name",
            "status",
            "role",
            "tenant",
            "description",
            "custom_fields",
        )


#
# IP address to interface
#


class IPAddressToInterfaceSerializer(ValidatedModelSerializer):
    class Meta:
        model = IPAddressToInterface
        fields = "__all__"
        validators = []

    def validate(self, data):
        # Validate uniqueness of (parent, name) since we omitted the automatically created validator from Meta.
        if data.get("interface"):
            validator = UniqueTogetherValidator(
                queryset=IPAddressToInterface.objects.all(), fields=("interface", "ip_address")
            )
            validator(data, self)
        if data.get("vm_interface"):
            validator = UniqueTogetherValidator(
                queryset=IPAddressToInterface.objects.all(), fields=("vm_interface", "ip_address")
            )
            validator(data, self)
        return super().validate(data)


#
# Services
#


class ServiceSerializer(NautobotModelSerializer, TaggedModelSerializerMixin):
    # TODO #3024 make a backlog item to rip out the choice field.
    protocol = ChoiceField(choices=ServiceProtocolChoices, required=False)
    ports = serializers.ListField(
        child=serializers.IntegerField(
            min_value=constants.SERVICE_PORT_MIN,
            max_value=constants.SERVICE_PORT_MAX,
        ),
    )

    class Meta:
        model = Service
        fields = "__all__"
        validators = []
        extra_kwargs = {
            "device": {"help_text": "Required if no virtual_machine is specified"},
            "virtual_machine": {"help_text": "Required if no device is specified"},
        }
        # TODO(jathan): We need to account for the "parent" field from the `ServiceTable` which is
        # an either/or column for `device` or `virtual_machine`. For now it's hard-coded to
        # `device`.
        # list_display_fields = ["name", "parent", "protocol", "ports", "description"]
        list_display_fields = ["name", "device", "protocol", "ports", "description"]

    def validate(self, data):
        if data.get("device"):
            validator = UniqueTogetherValidator(queryset=Service.objects.all(), fields=("name", "device"))
            validator(data, self)
        if data.get("virtual_machine"):
            validator = UniqueTogetherValidator(queryset=Service.objects.all(), fields=("name", "virtual_machine"))
            validator(data, self)
        return super().validate(data)<|MERGE_RESOLUTION|>--- conflicted
+++ resolved
@@ -489,11 +489,8 @@
     vid = serializers.IntegerField(required=False, min_value=constants.VLAN_VID_MIN, max_value=constants.VLAN_VID_MAX)
 
     def validate(self, data):
-        """Skip `ValidatedModel` validation.
-<<<<<<< HEAD
-=======
-
->>>>>>> f637c2ca
+        """
+        Skip `ValidatedModel` validation.
         This allows to skip `vid` attribute of `VLAN` model, while validate name and status.
         """
         return data

from collections import OrderedDict

from rest_framework import serializers
from rest_framework.exceptions import ValidationError
from rest_framework.validators import UniqueTogetherValidator

from nautobot.core.api import (
    ChoiceField,
    NautobotHyperlinkedRelatedField,
    NautobotModelSerializer,
    ValidatedModelSerializer,
)
from nautobot.dcim.models.locations import Location
from nautobot.extras.api.mixins import TaggedModelSerializerMixin
from nautobot.ipam import constants
from nautobot.ipam.api.fields import IPFieldSerializer
from nautobot.ipam.choices import PrefixTypeChoices, ServiceProtocolChoices
from nautobot.ipam.models import (
    get_default_namespace,
    IPAddress,
    IPAddressToInterface,
    Namespace,
    Prefix,
    RIR,
    RouteTarget,
    Service,
    VLAN,
    VLANGroup,
    VRF,
<<<<<<< HEAD
    VRFDeviceAssignment,
=======
    VRFPrefixAssignment,
>>>>>>> 651ab77a
)

#
# Namespaces
#


class NamespaceSerializer(NautobotModelSerializer, TaggedModelSerializerMixin):
    class Meta:
        model = Namespace
        fields = "__all__"
        list_display_fields = ["name", "description", "location"]


#
# VRFs
#


class VRFSerializer(NautobotModelSerializer, TaggedModelSerializerMixin):
    class Meta:
        model = VRF
        fields = "__all__"
        list_display_fields = ["name", "rd", "tenant", "description"]
        extra_kwargs = {"namespace": {"default": get_default_namespace}}


<<<<<<< HEAD
class VRFDeviceAssignmentSerializer(ValidatedModelSerializer):
    class Meta:
        model = VRFDeviceAssignment
        fields = "__all__"
        validators = []

    def validate(self, data):
        if data.get("device"):
            validator = UniqueTogetherValidator(queryset=VRFDeviceAssignment.objects.all(), fields=("device", "vrf"))
            validator(data, self)
        if data.get("virtual_machine"):
            validator = UniqueTogetherValidator(
                queryset=VRFDeviceAssignment.objects.all(), fields=("virtual_machine", "vrf")
            )
            validator(data, self)
        return super().validate(data)
=======
class VRFPrefixAssignmentSerializer(ValidatedModelSerializer):
    class Meta:
        model = VRFPrefixAssignment
        fields = "__all__"
>>>>>>> 651ab77a


#
# Route targets
#


class RouteTargetSerializer(NautobotModelSerializer, TaggedModelSerializerMixin):
    class Meta:
        model = RouteTarget
        fields = "__all__"
        list_display_fields = ["name", "tenant", "description"]


#
# RIRs
#


class RIRSerializer(NautobotModelSerializer):
    assigned_prefix_count = serializers.IntegerField(read_only=True)

    class Meta:
        model = RIR
        fields = "__all__"
        list_display_fields = [
            "name",
            "is_private",
            "assigned_prefix_count",
            "description",
        ]


#
# VLANs
#


class VLANGroupSerializer(NautobotModelSerializer):
    vlan_count = serializers.IntegerField(read_only=True)

    class Meta:
        model = VLANGroup
        fields = "__all__"
        list_display_fields = ["name", "location", "vlan_count", "description"]


class VLANSerializer(NautobotModelSerializer, TaggedModelSerializerMixin):
    prefix_count = serializers.IntegerField(read_only=True)
    location = NautobotHyperlinkedRelatedField(
        allow_null=True,
        queryset=Location.objects.all(),
        required=False,
        view_name="dcim-api:location-detail",
        write_only=True,
    )

    class Meta:
        model = VLAN
        # TODO(jathan): These were taken from VLANDetailTable and not VLANTable. Let's make sure
        # these are correct.
        fields = "__all__"
        list_display_fields = [
            "vid",
            "locations",
            "vlan_group",
            "name",
            "prefixes",
            "tenant",
            "status",
            "role",
            "description",
        ]
        validators = []

    def validate(self, data):
        # Validate uniqueness of vid and name if a group has been assigned.
        if data.get("vlan_group", None):
            for field in ["vid", "name"]:
                validator = UniqueTogetherValidator(queryset=VLAN.objects.all(), fields=("vlan_group", field))
                validator(data, self)

        # Enforce model validation
        super().validate(data)

        return data


class VLANLegacySerializer(VLANSerializer):
    """
    This legacy serializer is used for API versions 2.0 and 2.1.
    And it is not longer valid for API version 2.2 and so on.
    """

    location = NautobotHyperlinkedRelatedField(
        allow_null=True, queryset=Location.objects.all(), required=False, view_name="dcim-api:location-detail"
    )

    class Meta:
        model = VLAN
        fields = [
            "id",
            "object_type",
            "display",
            "url",
            "natural_slug",
            "prefix_count",
            "vid",
            "name",
            "description",
            "vlan_group",
            "status",
            "role",
            "tenant",
            "location",
            "created",
            "last_updated",
            "tags",
            "notes_url",
            "custom_fields",
        ]
        validators = []


#
# Prefixes
#


class PrefixSerializer(NautobotModelSerializer, TaggedModelSerializerMixin):
    prefix = IPFieldSerializer()
    type = ChoiceField(choices=PrefixTypeChoices, default=PrefixTypeChoices.TYPE_NETWORK)

    class Meta:
        model = Prefix
        fields = "__all__"
        list_display_fields = [
            "prefix",
            "namespace",
            "type",
            "status",
            "vrf",
            "tenant",
            "location",
            "vlan",
            "role",
            "description",
        ]
        extra_kwargs = {
            "ip_version": {"read_only": True},
            "namespace": {"default": get_default_namespace},
            "prefix_length": {"read_only": True},
        }

        detail_view_config = {
            "layout": [
                {
                    "Prefix": {
                        "fields": [
                            "prefix",
                            "parent",
                            "namespace",
                            "type",
                            "network",
                            "broadcast",
                            "prefix_length",
                            "ip_version",
                            "description",
                            "role",
                            "vlan",
                            "location",
                            "tenant",
                            "rir",
                            "date_allocated",
                        ]
                    },
                },
            ],
        }


class PrefixLengthSerializer(serializers.Serializer):
    prefix_length = serializers.IntegerField()

    def to_internal_value(self, data):
        requested_prefix = data.get("prefix_length")
        if requested_prefix is None:
            raise serializers.ValidationError({"prefix_length": "this field can not be missing"})
        if not isinstance(requested_prefix, int):
            raise serializers.ValidationError({"prefix_length": "this field must be int type"})

        prefix = self.context.get("prefix")
        if prefix.ip_version == 4 and requested_prefix > 32:
            raise serializers.ValidationError({"prefix_length": f"Invalid prefix length ({requested_prefix}) for IPv4"})
        elif prefix.ip_version == 6 and requested_prefix > 128:
            raise serializers.ValidationError({"prefix_length": f"Invalid prefix length ({requested_prefix}) for IPv6"})
        return data


class AvailablePrefixSerializer(serializers.Serializer):
    """
    Representation of a prefix which does not exist in the database.
    """

    ip_version = serializers.IntegerField(read_only=True)
    prefix = serializers.CharField(read_only=True)

    def to_representation(self, instance):
        return OrderedDict(
            [
                ("ip_version", instance.version),
                ("prefix", str(instance)),
            ]
        )


#
# IP addresses
#


class IPAddressSerializer(NautobotModelSerializer, TaggedModelSerializerMixin):
    address = IPFieldSerializer()
    # namespace is not a model field, so we have to specify it explicitly
    namespace = NautobotHyperlinkedRelatedField(
        view_name="ipam-api:namespace-detail", write_only=True, queryset=Namespace.objects.all(), required=False
    )

    class Meta:
        model = IPAddress
        fields = "__all__"
        list_display_fields = [
            "address",
            "type",
            "vrf",
            "status",
            "role",
            "tenant",
            "dns_name",
            "description",
        ]
        extra_kwargs = {
            "ip_version": {"read_only": True},
            "mask_length": {"read_only": True},
            "nat_outside_list": {"read_only": True},
            "parent": {"required": False},
        }

        detail_view_config = {
            "layout": [
                {
                    "IP Address": {
                        "fields": [
                            # FixMe(timizuo): Missing in new-ui; resolve when working on #4355
                            "namespace",
                            "ip_version",
                            "type",
                            "role",
                            "dns_name",
                            "description",
                        ]
                    },
                    "Operational Details": {
                        "fields": [
                            "tenant",
                            "assigned",  # FixMe(timizuo) Missing in new-ui; resolve when working on #4355
                            "nat_inside",
                            "nat_outside_list",
                        ]
                    },
                },
            ],
        }

    def validate(self, data):
        namespace = data.get("namespace", None)
        parent = data.get("parent", None)

        # Only assert namespace/parent on create.
        if self.instance is None and not any([namespace, parent]):
            raise ValidationError({"__all__": "One of parent or namespace must be provided"})

        super().validate(data)
        return data

    def get_field_names(self, declared_fields, info):
        """Add reverse relations to the automatically discovered fields."""
        fields = list(super().get_field_names(declared_fields, info))
        self.extend_field_names(fields, "nat_outside_list")
        self.extend_field_names(fields, "interfaces")
        self.extend_field_names(fields, "vm_interfaces")
        return fields


class AvailableIPSerializer(serializers.Serializer):
    """
    Representation of an IP address which does not exist in the database.
    """

    ip_version = serializers.IntegerField(read_only=True)
    address = serializers.CharField(read_only=True)

    def to_representation(self, instance):
        return OrderedDict(
            [
                ("ip_version", self.context["prefix"].version),
                ("address", f"{instance}/{self.context['prefix'].prefixlen}"),
            ]
        )


#
# IP address to interface
#


class IPAddressToInterfaceSerializer(ValidatedModelSerializer):
    class Meta:
        model = IPAddressToInterface
        fields = "__all__"
        validators = []

    def validate(self, data):
        # Validate uniqueness of (parent, name) since we omitted the automatically created validator from Meta.
        if data.get("interface"):
            validator = UniqueTogetherValidator(
                queryset=IPAddressToInterface.objects.all(), fields=("interface", "ip_address")
            )
            validator(data, self)
        if data.get("vm_interface"):
            validator = UniqueTogetherValidator(
                queryset=IPAddressToInterface.objects.all(), fields=("vm_interface", "ip_address")
            )
            validator(data, self)
        return super().validate(data)


#
# Services
#


class ServiceSerializer(NautobotModelSerializer, TaggedModelSerializerMixin):
    # TODO #3024 make a backlog item to rip out the choice field.
    protocol = ChoiceField(choices=ServiceProtocolChoices, required=False)
    ports = serializers.ListField(
        child=serializers.IntegerField(
            min_value=constants.SERVICE_PORT_MIN,
            max_value=constants.SERVICE_PORT_MAX,
        ),
    )

    class Meta:
        model = Service
        fields = "__all__"
        extra_kwargs = {
            "device": {"help_text": "Required if no virtual_machine is specified"},
            "virtual_machine": {"help_text": "Required if no device is specified"},
        }
        # TODO(jathan): We need to account for the "parent" field from the `ServiceTable` which is
        # an either/or column for `device` or `virtual_machine`. For now it's hard-coded to
        # `device`.
        # list_display_fields = ["name", "parent", "protocol", "ports", "description"]
        list_display_fields = ["name", "device", "protocol", "ports", "description"]<|MERGE_RESOLUTION|>--- conflicted
+++ resolved
@@ -27,11 +27,8 @@
     VLAN,
     VLANGroup,
     VRF,
-<<<<<<< HEAD
     VRFDeviceAssignment,
-=======
     VRFPrefixAssignment,
->>>>>>> 651ab77a
 )
 
 #
@@ -59,7 +56,6 @@
         extra_kwargs = {"namespace": {"default": get_default_namespace}}
 
 
-<<<<<<< HEAD
 class VRFDeviceAssignmentSerializer(ValidatedModelSerializer):
     class Meta:
         model = VRFDeviceAssignment
@@ -76,12 +72,12 @@
             )
             validator(data, self)
         return super().validate(data)
-=======
+
+
 class VRFPrefixAssignmentSerializer(ValidatedModelSerializer):
     class Meta:
         model = VRFPrefixAssignment
         fields = "__all__"
->>>>>>> 651ab77a
 
 
 #

--- conflicted
+++ resolved
@@ -161,29 +161,7 @@
 
 #
 # VLANs
-<<<<<<< HEAD
-#
-
-
-class RoleSerializer(NautobotModelSerializer):
-    url = serializers.HyperlinkedIdentityField(view_name="ipam-api:role-detail")
-    prefix_count = serializers.IntegerField(read_only=True)
-    vlan_count = serializers.IntegerField(read_only=True)
-
-    class Meta:
-        model = Role
-        fields = [
-            "url",
-            "name",
-            "slug",
-            "weight",
-            "description",
-            "prefix_count",
-            "vlan_count",
-            "web_url",
-        ]
-=======
->>>>>>> f7e17108
+#
 
 
 class VLANGroupSerializer(NautobotModelSerializer):

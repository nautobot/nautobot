--- conflicted
+++ resolved
@@ -341,12 +341,7 @@
 
 
 class VLANGroupViewSet(NautobotModelViewSet):
-<<<<<<< HEAD
-    # v2 TODO(jathan): Replace prefetch_related with select_related
-    queryset = VLANGroup.objects.prefetch_related("site").annotate(vlan_count=count_related(VLAN, "vlan_group"))
-=======
-    queryset = VLANGroup.objects.select_related("site").annotate(vlan_count=count_related(VLAN, "group"))
->>>>>>> 9700388e
+    queryset = VLANGroup.objects.select_related("site").annotate(vlan_count=count_related(VLAN, "vlan_group"))
     serializer_class = serializers.VLANGroupSerializer
     filterset_class = filters.VLANGroupFilterSet
 
@@ -357,20 +352,9 @@
 
 
 class VLANViewSet(StatusViewSetMixin, NautobotModelViewSet):
-<<<<<<< HEAD
-    # v2 TODO(jathan): Replace prefetch_related with select_related (except tags: m2m)
-    queryset = VLAN.objects.prefetch_related(
-        "vlan_group",
-        "site",
-        "status",
-        "role",
-        "tags",
-        "tenant",
-    ).annotate(prefix_count=count_related(Prefix, "vlan"))
-=======
     queryset = (
         VLAN.objects.select_related(
-            "group",
+            "vlan_group",
             "site",
             "status",
             "role",
@@ -379,7 +363,6 @@
         .prefetch_related("tags")
         .annotate(prefix_count=count_related(Prefix, "vlan"))
     )
->>>>>>> 9700388e
     serializer_class = serializers.VLANSerializer
     filterset_class = filters.VLANFilterSet
 
@@ -390,11 +373,6 @@
 
 
 class ServiceViewSet(NautobotModelViewSet):
-<<<<<<< HEAD
-    # v2 TODO(jathan): Replace prefetch_related with select_related (except tags: m2m)
-    queryset = Service.objects.prefetch_related("device", "virtual_machine", "tags", "ip_addresses")
-=======
     queryset = Service.objects.select_related("device", "virtual_machine").prefetch_related("tags", "ipaddresses")
->>>>>>> 9700388e
     serializer_class = serializers.ServiceSerializer
     filterset_class = filters.ServiceFilterSet
from django.conf import settings
from django.core.cache import cache
from django.shortcuts import get_object_or_404
from drf_spectacular.utils import extend_schema, extend_schema_view
from rest_framework import status
from rest_framework.decorators import action
from rest_framework.exceptions import APIException
from rest_framework.response import Response
from rest_framework.routers import APIRootView

from nautobot.core.models.querysets import count_related
from nautobot.core.utils.config import get_settings_or_config
from nautobot.dcim.models import Location
from nautobot.extras.api.views import NautobotModelViewSet
from nautobot.ipam import filters
from nautobot.ipam.models import (
    IPAddress,
    IPAddressToInterface,
    Namespace,
    Prefix,
    RIR,
    RouteTarget,
    Service,
    VLAN,
    VLANGroup,
    VRF,
<<<<<<< HEAD
    VRFDeviceAssignment,
=======
    VRFPrefixAssignment,
>>>>>>> 651ab77a
)

from . import serializers


class IPAMRootView(APIRootView):
    """
    IPAM API root view
    """

    def get_view_name(self):
        return "IPAM"


#
# Namespace
#


class NamespaceViewSet(NautobotModelViewSet):
    queryset = Namespace.objects.all()
    serializer_class = serializers.NamespaceSerializer
    filterset_class = filters.NamespaceFilterSet


#
# VRFs
#


class VRFViewSet(NautobotModelViewSet):
    queryset = VRF.objects.select_related("namespace", "tenant").prefetch_related(
        "devices", "virtual_machines", "prefixes", "import_targets", "export_targets", "tags"
    )
    serializer_class = serializers.VRFSerializer
    filterset_class = filters.VRFFilterSet


<<<<<<< HEAD
class VRFDeviceAssignmentViewSet(NautobotModelViewSet):
    queryset = VRFDeviceAssignment.objects.select_related("vrf", "device", "virtual_machine")
    serializer_class = serializers.VRFDeviceAssignmentSerializer
    filterset_class = filters.VRFDeviceAssignmentFilterSet
=======
class VRFPrefixAssignmentViewSet(NautobotModelViewSet):
    queryset = VRFPrefixAssignment.objects.select_related("vrf", "prefix")
    serializer_class = serializers.VRFPrefixAssignmentSerializer
    filterset_class = filters.VRFPrefixAssignmentFilterSet
>>>>>>> 651ab77a


#
# Route targets
#


class RouteTargetViewSet(NautobotModelViewSet):
    queryset = RouteTarget.objects.select_related("tenant").prefetch_related("tags")
    serializer_class = serializers.RouteTargetSerializer
    filterset_class = filters.RouteTargetFilterSet


#
# RIRs
#


class RIRViewSet(NautobotModelViewSet):
    queryset = RIR.objects.annotate(assigned_prefix_count=count_related(Prefix, "rir"))
    serializer_class = serializers.RIRSerializer
    filterset_class = filters.RIRFilterSet


#
# Prefixes
#


class PrefixViewSet(NautobotModelViewSet):
    queryset = Prefix.objects.select_related(
        "location",
        "namespace",
        "parent",
        "rir",
        "role",
        "status",
        "tenant",
        "vlan",
    ).prefetch_related("tags")
    serializer_class = serializers.PrefixSerializer
    filterset_class = filters.PrefixFilterSet

    def get_serializer_class(self):
        if self.action == "available_prefixes" and self.request.method == "POST":
            return serializers.PrefixLengthSerializer
        return super().get_serializer_class()

    @extend_schema(methods=["get"], responses={200: serializers.AvailablePrefixSerializer(many=True)})
    @extend_schema(methods=["post"], responses={201: serializers.PrefixSerializer(many=False)})
    @action(detail=True, url_path="available-prefixes", methods=["get", "post"], filterset_class=None)
    def available_prefixes(self, request, pk=None):
        """
        A convenience method for returning available child prefixes within a parent.

        The advisory lock decorator uses a PostgreSQL advisory lock to prevent this API from being
        invoked in parallel, which results in a race condition where multiple insertions can occur.
        """
        prefix = get_object_or_404(self.queryset, pk=pk)
        if request.method == "POST":
            with cache.lock("available-prefixes", blocking_timeout=5, timeout=settings.REDIS_LOCK_TIMEOUT):
                available_prefixes = prefix.get_available_prefixes()

                # Validate Requested Prefixes' length
                serializer = serializers.PrefixLengthSerializer(
                    data=request.data if isinstance(request.data, list) else [request.data],
                    many=True,
                    context={
                        "request": request,
                        "prefix": prefix,
                    },
                )
                serializer.is_valid(raise_exception=True)

                requested_prefixes = serializer.validated_data
                # Allocate prefixes to the requested objects based on availability within the parent
                for requested_prefix in requested_prefixes:
                    # Find the first available prefix equal to or larger than the requested size
                    for available_prefix in available_prefixes.iter_cidrs():
                        if requested_prefix["prefix_length"] >= available_prefix.prefixlen:
                            allocated_prefix = f"{available_prefix.network}/{requested_prefix['prefix_length']}"
                            requested_prefix["prefix"] = allocated_prefix
                            requested_prefix["namespace"] = prefix.namespace.pk
                            break
                    else:
                        return Response(
                            {"detail": "Insufficient space is available to accommodate the requested prefix size(s)"},
                            status=status.HTTP_204_NO_CONTENT,
                        )

                    # Remove the allocated prefix from the list of available prefixes
                    available_prefixes.remove(allocated_prefix)

                # Initialize the serializer with a list or a single object depending on what was requested
                context = {"request": request, "depth": 0}
                if isinstance(request.data, list):
                    serializer = serializers.PrefixSerializer(data=requested_prefixes, many=True, context=context)
                else:
                    serializer = serializers.PrefixSerializer(data=requested_prefixes[0], context=context)

                # Create the new Prefix(es)
                serializer.is_valid(raise_exception=True)
                serializer.save()
                return Response(serializer.data, status=status.HTTP_201_CREATED)

        else:
            available_prefixes = prefix.get_available_prefixes()
            serializer = serializers.AvailablePrefixSerializer(
                available_prefixes.iter_cidrs(),
                many=True,
                context={
                    "request": request,
                },
            )

            return Response(serializer.data)

    @extend_schema(methods=["get"], responses={200: serializers.AvailableIPSerializer(many=True)})
    @extend_schema(
        methods=["post"],
        responses={201: serializers.AvailableIPSerializer(many=True)},
        request=serializers.AvailableIPSerializer(many=True),
    )
    @action(
        detail=True,
        url_path="available-ips",
        methods=["get", "post"],
        queryset=IPAddress.objects.all(),
        filterset_class=None,
    )
    def available_ips(self, request, pk=None):
        """
        A convenience method for returning available IP addresses within a prefix. By default, the number of IPs
        returned will be equivalent to PAGINATE_COUNT. An arbitrary limit (up to MAX_PAGE_SIZE, if set) may be passed,
        however results will not be paginated.

        The advisory lock decorator uses a PostgreSQL advisory lock to prevent this API from being
        invoked in parallel, which results in a race condition where multiple insertions can occur.
        """
        prefix = get_object_or_404(Prefix.objects.restrict(request.user), pk=pk)

        # Create the next available IP within the prefix
        if request.method == "POST":
            with cache.lock("available-ips", blocking_timeout=5, timeout=settings.REDIS_LOCK_TIMEOUT):
                # Normalize to a list of objects
                requested_ips = request.data if isinstance(request.data, list) else [request.data]

                # Determine if the requested number of IPs is available
                available_ips = prefix.get_available_ips()
                if available_ips.size < len(requested_ips):
                    return Response(
                        {
                            "detail": (
                                f"An insufficient number of IP addresses are available within the prefix {prefix} "
                                f"({len(requested_ips)} requested, {len(available_ips)} available)"
                            )
                        },
                        status=status.HTTP_204_NO_CONTENT,
                    )

                # Assign addresses from the list of available IPs and copy Namespace assignment from the parent Prefix
                available_ips = iter(available_ips)
                prefix_length = prefix.prefix.prefixlen
                for requested_ip in requested_ips:
                    requested_ip["address"] = f"{next(available_ips)}/{prefix_length}"
                    requested_ip["namespace"] = prefix.namespace.pk

                # Initialize the serializer with a list or a single object depending on what was requested
                context = {"request": request, "depth": 0}
                if isinstance(request.data, list):
                    serializer = serializers.IPAddressSerializer(data=requested_ips, many=True, context=context)
                else:
                    serializer = serializers.IPAddressSerializer(data=requested_ips[0], context=context)

                # Create the new IP address(es)
                serializer.is_valid(raise_exception=True)
                serializer.save()
                return Response(serializer.data, status=status.HTTP_201_CREATED)

        # Determine the maximum number of IPs to return
        else:
            try:
                limit = int(request.query_params.get("limit", get_settings_or_config("PAGINATE_COUNT")))
            except ValueError:
                limit = get_settings_or_config("PAGINATE_COUNT")
            if get_settings_or_config("MAX_PAGE_SIZE"):
                limit = min(limit, get_settings_or_config("MAX_PAGE_SIZE"))

            # Calculate available IPs within the prefix
            ip_list = []
            for index, ip in enumerate(prefix.get_available_ips(), start=1):
                ip_list.append(ip)
                if index == limit:
                    break
            serializer = serializers.AvailableIPSerializer(
                ip_list,
                many=True,
                context={
                    "request": request,
                    "prefix": prefix.prefix,
                },
            )

            return Response(serializer.data)


#
# IP addresses
#


class IPAddressViewSet(NautobotModelViewSet):
    queryset = IPAddress.objects.select_related(
        "nat_inside",
        "parent",
        "role",
        "status",
        "tenant",
    ).prefetch_related("tags", "nat_outside_list")
    serializer_class = serializers.IPAddressSerializer
    filterset_class = filters.IPAddressFilterSet


#
# IP address to interface
#


class IPAddressToInterfaceViewSet(NautobotModelViewSet):
    queryset = IPAddressToInterface.objects.select_related("interface", "ip_address", "vm_interface")
    serializer_class = serializers.IPAddressToInterfaceSerializer
    filterset_class = filters.IPAddressToInterfaceFilterSet


#
# VLAN groups
#


class VLANGroupViewSet(NautobotModelViewSet):
    queryset = VLANGroup.objects.select_related("location").annotate(vlan_count=count_related(VLAN, "vlan_group"))
    serializer_class = serializers.VLANGroupSerializer
    filterset_class = filters.VLANGroupFilterSet


#
# VLANs
#


@extend_schema_view(
    bulk_update=extend_schema(responses={"200": serializers.VLANLegacySerializer(many=True)}, versions=["2.0", "2.1"]),
    bulk_partial_update=extend_schema(
        responses={"200": serializers.VLANLegacySerializer(many=True)}, versions=["2.0", "2.1"]
    ),
    create=extend_schema(responses={"201": serializers.VLANLegacySerializer}, versions=["2.0", "2.1"]),
    list=extend_schema(responses={"200": serializers.VLANLegacySerializer(many=True)}, versions=["2.0", "2.1"]),
    partial_update=extend_schema(responses={"200": serializers.VLANLegacySerializer}, versions=["2.0", "2.1"]),
    retrieve=extend_schema(responses={"200": serializers.VLANLegacySerializer}, versions=["2.0", "2.1"]),
    update=extend_schema(responses={"200": serializers.VLANLegacySerializer}, versions=["2.0", "2.1"]),
)
class VLANViewSet(NautobotModelViewSet):
    queryset = (
        VLAN.objects.select_related(
            "vlan_group",
            "status",
            "role",
            "tenant",
        )
        .prefetch_related("tags")
        .annotate(prefix_count=count_related(Prefix, "vlan"))
    )
    serializer_class = serializers.VLANSerializer
    filterset_class = filters.VLANFilterSet

    class LocationIncompatibleLegacyBehavior(APIException):
        status_code = 412
        default_detail = "This object does not conform to pre-2.2 behavior. Please correct data or use API version 2.2"
        default_code = "precondition_failed"

    def get_serializer_class(self):
        if (
            not getattr(self, "swagger_fake_view", False)
            and self.request.major_version == 2
            and self.request.minor_version < 2
        ):
            # API version 2.1 or earlier - use the legacy serializer
            return serializers.VLANLegacySerializer
        return super().get_serializer_class()

    def retrieve(self, request, pk=None):
        try:
            return super().retrieve(request, pk)
        except Location.MultipleObjectsReturned as e:
            raise self.LocationIncompatibleLegacyBehavior from e

    def list(self, request):
        try:
            return super().list(request)
        except Location.MultipleObjectsReturned as e:
            raise self.LocationIncompatibleLegacyBehavior from e

    def update(self, request, *args, **kwargs):
        try:
            return super().update(request, *args, **kwargs)
        except Location.MultipleObjectsReturned as e:
            raise self.LocationIncompatibleLegacyBehavior from e


#
# Services
#


class ServiceViewSet(NautobotModelViewSet):
    queryset = Service.objects.select_related("device", "virtual_machine").prefetch_related("tags", "ip_addresses")
    serializer_class = serializers.ServiceSerializer
    filterset_class = filters.ServiceFilterSet<|MERGE_RESOLUTION|>--- conflicted
+++ resolved
@@ -24,11 +24,8 @@
     VLAN,
     VLANGroup,
     VRF,
-<<<<<<< HEAD
     VRFDeviceAssignment,
-=======
     VRFPrefixAssignment,
->>>>>>> 651ab77a
 )
 
 from . import serializers
@@ -67,17 +64,16 @@
     filterset_class = filters.VRFFilterSet
 
 
-<<<<<<< HEAD
 class VRFDeviceAssignmentViewSet(NautobotModelViewSet):
     queryset = VRFDeviceAssignment.objects.select_related("vrf", "device", "virtual_machine")
     serializer_class = serializers.VRFDeviceAssignmentSerializer
     filterset_class = filters.VRFDeviceAssignmentFilterSet
-=======
+
+
 class VRFPrefixAssignmentViewSet(NautobotModelViewSet):
     queryset = VRFPrefixAssignment.objects.select_related("vrf", "prefix")
     serializer_class = serializers.VRFPrefixAssignmentSerializer
     filterset_class = filters.VRFPrefixAssignmentFilterSet
->>>>>>> 651ab77a
 
 
 #

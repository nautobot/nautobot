from django.db import connection as _connection, NotSupportedError
from django.db.models import Lookup, lookups
import netaddr


def _mysql_varbin_to_broadcast(alias=None):
    if alias:
        return f"HEX({alias}.broadcast)"
    return "HEX(broadcast)"


def _mysql_varbin_to_hex(lhs, alias=None):
    if alias:
        return f"HEX({alias}.{lhs})"
    return f"HEX({lhs})"


def _mysql_varbin_to_network(alias=None):
    if alias:
        return f"HEX({alias}.network)"
    return "HEX(network)"


def _postgresql_varbin_to_broadcast(length, alias=None):
    if alias:
        return f"right({alias}.broadcast::text, -1)::varbit::bit({length})"
    return f"right(broadcast::text, -1)::varbit::bit({length})"


def _postgresql_varbin_to_integer(lhs, length, alias=None):
    if alias:
        return f"right({alias}.{lhs}::text, -1)::varbit::bit({length})"
    return f"right({lhs}::text, -1)::varbit::bit({length})"


def _postgresql_varbin_to_network(lhs, length, alias=None):
    # convert to bitstring, 0 out everything larger than prefix_length
    if alias:
        return f"lpad(right({alias}.{lhs}::text, -1)::varbit::text, {alias}.prefix_length, '0')::bit({length})"
    return f"lpad(right({lhs}::text, -1)::varbit::text, prefix_length, '0')::bit({length})"


def py_to_hex(ip, length):
    return str(hex(int(ip)))[2:].zfill(int(length / 4))


def get_ip_info(field_name, ip_str, alias=None):
    """Function to set all details about an IP, that may be needed."""
    ip_details = IPDetails()
    ip = netaddr.IPNetwork(ip_str)
    if field_name == "network":
        ip_details.addr = ip.network
    elif field_name == "host":
        ip_details.addr = ip.ip
    ip_details.ip = ip
    ip_details.prefix = ip.prefixlen
    ip_details.length = ip_details.to_len[ip.version]

    if _connection.vendor == "mysql":
        ip_details.rhs = py_to_hex(ip.ip, ip_details.length)
        ip_details.net_addr = f"'{py_to_hex(ip.network, ip_details.length)}'"
        ip_details.bcast_addr = f"'{py_to_hex(ip[-1], ip_details.length)}'"
        ip_details.q_net = _mysql_varbin_to_network(alias=alias)
        ip_details.q_bcast = _mysql_varbin_to_broadcast(alias=alias)
        ip_details.q_ip = _mysql_varbin_to_hex(field_name, alias=alias)

    elif _connection.vendor == "postgresql":
        ip_details.rhs = bin(int(ip_details.addr))[2:].zfill(ip_details.length)
        ip_details.addr_str = f"B'{bin(int(ip_details.addr))[2:].zfill(ip_details.length)}'"
        ip_details.net_addr = f"B'{bin(int(ip.network))[2:].zfill(ip_details.length)}'"
        ip_details.bcast_addr = f"B'{bin(int(ip[-1]))[2:].zfill(ip_details.length)}'"
        ip_details.q_net = _postgresql_varbin_to_network(field_name, ip_details.length, alias=alias)
        ip_details.q_bcast = _postgresql_varbin_to_broadcast(ip_details.length, alias=alias)
        ip_details.q_ip = _postgresql_varbin_to_integer(field_name, ip_details.length, alias=alias)

    else:
        raise NotSupportedError(f"{_connection.vendor} is not yet supported")

    return ip_details


class IPDetails:
    """Class for setting up all details about an IP they may be needed"""

    addr = None  # 10.0.0.0
    ip = None  # 10.0.0.0/8
    prefix = None  # 8
    length = None  # 32
    addr_str = None  # B'00001010000000000000000000000000'
    rhs = None  # 00001010000000000000000000000000
    net_addr = None  # B'00001010000000000000000000000000'
    bcast_addr = None  # B'00001010111111111111111111111111'
    q_net = None  # mysql or postgres specific
    q_bcast = None  # mysql or postgres specific
    q_ip = None  # mysql or postgres specific
    to_len = {4: 32, 6: 128}

    def __str__(self):
        return f"""\
addr: {self.addr}
ip: {self.ip}
prefix: {self.prefix}
length: {self.length}
addr_str: {self.addr_str}
rhs: {self.rhs}
net_addr: {self.net_addr}
bcast_addr: {self.bcast_addr}
q_net: {self.q_net}
q_bcast: {self.q_bcast}
q_ip: {self.q_ip}"""


class StringMatchMixin:
    def process_lhs(self, compiler, connection, lhs=None):
        lhs = lhs or self.lhs
<<<<<<< HEAD
        lhs_string, lhs_params = qn.compile(lhs)
        if connection.vendor in ["postgresql", "sqlite"]:
            raise NotSupportedError(f"Lookup not supported on {connection.vendor}.")
=======
        lhs_string, lhs_params = compiler.compile(lhs)
        if connection.vendor == "postgresql":
            raise NotSupportedError("Lookup not supported on postgresql.")
>>>>>>> f540b123
        return f"INET6_NTOA({lhs_string})", lhs_params


class Exact(StringMatchMixin, lookups.Exact):
    pass


class IExact(StringMatchMixin, lookups.IExact):
    pass


class EndsWith(StringMatchMixin, lookups.EndsWith):
    pass


class IEndsWith(StringMatchMixin, lookups.IEndsWith):
    pass


class StartsWith(StringMatchMixin, lookups.StartsWith):
    pass


class IStartsWith(StringMatchMixin, lookups.IStartsWith):
    pass


class Regex(StringMatchMixin, lookups.Regex):
    pass


class IRegex(StringMatchMixin, lookups.IRegex):
    pass


class NetworkFieldMixin:
    def get_prep_lookup(self):
        self.alias = self.lhs.alias
        field_name = self.lhs.field.name
        if field_name not in ["host", "network"]:
            raise NotSupportedError(f"Lookup only provided on the host and network fields, not {field_name}.")
        if field_name == "network" and self.lookup_name in ["net_host", "net_host_contained", "net_in"]:
            raise NotSupportedError(f"Lookup for network field does not include the {self.lookup_name} lookup.")
        if field_name == "host" and self.lookup_name not in ["net_host", "net_host_contained", "net_in"]:
            raise NotSupportedError(f"Lookup for host field does not include the {self.lookup_name} lookup.")
        self.ip = get_ip_info(field_name, self.rhs, alias=self.lhs.alias)
        return str(self.ip.ip)

    def process_rhs(self, compiler, connection):
        sql, params = super().process_rhs(compiler, connection)
        params[0] = self.ip.rhs
        return sql, params


class NetEquals(NetworkFieldMixin, Lookup):
    lookup_name = "net_equals"

    def as_sql(self, compiler, connection):
        _, lhs_params = self.process_lhs(compiler, connection)
        rhs, rhs_params = self.process_rhs(compiler, connection)
        if self.alias:
            query = f"{self.alias}.prefix_length = {self.ip.prefix} AND {rhs} = {self.ip.q_ip}"
        else:
            query = f"prefix_length = {self.ip.prefix} AND {rhs} = {self.ip.q_ip}"
        return query, lhs_params + rhs_params


class NetContainsOrEquals(NetworkFieldMixin, Lookup):
    lookup_name = "net_contains_or_equals"

    def as_sql(self, compiler, connection):
        _, lhs_params = self.process_lhs(compiler, connection)
        rhs, rhs_params = self.process_rhs(compiler, connection)
        if self.alias:
            query = f"{self.alias}.prefix_length <= {self.ip.prefix} AND {rhs} BETWEEN {self.ip.q_net} AND {self.ip.q_bcast}"
        else:
            query = f"prefix_length <= {self.ip.prefix} AND {rhs} BETWEEN {self.ip.q_net} AND {self.ip.q_bcast}"
        return query, lhs_params + rhs_params


class NetContains(NetworkFieldMixin, Lookup):
    lookup_name = "net_contains"

    def as_sql(self, compiler, connection):
        _, lhs_params = self.process_lhs(compiler, connection)
        rhs, rhs_params = self.process_rhs(compiler, connection)
        if self.alias:
            query = (
                f"{self.alias}.prefix_length < {self.ip.prefix} AND {rhs} BETWEEN {self.ip.q_net} AND {self.ip.q_bcast}"
            )
        else:
            query = f"prefix_length < {self.ip.prefix} AND {rhs} BETWEEN {self.ip.q_net} AND {self.ip.q_bcast}"
        return query, lhs_params + rhs_params


class NetContainedOrEqual(NetworkFieldMixin, Lookup):
    lookup_name = "net_contained_or_equal"

    def as_sql(self, compiler, connection):
        _, lhs_params = self.process_lhs(compiler, connection)
        rhs, rhs_params = self.process_rhs(compiler, connection)
        if self.alias:
            query = f"{self.alias}.prefix_length >= {self.ip.prefix} AND {self.ip.q_net} BETWEEN {rhs} AND {self.ip.bcast_addr}"
        else:
            query = f"prefix_length >= {self.ip.prefix} AND {self.ip.q_net} BETWEEN {rhs} AND {self.ip.bcast_addr}"
        return query, lhs_params + rhs_params


class NetContained(NetworkFieldMixin, Lookup):
    lookup_name = "net_contained"

    def as_sql(self, compiler, connection):
        _, lhs_params = self.process_lhs(compiler, connection)
        rhs, rhs_params = self.process_rhs(compiler, connection)
        if self.alias:
            query = f"{self.alias}.prefix_length > {self.ip.prefix} AND {self.ip.q_net} BETWEEN {rhs} AND {self.ip.bcast_addr}"
        else:
            query = f"prefix_length > {self.ip.prefix} AND {self.ip.q_net} BETWEEN {rhs} AND {self.ip.bcast_addr}"
        return query, lhs_params + rhs_params


class NetHost(Lookup):
    lookup_name = "net_host"

    def get_prep_lookup(self):
        field_name = self.lhs.field.name
        if field_name != "host":
            raise NotSupportedError(f"Lookup only provided on the host fields, not {field_name}.")
        self.ip = get_ip_info(field_name, self.rhs, alias=self.lhs.alias)
        return str(self.ip.ip)

    def process_rhs(self, compiler, connection):
        sql, params = super().process_rhs(compiler, connection)
        params[0] = self.ip.rhs
        return sql, params

    def process_lhs(self, compiler, connection, lhs=None):
        lhs = lhs or self.lhs
        _, lhs_params = compiler.compile(lhs)
        return self.ip.q_ip, lhs_params

    def as_sql(self, compiler, connection):
        lhs, lhs_params = self.process_lhs(compiler, connection)
        rhs, rhs_params = self.process_rhs(compiler, connection)
        return f"{lhs} = {rhs}", lhs_params + rhs_params


class NetIn(Lookup):
    lookup_name = "net_in"

    def get_prep_lookup(self):
        field_name = self.lhs.field.name
        if field_name != "host":
            raise NotSupportedError(f"Lookup only provided on the host field, not {field_name}.")
        self.ips = []
        for _ip in self.rhs:
            ip = get_ip_info(field_name, _ip, alias=self.lhs.alias)
            self.ips.append(ip)
        # This is to satisfy an issue with django cacheops, specifically this line:
        # https://github.com/Suor/django-cacheops/blob/a5ed1ac28c7259f5ad005e596cc045d1d61e2c51/cacheops/query.py#L175
        # Without 1, and one 1 value as %s, will result in stacktrace. A non-impacting condition is added to the query
        # TODO: Although we don't use cacheops now, removing this code causes a traceback in MySQL? Leaving for now
        if _connection.vendor in ["mysql", "sqlite"]:
            self.query_starter = "'1' NOT IN %s AND "
        elif _connection.vendor == "postgresql":
            self.query_starter = "'1' != ANY(%s) AND "
        else:
            raise NotSupportedError(f"Don't know the correct query_starter for {_connection.vendor}")
        return self.rhs

    def as_sql(self, compiler, connection):
        _, lhs_params = self.process_lhs(compiler, connection)
        _, rhs_params = self.process_rhs(compiler, connection)
        query = self.query_starter
        query += "OR ".join(f"{ip.q_ip} BETWEEN {ip.net_addr} AND {ip.bcast_addr} " for ip in self.ips)
        return query, lhs_params + rhs_params


class NetHostContained(NetworkFieldMixin, Lookup):
    lookup_name = "net_host_contained"

    def as_sql(self, compiler, connection):
        _, lhs_params = self.process_lhs(compiler, connection)
        rhs, rhs_params = self.process_rhs(compiler, connection)
        query = f"{self.ip.q_ip} BETWEEN {rhs} AND {self.ip.bcast_addr}"
        return query, lhs_params + rhs_params


class NetFamily(Lookup):
    lookup_name = "family"

    def get_prep_lookup(self):
        if self.rhs not in [4, 6]:
            raise NotSupportedError("Family must be either integer of value 4 or 6")
        if self.rhs == 6:
            self.rhs = 16
        return self.rhs

    def process_lhs(self, compiler, connection, lhs=None):
        lhs = lhs or self.lhs
        lhs_string, lhs_params = compiler.compile(lhs)
        return f"LENGTH({lhs_string})", lhs_params

    def as_sql(self, compiler, connection):
        lhs, lhs_params = self.process_lhs(compiler, connection)
        rhs, rhs_params = self.process_rhs(compiler, connection)
        return f"{lhs} = {rhs}", lhs_params + rhs_params<|MERGE_RESOLUTION|>--- conflicted
+++ resolved
@@ -113,15 +113,9 @@
 class StringMatchMixin:
     def process_lhs(self, compiler, connection, lhs=None):
         lhs = lhs or self.lhs
-<<<<<<< HEAD
-        lhs_string, lhs_params = qn.compile(lhs)
+        lhs_string, lhs_params = compiler.compile(lhs)
         if connection.vendor in ["postgresql", "sqlite"]:
             raise NotSupportedError(f"Lookup not supported on {connection.vendor}.")
-=======
-        lhs_string, lhs_params = compiler.compile(lhs)
-        if connection.vendor == "postgresql":
-            raise NotSupportedError("Lookup not supported on postgresql.")
->>>>>>> f540b123
         return f"INET6_NTOA({lhs_string})", lhs_params
 
 

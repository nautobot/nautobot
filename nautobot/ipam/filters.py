--- conflicted
+++ resolved
@@ -34,11 +34,8 @@
     VLAN,
     VLANGroup,
     VRF,
-<<<<<<< HEAD
     VRFDeviceAssignment,
-=======
     VRFPrefixAssignment,
->>>>>>> 651ab77a
 )
 
 __all__ = (
@@ -107,7 +104,6 @@
         fields = ["id", "name", "rd", "tags"]
 
 
-<<<<<<< HEAD
 class VRFDeviceAssignmentFilterSet(NautobotFilterSet):
     device = NaturalKeyOrPKMultipleChoiceFilter(
         queryset=Device.objects.all(),
@@ -118,13 +114,18 @@
         queryset=VirtualMachine.objects.all(),
         to_field_name="name",
         label="Virtual Machine (ID or name)",
-=======
+    )
+
+    class Meta:
+        model = VRFDeviceAssignment
+        fields = ["id", "vrf", "device", "virtual_machine"]
+
+
 class VRFPrefixAssignmentFilterSet(NautobotFilterSet):
     prefix = NaturalKeyOrPKMultipleChoiceFilter(
         queryset=Prefix.objects.all(),
         to_field_name="pk",  # TODO: Make this work with `prefix` "somehow"
         label="Prefix (ID or name)",
->>>>>>> 651ab77a
     )
     vrf = NaturalKeyOrPKMultipleChoiceFilter(
         queryset=VRF.objects.all(),
@@ -133,13 +134,8 @@
     )
 
     class Meta:
-<<<<<<< HEAD
-        model = VRFDeviceAssignment
-        fields = ["id", "vrf", "device", "virtual_machine"]
-=======
         model = VRFPrefixAssignment
         fields = ["id", "vrf", "prefix"]
->>>>>>> 651ab77a
 
 
 class RouteTargetFilterSet(NautobotFilterSet, TenancyModelFilterSetMixin):

import django_filters
import netaddr
from django.core.exceptions import ValidationError
from django.db.models import Q
from netaddr.core import AddrFormatError

from nautobot.dcim.models import Device, Interface, Region, Site
from nautobot.extras.filters import NautobotFilterSet, StatusModelFilterSetMixin
from nautobot.tenancy.filters import TenancyFilterSet
from nautobot.utilities.filters import (
    MultiValueCharFilter,
    MultiValueUUIDFilter,
    NameSlugSearchFilterSet,
    NumericArrayFilter,
    SearchFilter,
    TagFilter,
    TreeNodeMultipleChoiceFilter,
)
from nautobot.virtualization.models import VirtualMachine, VMInterface
from .choices import IPAddressRoleChoices
from .models import (
    Aggregate,
    IPAddress,
    Prefix,
    RIR,
    Role,
    RouteTarget,
    Service,
    VLAN,
    VLANGroup,
    VRF,
)


__all__ = (
    "AggregateFilterSet",
    "IPAddressFilterSet",
    "PrefixFilterSet",
    "RIRFilterSet",
    "RoleFilterSet",
    "RouteTargetFilterSet",
    "ServiceFilterSet",
    "VLANFilterSet",
    "VLANGroupFilterSet",
    "VRFFilterSet",
)


class VRFFilterSet(NautobotFilterSet, TenancyFilterSet):
    q = SearchFilter(
        filter_predicates={
            "name": "icontains",
            "rd": "icontains",
            "description": "icontains",
            "id": "iexact",
        },
    )
    import_target_id = django_filters.ModelMultipleChoiceFilter(
        field_name="import_targets",
        queryset=RouteTarget.objects.all(),
        label="Import target",
    )
    import_target = django_filters.ModelMultipleChoiceFilter(
        field_name="import_targets__name",
        queryset=RouteTarget.objects.all(),
        to_field_name="name",
        label="Import target (name)",
    )
    export_target_id = django_filters.ModelMultipleChoiceFilter(
        field_name="export_targets",
        queryset=RouteTarget.objects.all(),
        label="Export target",
    )
    export_target = django_filters.ModelMultipleChoiceFilter(
        field_name="export_targets__name",
        queryset=RouteTarget.objects.all(),
        to_field_name="name",
        label="Export target (name)",
    )
    tag = TagFilter()

    class Meta:
        model = VRF
        fields = ["id", "name", "rd", "enforce_unique"]


class RouteTargetFilterSet(NautobotFilterSet, TenancyFilterSet):
    q = SearchFilter(
        filter_predicates={
            "name": "icontains",
            "description": "icontains",
            "id": "iexact",
        },
    )
    importing_vrf_id = django_filters.ModelMultipleChoiceFilter(
        field_name="importing_vrfs",
        queryset=VRF.objects.all(),
        label="Importing VRF",
    )
    importing_vrf = django_filters.ModelMultipleChoiceFilter(
        field_name="importing_vrfs__rd",
        queryset=VRF.objects.all(),
        to_field_name="rd",
        label="Import VRF (RD)",
    )
    exporting_vrf_id = django_filters.ModelMultipleChoiceFilter(
        field_name="exporting_vrfs",
        queryset=VRF.objects.all(),
        label="Exporting VRF",
    )
    exporting_vrf = django_filters.ModelMultipleChoiceFilter(
        field_name="exporting_vrfs__rd",
        queryset=VRF.objects.all(),
        to_field_name="rd",
        label="Export VRF (RD)",
    )
    tag = TagFilter()

    class Meta:
        model = RouteTarget
        fields = ["id", "name"]


class RIRFilterSet(NautobotFilterSet, NameSlugSearchFilterSet):
    class Meta:
        model = RIR
        fields = ["id", "name", "slug", "is_private", "description"]


class IPAMFilterSetMixin(django_filters.FilterSet):
    """Filterset mixin to add shared filters across all IPAM objects."""

    q = django_filters.CharFilter(
        method="search",
        label="Search",
    )
    family = django_filters.NumberFilter(
        method="filter_ip_family",
        label="Family",
    )

    def search(self, qs, name, value):
        value = value.strip()

        if not value:
            return qs

        return qs.string_search(value)

    def filter_ip_family(self, qs, name, value):
        return qs.ip_family(value)


class AggregateFilterSet(NautobotFilterSet, IPAMFilterSetMixin, TenancyFilterSet):
    prefix = django_filters.CharFilter(
        method="filter_prefix",
        label="Prefix",
    )
    rir_id = django_filters.ModelMultipleChoiceFilter(
        queryset=RIR.objects.all(),
        label="RIR (ID)",
    )
    rir = django_filters.ModelMultipleChoiceFilter(
        field_name="rir__slug",
        queryset=RIR.objects.all(),
        to_field_name="slug",
        label="RIR (slug)",
    )
    tag = TagFilter()

    class Meta:
        model = Aggregate
        fields = ["id", "date_added"]

    def filter_prefix(self, queryset, name, value):
        if not value.strip():
            return queryset
        try:
            return queryset.net_equals(netaddr.IPNetwork(value))
        except (AddrFormatError, ValueError):
            return queryset.none()


class RoleFilterSet(NautobotFilterSet, NameSlugSearchFilterSet):
    class Meta:
        model = Role
        fields = ["id", "name", "slug"]


class PrefixFilterSet(NautobotFilterSet, IPAMFilterSetMixin, TenancyFilterSet, StatusModelFilterSetMixin):
    prefix = django_filters.CharFilter(
        method="filter_prefix",
        label="Prefix",
    )
    within = django_filters.CharFilter(
        method="search_within",
        label="Within prefix",
    )
    within_include = django_filters.CharFilter(
        method="search_within_include",
        label="Within and including prefix",
    )
    contains = django_filters.CharFilter(
        method="search_contains",
        label="Prefixes which contain this prefix or IP",
    )
    mask_length = django_filters.NumberFilter(label="mask_length", method="filter_prefix_length_eq")
    mask_length__gte = django_filters.NumberFilter(label="mask_length__gte", method="filter_prefix_length_gte")
    mask_length__lte = django_filters.NumberFilter(label="mask_length__lte", method="filter_prefix_length_lte")
    vrf_id = django_filters.ModelMultipleChoiceFilter(
        queryset=VRF.objects.all(),
        label="VRF",
    )
    vrf = django_filters.ModelMultipleChoiceFilter(
        field_name="vrf__rd",
        queryset=VRF.objects.all(),
        to_field_name="rd",
        label="VRF (RD)",
    )
    present_in_vrf_id = django_filters.ModelChoiceFilter(
        field_name="vrf",
        queryset=VRF.objects.all(),
        method="filter_present_in_vrf",
        label="VRF",
    )
    present_in_vrf = django_filters.ModelChoiceFilter(
        field_name="vrf__rd",
        queryset=VRF.objects.all(),
        method="filter_present_in_vrf",
        to_field_name="rd",
        label="VRF (RD)",
    )
    region_id = TreeNodeMultipleChoiceFilter(
        queryset=Region.objects.all(),
        field_name="site__region",
        lookup_expr="in",
        label="Region (ID)",
    )
    region = TreeNodeMultipleChoiceFilter(
        queryset=Region.objects.all(),
        field_name="site__region",
        lookup_expr="in",
        to_field_name="slug",
        label="Region (slug)",
    )
    site_id = django_filters.ModelMultipleChoiceFilter(
        queryset=Site.objects.all(),
        label="Site (ID)",
    )
    site = django_filters.ModelMultipleChoiceFilter(
        field_name="site__slug",
        queryset=Site.objects.all(),
        to_field_name="slug",
        label="Site (slug)",
    )
    vlan_id = django_filters.ModelMultipleChoiceFilter(
        queryset=VLAN.objects.all(),
        label="VLAN (ID)",
    )
    vlan_vid = django_filters.NumberFilter(
        field_name="vlan__vid",
        label="VLAN number (1-4095)",
    )
    role_id = django_filters.ModelMultipleChoiceFilter(
        queryset=Role.objects.all(),
        label="Role (ID)",
    )
    role = django_filters.ModelMultipleChoiceFilter(
        field_name="role__slug",
        queryset=Role.objects.all(),
        to_field_name="slug",
        label="Role (slug)",
    )
    tag = TagFilter()

    class Meta:
        model = Prefix
        fields = ["id", "is_pool", "prefix"]

    def filter_prefix(self, queryset, name, value):
        value = value.strip()
        if not value:
            return queryset
        # filter for Prefix models equal to |value|
        try:
            return queryset.net_equals(netaddr.IPNetwork(value))
        except (AddrFormatError, ValueError):
            return queryset.none()

    def filter_prefix_length_eq(self, queryset, name, value):
        return queryset.filter(prefix_length__exact=value)

    def filter_prefix_length_lte(self, queryset, name, value):
        return queryset.filter(prefix_length__lte=value)

    def filter_prefix_length_gte(self, queryset, name, value):
        return queryset.filter(prefix_length__gte=value)

    def search_within(self, queryset, name, value):
        value = value.strip()
        if not value:
            return queryset
        try:
            return queryset.net_contained(netaddr.IPNetwork(value))
        except (AddrFormatError, ValueError):
            return queryset.none()

    def search_within_include(self, queryset, name, value):
        value = value.strip()
        if not value:
            return queryset
        try:
            return queryset.net_contained_or_equal(netaddr.IPNetwork(value))
        except (AddrFormatError, ValueError):
            return queryset.none()

    def search_contains(self, queryset, name, value):
        value = value.strip()
        if not value:
            return queryset
        try:
            # Searching by prefix
            if "/" in value:
                return queryset.net_contains_or_equals(netaddr.IPNetwork(value).cidr)
            # Searching by IP address
            else:
                # filter for Prefixes containing |value|
                # netaddr.IPAddress objects have no netmask
                # so prefix_length is not considered
                query = netaddr.IPAddress(value)
                return queryset.filter(
                    network__lte=bytes(query),
                    broadcast__gte=bytes(query),
                )
        except (AddrFormatError, ValueError):
            return queryset.none()

    def filter_present_in_vrf(self, queryset, name, value):
        if value is None:
            return queryset.none
        return queryset.filter(Q(vrf=value) | Q(vrf__export_targets__in=value.import_targets.all()))


class IPAddressFilterSet(NautobotFilterSet, IPAMFilterSetMixin, TenancyFilterSet, StatusModelFilterSetMixin):
    parent = django_filters.CharFilter(
        method="search_by_parent",
        label="Parent prefix",
    )
    address = MultiValueCharFilter(
        method="filter_address",
        label="Address",
    )
    mask_length = django_filters.NumberFilter(
        method="filter_mask_length",
        label="Mask length",
    )
    vrf_id = django_filters.ModelMultipleChoiceFilter(
        queryset=VRF.objects.all(),
        label="VRF",
    )
    vrf = django_filters.ModelMultipleChoiceFilter(
        field_name="vrf__rd",
        queryset=VRF.objects.all(),
        to_field_name="rd",
        label="VRF (RD)",
    )
    present_in_vrf_id = django_filters.ModelChoiceFilter(
        field_name="vrf",
        queryset=VRF.objects.all(),
        method="filter_present_in_vrf",
        label="VRF",
    )
    present_in_vrf = django_filters.ModelChoiceFilter(
        field_name="vrf__rd",
        queryset=VRF.objects.all(),
        method="filter_present_in_vrf",
        to_field_name="rd",
        label="VRF (RD)",
    )
    device = MultiValueCharFilter(
        method="filter_device",
        field_name="name",
        label="Device (name)",
    )
    device_id = MultiValueUUIDFilter(
        method="filter_device",
        field_name="pk",
        label="Device (ID)",
    )
    virtual_machine = MultiValueCharFilter(
        method="filter_virtual_machine",
        field_name="name",
        label="Virtual machine (name)",
    )
    virtual_machine_id = MultiValueUUIDFilter(
        method="filter_virtual_machine",
        field_name="pk",
        label="Virtual machine (ID)",
    )
    interface = django_filters.ModelMultipleChoiceFilter(
        field_name="interface__name",
        queryset=Interface.objects.all(),
        to_field_name="name",
        label="Interface (name)",
    )
    interface_id = django_filters.ModelMultipleChoiceFilter(
        field_name="interface",
        queryset=Interface.objects.all(),
        label="Interface (ID)",
    )
    vminterface = django_filters.ModelMultipleChoiceFilter(
        field_name="vminterface__name",
        queryset=VMInterface.objects.all(),
        to_field_name="name",
        label="VM interface (name)",
    )
    vminterface_id = django_filters.ModelMultipleChoiceFilter(
        field_name="vminterface",
        queryset=VMInterface.objects.all(),
        label="VM interface (ID)",
    )
    assigned_to_interface = django_filters.BooleanFilter(
        method="_assigned_to_interface",
        label="Is assigned to an interface",
    )
    role = django_filters.MultipleChoiceFilter(choices=IPAddressRoleChoices)
    tag = TagFilter()

    class Meta:
        model = IPAddress
        fields = ["id", "dns_name"]

    def search_by_parent(self, queryset, name, value):
        value = value.strip()
        if not value:
            return queryset
        try:
            query = netaddr.IPNetwork(value.strip()).cidr
            return queryset.net_host_contained(query)
        except (AddrFormatError, ValueError):
            return queryset.none()

    def filter_address(self, queryset, name, value):
        try:
            return queryset.net_in(value)
        except ValidationError:
            return queryset.none()

    def filter_mask_length(self, queryset, name, value):
        if not value:
            return queryset
        return queryset.filter(prefix_length=value)

    def filter_present_in_vrf(self, queryset, name, value):
        if value is None:
            return queryset.none
        return queryset.filter(Q(vrf=value) | Q(vrf__export_targets__in=value.import_targets.all()))

    def filter_device(self, queryset, name, value):
        devices = Device.objects.filter(**{"{}__in".format(name): value})
        if not devices.exists():
            return queryset.none()
        interface_ids = []
        for device in devices:
            interface_ids.extend(device.vc_interfaces.values_list("id", flat=True))
        return queryset.filter(interface__in=interface_ids)

    def filter_virtual_machine(self, queryset, name, value):
        virtual_machines = VirtualMachine.objects.filter(**{"{}__in".format(name): value})
        if not virtual_machines.exists():
            return queryset.none()
        interface_ids = []
        for vm in virtual_machines:
            interface_ids.extend(vm.interfaces.values_list("id", flat=True))
        return queryset.filter(vminterface__in=interface_ids)

    def _assigned_to_interface(self, queryset, name, value):
        return queryset.exclude(assigned_object_id__isnull=value)


class VLANGroupFilterSet(NautobotFilterSet, NameSlugSearchFilterSet):
    region_id = TreeNodeMultipleChoiceFilter(
        queryset=Region.objects.all(),
        field_name="site__region",
        lookup_expr="in",
        label="Region (ID)",
    )
    region = TreeNodeMultipleChoiceFilter(
        queryset=Region.objects.all(),
        field_name="site__region",
        lookup_expr="in",
        to_field_name="slug",
        label="Region (slug)",
    )
    site_id = django_filters.ModelMultipleChoiceFilter(
        queryset=Site.objects.all(),
        label="Site (ID)",
    )
    site = django_filters.ModelMultipleChoiceFilter(
        field_name="site__slug",
        queryset=Site.objects.all(),
        to_field_name="slug",
        label="Site (slug)",
    )

    class Meta:
        model = VLANGroup
        fields = ["id", "name", "slug", "description"]


class VLANFilterSet(NautobotFilterSet, TenancyFilterSet, StatusModelFilterSetMixin):
    q = SearchFilter(
        filter_predicates={
            "name": "icontains",
            "description": "icontains",
<<<<<<< HEAD
            "vid:int": "exact",  # vid expects an int
            "id": "iexact",
=======
            "vid": {
                "lookup_expr": "exact",
                "preprocessor": int,  # vid expects an int
            },
>>>>>>> 7b9803c1
        },
    )
    region_id = TreeNodeMultipleChoiceFilter(
        queryset=Region.objects.all(),
        field_name="site__region",
        lookup_expr="in",
        label="Region (ID)",
    )
    region = TreeNodeMultipleChoiceFilter(
        queryset=Region.objects.all(),
        field_name="site__region",
        lookup_expr="in",
        to_field_name="slug",
        label="Region (slug)",
    )
    site_id = django_filters.ModelMultipleChoiceFilter(
        queryset=Site.objects.all(),
        label="Site (ID)",
    )
    site = django_filters.ModelMultipleChoiceFilter(
        field_name="site__slug",
        queryset=Site.objects.all(),
        to_field_name="slug",
        label="Site (slug)",
    )
    group_id = django_filters.ModelMultipleChoiceFilter(
        queryset=VLANGroup.objects.all(),
        label="Group (ID)",
    )
    group = django_filters.ModelMultipleChoiceFilter(
        field_name="group__slug",
        queryset=VLANGroup.objects.all(),
        to_field_name="slug",
        label="Group",
    )
    role_id = django_filters.ModelMultipleChoiceFilter(
        queryset=Role.objects.all(),
        label="Role (ID)",
    )
    role = django_filters.ModelMultipleChoiceFilter(
        field_name="role__slug",
        queryset=Role.objects.all(),
        to_field_name="slug",
        label="Role (slug)",
    )
    tag = TagFilter()

    class Meta:
        model = VLAN
        fields = ["id", "vid", "name"]


class ServiceFilterSet(NautobotFilterSet):
    q = SearchFilter(
        filter_predicates={
            "name": "icontains",
            "description": "icontains",
            "id": "iexact",
        },
    )
    device_id = django_filters.ModelMultipleChoiceFilter(
        queryset=Device.objects.all(),
        label="Device (ID)",
    )
    device = django_filters.ModelMultipleChoiceFilter(
        field_name="device__name",
        queryset=Device.objects.all(),
        to_field_name="name",
        label="Device (name)",
    )
    virtual_machine_id = django_filters.ModelMultipleChoiceFilter(
        queryset=VirtualMachine.objects.all(),
        label="Virtual machine (ID)",
    )
    virtual_machine = django_filters.ModelMultipleChoiceFilter(
        field_name="virtual_machine__name",
        queryset=VirtualMachine.objects.all(),
        to_field_name="name",
        label="Virtual machine (name)",
    )
    port = NumericArrayFilter(field_name="ports", lookup_expr="contains")
    tag = TagFilter()

    class Meta:
        model = Service
        fields = ["id", "name", "protocol"]<|MERGE_RESOLUTION|>--- conflicted
+++ resolved
@@ -52,7 +52,6 @@
             "name": "icontains",
             "rd": "icontains",
             "description": "icontains",
-            "id": "iexact",
         },
     )
     import_target_id = django_filters.ModelMultipleChoiceFilter(
@@ -89,7 +88,6 @@
         filter_predicates={
             "name": "icontains",
             "description": "icontains",
-            "id": "iexact",
         },
     )
     importing_vrf_id = django_filters.ModelMultipleChoiceFilter(
@@ -513,15 +511,10 @@
         filter_predicates={
             "name": "icontains",
             "description": "icontains",
-<<<<<<< HEAD
-            "vid:int": "exact",  # vid expects an int
-            "id": "iexact",
-=======
             "vid": {
                 "lookup_expr": "exact",
                 "preprocessor": int,  # vid expects an int
             },
->>>>>>> 7b9803c1
         },
     )
     region_id = TreeNodeMultipleChoiceFilter(
@@ -579,7 +572,6 @@
         filter_predicates={
             "name": "icontains",
             "description": "icontains",
-            "id": "iexact",
         },
     )
     device_id = django_filters.ModelMultipleChoiceFilter(

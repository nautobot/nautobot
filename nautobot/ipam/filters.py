import django_filters
import netaddr
from django.core.exceptions import ValidationError
from django.db.models import Q
from netaddr.core import AddrFormatError

from nautobot.core.filters import (
    MultiValueCharFilter,
    MultiValueUUIDFilter,
    NameSlugSearchFilterSet,
    NaturalKeyOrPKMultipleChoiceFilter,
    NumericArrayFilter,
    RelatedMembershipBooleanFilter,
    SearchFilter,
)
from nautobot.dcim.filters import LocatableModelFilterSetMixin
from nautobot.dcim.models import Device, Interface
from nautobot.extras.filters import NautobotFilterSet, RoleModelFilterSetMixin, StatusModelFilterSetMixin
from nautobot.ipam import choices
from nautobot.tenancy.filters import TenancyModelFilterSetMixin
from nautobot.virtualization.models import VirtualMachine, VMInterface
from .models import (
    IPAddress,
    Namespace,
    Prefix,
    RIR,
    RouteTarget,
    Service,
    VLAN,
    VLANGroup,
    VRF,
)


__all__ = (
    "IPAddressFilterSet",
    "NamespaceFilterSet",
    "PrefixFilterSet",
    "RIRFilterSet",
    "RouteTargetFilterSet",
    "ServiceFilterSet",
    "VLANFilterSet",
    "VLANGroupFilterSet",
    "VRFFilterSet",
)


class NamespaceFilterSet(NautobotFilterSet):
    q = SearchFilter(
        filter_predicates={
            "name": "icontains",
        },
    )

    class Meta:
        model = Namespace
        fields = "__all__"


class VRFFilterSet(NautobotFilterSet, TenancyModelFilterSetMixin):
    q = SearchFilter(
        filter_predicates={
            "name": "icontains",
            "rd": "icontains",
            "description": "icontains",
        },
    )
    import_target_id = django_filters.ModelMultipleChoiceFilter(
        field_name="import_targets",
        queryset=RouteTarget.objects.all(),
        label="Import target (ID) - Deprecated (use import_target filter)",
    )
    import_target = NaturalKeyOrPKMultipleChoiceFilter(
        field_name="import_targets",
        queryset=RouteTarget.objects.all(),
        to_field_name="name",
        label="Import target (ID or name)",
    )
    export_target_id = django_filters.ModelMultipleChoiceFilter(
        field_name="export_targets",
        queryset=RouteTarget.objects.all(),
        label="Export target (ID) - Deprecated (use export_target filter)",
    )
    export_target = NaturalKeyOrPKMultipleChoiceFilter(
        field_name="export_targets",
        queryset=RouteTarget.objects.all(),
        to_field_name="name",
        label="Export target (ID or name)",
    )
    device = NaturalKeyOrPKMultipleChoiceFilter(
        field_name="devices",
        queryset=Device.objects.all(),
        to_field_name="name",
        label="Device (ID or name)",
    )
    prefix = NaturalKeyOrPKMultipleChoiceFilter(
        field_name="prefixes",
        queryset=Prefix.objects.all(),
        to_field_name="pk",  # TODO(jathan): Make this work with `prefix` "somehow"
        label="Device (ID or name)",
    )
    namespace = NaturalKeyOrPKMultipleChoiceFilter(
        queryset=Namespace.objects.all(),
        to_field_name="name",
        label="Namespace (name or ID)",
    )

    class Meta:
        model = VRF
<<<<<<< HEAD
        fields = ["id", "rd", "name"]
=======
        # fields = ["id", "name", "rd", "enforce_unique"]
        fields = ["id", "name", "rd", "tags"]
>>>>>>> ebc0899f


class RouteTargetFilterSet(NautobotFilterSet, TenancyModelFilterSetMixin):
    q = SearchFilter(
        filter_predicates={
            "name": "icontains",
            "description": "icontains",
        },
    )
    importing_vrf_id = django_filters.ModelMultipleChoiceFilter(
        field_name="importing_vrfs",
        queryset=VRF.objects.all(),
        label="Importing VRF (ID) - Deprecated (use import_vrf filter)",
    )
    importing_vrf = NaturalKeyOrPKMultipleChoiceFilter(
        field_name="importing_vrfs",
        queryset=VRF.objects.all(),
        to_field_name="rd",
        label="Import VRF (ID or RD)",
    )
    exporting_vrf_id = django_filters.ModelMultipleChoiceFilter(
        field_name="exporting_vrfs",
        queryset=VRF.objects.all(),
        label="Exporting VRF (ID) - Deprecated (use export_vrf filter)",
    )
    exporting_vrf = NaturalKeyOrPKMultipleChoiceFilter(
        field_name="exporting_vrfs",
        queryset=VRF.objects.all(),
        to_field_name="rd",
        label="Export VRF (ID or RD)",
    )

    class Meta:
        model = RouteTarget
        fields = ["id", "name", "tags"]


class RIRFilterSet(NautobotFilterSet, NameSlugSearchFilterSet):
    class Meta:
        model = RIR
        fields = ["id", "name", "slug", "is_private", "description"]


class IPAMFilterSetMixin(django_filters.FilterSet):
    """Filterset mixin to add shared filters across all IPAM objects."""

    q = django_filters.CharFilter(
        method="search",
        label="Search",
    )
    family = django_filters.NumberFilter(
        method="filter_ip_family",
        label="Family",
    )

    def search(self, qs, name, value):
        value = value.strip()

        if not value:
            return qs

        return qs.string_search(value)

    def filter_ip_family(self, qs, name, value):
        return qs.ip_family(value)


class PrefixFilterSet(
    NautobotFilterSet,
    IPAMFilterSetMixin,
    LocatableModelFilterSetMixin,
    TenancyModelFilterSetMixin,
    StatusModelFilterSetMixin,
    RoleModelFilterSetMixin,
):
    prefix = django_filters.CharFilter(
        method="filter_prefix",
        label="Prefix",
    )
    within = django_filters.CharFilter(
        method="search_within",
        label="Within prefix",
    )
    within_include = django_filters.CharFilter(
        method="search_within_include",
        label="Within and including prefix",
    )
    contains = django_filters.CharFilter(
        method="search_contains",
        label="Prefixes which contain this prefix or IP",
    )
    mask_length = django_filters.NumberFilter(label="mask_length", method="filter_prefix_length_eq")
    mask_length__gte = django_filters.NumberFilter(label="mask_length__gte", method="filter_prefix_length_gte")
    mask_length__lte = django_filters.NumberFilter(label="mask_length__lte", method="filter_prefix_length_lte")
    # TODO(jathan): Since Prefixes are now assigned to VRFs via m2m and not the other way around via
    # FK, Filtering on the VRF by ID or RD needs to be inverted to filter on the m2m.
    """
    vrf_id = django_filters.ModelMultipleChoiceFilter(
        queryset=VRF.objects.all(),
        label="VRF (ID) - Deprecated (use vrf filter)",
    )
    vrf = NaturalKeyOrPKMultipleChoiceFilter(
        queryset=VRF.objects.all(),
        to_field_name="rd",
        label="VRF (ID or RD)",
    )
    present_in_vrf_id = django_filters.ModelChoiceFilter(
        field_name="vrf",
        queryset=VRF.objects.all(),
        method="filter_present_in_vrf",
        label="VRF",
    )
    present_in_vrf = django_filters.ModelChoiceFilter(
        field_name="vrf__rd",
        queryset=VRF.objects.all(),
        method="filter_present_in_vrf",
        to_field_name="rd",
        label="VRF (RD)",
    )
    """
    vlan_id = django_filters.ModelMultipleChoiceFilter(
        queryset=VLAN.objects.all(),
        label="VLAN (ID)",
    )
    vlan_vid = django_filters.NumberFilter(
        field_name="vlan__vid",
        label="VLAN number (1-4095)",
    )
    rir = NaturalKeyOrPKMultipleChoiceFilter(
        queryset=RIR.objects.all(),
        label="RIR (slug or ID)",
    )
    has_rir = RelatedMembershipBooleanFilter(
        field_name="rir",
        label="Has RIR",
    )
    type = django_filters.MultipleChoiceFilter(choices=choices.PrefixTypeChoices)
    namespace = NaturalKeyOrPKMultipleChoiceFilter(
        queryset=Namespace.objects.all(),
        to_field_name="name",
        label="Namespace (name or ID)",
    )

    class Meta:
        model = Prefix
        fields = ["date_allocated", "id", "ip_version", "prefix", "tags", "type"]

    def filter_prefix(self, queryset, name, value):
        value = value.strip()
        if not value:
            return queryset
        # filter for Prefix models equal to |value|
        try:
            return queryset.net_equals(netaddr.IPNetwork(value))
        except (AddrFormatError, ValueError):
            return queryset.none()

    def filter_prefix_length_eq(self, queryset, name, value):
        return queryset.filter(prefix_length__exact=value)

    def filter_prefix_length_lte(self, queryset, name, value):
        return queryset.filter(prefix_length__lte=value)

    def filter_prefix_length_gte(self, queryset, name, value):
        return queryset.filter(prefix_length__gte=value)

    def search_within(self, queryset, name, value):
        value = value.strip()
        if not value:
            return queryset
        try:
            return queryset.net_contained(netaddr.IPNetwork(value))
        except (AddrFormatError, ValueError):
            return queryset.none()

    def search_within_include(self, queryset, name, value):
        value = value.strip()
        if not value:
            return queryset
        try:
            return queryset.net_contained_or_equal(netaddr.IPNetwork(value))
        except (AddrFormatError, ValueError):
            return queryset.none()

    def search_contains(self, queryset, name, value):
        value = value.strip()
        if not value:
            return queryset
        try:
            # Searching by prefix
            if "/" in value:
                return queryset.net_contains_or_equals(netaddr.IPNetwork(value).cidr)
            # Searching by IP address
            else:
                # filter for Prefixes containing |value|
                # netaddr.IPAddress objects have no netmask
                # so prefix_length is not considered
                query = netaddr.IPAddress(value)
                return queryset.filter(
                    network__lte=bytes(query),
                    broadcast__gte=bytes(query),
                )
        except (AddrFormatError, ValueError):
            return queryset.none()

    def generate_query_filter_present_in_vrf(self, value):
        if isinstance(value, str):
            value = VRF.objects.get(pk=value)

        # This stringification is done to make the `pretty_print_query()` output look human-readable,
        # and nothing more. It would work as complex objects but looks bad in the web UI.
        targets = [str(t) for t in value.import_targets.values_list("pk", flat=True)]
        query = Q(vrf=str(value.pk)) | Q(vrf__export_targets__in=targets)
        return query

    def filter_present_in_vrf(self, queryset, name, value):
        params = self.generate_query_filter_present_in_vrf(value)
        return queryset.filter(params)


class IPAddressFilterSet(
    NautobotFilterSet,
    IPAMFilterSetMixin,
    TenancyModelFilterSetMixin,
    StatusModelFilterSetMixin,
    RoleModelFilterSetMixin,
):
    parent = django_filters.CharFilter(
        method="search_by_parent",
        label="Parent prefix",
    )
    address = MultiValueCharFilter(
        method="filter_address",
        label="Address",
    )
    mask_length = django_filters.NumberFilter(
        method="filter_mask_length",
        label="Mask length",
    )
    vrf = NaturalKeyOrPKMultipleChoiceFilter(
        field_name="parent__vrfs",
        queryset=VRF.objects.all(),
        to_field_name="rd",
        label="VRF (ID or RD)",
    )
    # TODO(jathan): Since Prefixes are now assigned to VRFs via m2m and not the other way around via
    # FK, Filtering on the VRF by ID or RD needs to be inherited from the parent prefix, after
    # Prefix -> IPAddress parenting has been implemented.
    """
    present_in_vrf_id = django_filters.ModelChoiceFilter(
        field_name="vrf",
        queryset=VRF.objects.all(),
        method="filter_present_in_vrf",
        label="VRF (ID)",
    )
    present_in_vrf = django_filters.ModelChoiceFilter(
        field_name="vrf__rd",
        queryset=VRF.objects.all(),
        method="filter_present_in_vrf",
        to_field_name="rd",
        label="VRF (RD)",
    )
    """
    device = MultiValueCharFilter(
        method="filter_device",
        field_name="name",
        label="Device (name)",
    )
    device_id = MultiValueUUIDFilter(
        method="filter_device",
        field_name="pk",
        label="Device (ID)",
    )
    virtual_machine = MultiValueCharFilter(
        method="filter_virtual_machine",
        field_name="name",
        label="Virtual machine (name)",
    )
    virtual_machine_id = MultiValueUUIDFilter(
        method="filter_virtual_machine",
        field_name="pk",
        label="Virtual machine (ID)",
    )
    interfaces = NaturalKeyOrPKMultipleChoiceFilter(
        queryset=Interface.objects.all(),
        to_field_name="name",
        label="Interfaces (ID or name)",
    )
    vm_interfaces = NaturalKeyOrPKMultipleChoiceFilter(
        queryset=VMInterface.objects.all(),
        to_field_name="name",
        label="VM interfaces (ID or name)",
    )
    namespace = NaturalKeyOrPKMultipleChoiceFilter(
        queryset=Namespace.objects.all(),
        field_name="parent__namespace",
        to_field_name="name",
        label="Namespace (name or ID)",
    )

    class Meta:
        model = IPAddress
        fields = ["id", "ip_version", "dns_name", "tags"]

    def search_by_parent(self, queryset, name, value):
        value = value.strip()
        if not value:
            return queryset
        try:
            query = netaddr.IPNetwork(value.strip()).cidr
            return queryset.net_host_contained(query)
        except (AddrFormatError, ValueError):
            return queryset.none()

    def filter_address(self, queryset, name, value):
        try:
            return queryset.net_in(value)
        except ValidationError:
            return queryset.none()

    def filter_mask_length(self, queryset, name, value):
        if not value:
            return queryset
        return queryset.filter(prefix_length=value)

    def filter_present_in_vrf(self, queryset, name, value):
        if value is None:
            return queryset.none
        return queryset.filter(Q(vrf=value) | Q(vrf__export_targets__in=value.import_targets.all()))

    def filter_device(self, queryset, name, value):
        devices = Device.objects.filter(**{f"{name}__in": value})
        if not devices.exists():
            return queryset.none()
        interface_ids = []
        for device in devices:
            interface_ids.extend(device.vc_interfaces.values_list("id", flat=True))
        return queryset.filter(interfaces__in=interface_ids)

    def filter_virtual_machine(self, queryset, name, value):
        virtual_machines = VirtualMachine.objects.filter(**{f"{name}__in": value})
        if not virtual_machines.exists():
            return queryset.none()
        interface_ids = []
        for vm in virtual_machines:
            interface_ids.extend(vm.interfaces.values_list("id", flat=True))
        return queryset.filter(vm_interfaces__in=interface_ids)


class VLANGroupFilterSet(NautobotFilterSet, LocatableModelFilterSetMixin, NameSlugSearchFilterSet):
    class Meta:
        model = VLANGroup
        fields = ["id", "name", "slug", "description"]


class VLANFilterSet(
    NautobotFilterSet,
    LocatableModelFilterSetMixin,
    TenancyModelFilterSetMixin,
    StatusModelFilterSetMixin,
    RoleModelFilterSetMixin,
):
    q = SearchFilter(
        filter_predicates={
            "name": "icontains",
            "description": "icontains",
            "vid": {
                "lookup_expr": "exact",
                "preprocessor": int,  # vid expects an int
            },
        },
    )
    available_on_device = MultiValueUUIDFilter(
        method="get_for_device",
        label="Device (ID)",
        field_name="pk",
    )
    vlan_group = NaturalKeyOrPKMultipleChoiceFilter(
        queryset=VLANGroup.objects.all(),
        label="VLAN Group (slug or ID)",
    )

    class Meta:
        model = VLAN
        fields = ["id", "name", "tags", "vid"]

    def get_for_device(self, queryset, name, value):
        # TODO: after Location model replaced Site, which was not a hierarchical model, should we consider to include
        # VLANs that belong to the parent/child locations of the `device.location`?
        """Return all VLANs available to the specified Device(value)."""
        devices = Device.objects.select_related("location").filter(**{f"{name}__in": value})
        if not devices.exists():
            return queryset.none()
        location_ids = list(devices.values_list("location__id", flat=True))
        return queryset.filter(Q(location__isnull=True) | Q(location__in=location_ids))


class ServiceFilterSet(NautobotFilterSet):
    q = SearchFilter(
        filter_predicates={
            "name": "icontains",
            "description": "icontains",
        },
    )
    device_id = django_filters.ModelMultipleChoiceFilter(
        queryset=Device.objects.all(),
        label="Device (ID) - Deprecated (use device filter)",
    )
    device = NaturalKeyOrPKMultipleChoiceFilter(
        queryset=Device.objects.all(),
        to_field_name="name",
        label="Device (ID or name)",
    )
    virtual_machine_id = django_filters.ModelMultipleChoiceFilter(
        queryset=VirtualMachine.objects.all(),
        label="Virtual machine (ID) - Deprecated (use virtual_machine filter)",
    )
    virtual_machine = NaturalKeyOrPKMultipleChoiceFilter(
        queryset=VirtualMachine.objects.all(),
        to_field_name="name",
        label="Virtual machine (ID or name)",
    )
    port = NumericArrayFilter(field_name="ports", lookup_expr="contains")

    class Meta:
        model = Service
        fields = ["id", "name", "protocol", "tags"]<|MERGE_RESOLUTION|>--- conflicted
+++ resolved
@@ -107,12 +107,8 @@
 
     class Meta:
         model = VRF
-<<<<<<< HEAD
-        fields = ["id", "rd", "name"]
-=======
         # fields = ["id", "name", "rd", "enforce_unique"]
         fields = ["id", "name", "rd", "tags"]
->>>>>>> ebc0899f
 
 
 class RouteTargetFilterSet(NautobotFilterSet, TenancyModelFilterSetMixin):

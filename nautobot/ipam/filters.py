import django_filters
import netaddr
from django.core.exceptions import ValidationError
from django.db.models import Q
from netaddr.core import AddrFormatError

from nautobot.core.filters import (
    MultiValueCharFilter,
    MultiValueUUIDFilter,
    NameSlugSearchFilterSet,
    NaturalKeyOrPKMultipleChoiceFilter,
    NumericArrayFilter,
    RelatedMembershipBooleanFilter,
    SearchFilter,
    TagFilter,
)
from nautobot.dcim.filters import LocatableModelFilterSetMixin
from nautobot.dcim.models import Device, Interface
from nautobot.extras.filters import NautobotFilterSet, RoleModelFilterSetMixin, StatusModelFilterSetMixin
from nautobot.ipam import choices
from nautobot.tenancy.filters import TenancyModelFilterSetMixin
from nautobot.virtualization.models import VirtualMachine, VMInterface
from .models import (
    IPAddress,
    Prefix,
    RIR,
    RouteTarget,
    Service,
    VLAN,
    VLANGroup,
    VRF,
)


__all__ = (
    "IPAddressFilterSet",
    "PrefixFilterSet",
    "RIRFilterSet",
    "RouteTargetFilterSet",
    "ServiceFilterSet",
    "VLANFilterSet",
    "VLANGroupFilterSet",
    "VRFFilterSet",
)


class VRFFilterSet(NautobotFilterSet, TenancyModelFilterSetMixin):
    q = SearchFilter(
        filter_predicates={
            "name": "icontains",
            "rd": "icontains",
            "description": "icontains",
        },
    )
    import_target_id = django_filters.ModelMultipleChoiceFilter(
        field_name="import_targets",
        queryset=RouteTarget.objects.all(),
        label="Import target (ID) - Deprecated (use import_target filter)",
    )
    import_target = NaturalKeyOrPKMultipleChoiceFilter(
        field_name="import_targets",
        queryset=RouteTarget.objects.all(),
        to_field_name="name",
        label="Import target (ID or name)",
    )
    export_target_id = django_filters.ModelMultipleChoiceFilter(
        field_name="export_targets",
        queryset=RouteTarget.objects.all(),
        label="Export target (ID) - Deprecated (use export_target filter)",
    )
    export_target = NaturalKeyOrPKMultipleChoiceFilter(
        field_name="export_targets",
        queryset=RouteTarget.objects.all(),
        to_field_name="name",
        label="Export target (ID or name)",
    )
    tag = TagFilter()

    class Meta:
        model = VRF
        fields = ["id", "name", "rd", "enforce_unique"]


class RouteTargetFilterSet(NautobotFilterSet, TenancyModelFilterSetMixin):
    q = SearchFilter(
        filter_predicates={
            "name": "icontains",
            "description": "icontains",
        },
    )
    importing_vrf_id = django_filters.ModelMultipleChoiceFilter(
        field_name="importing_vrfs",
        queryset=VRF.objects.all(),
        label="Importing VRF (ID) - Deprecated (use import_vrf filter)",
    )
    importing_vrf = NaturalKeyOrPKMultipleChoiceFilter(
        field_name="importing_vrfs",
        queryset=VRF.objects.all(),
        to_field_name="rd",
        label="Import VRF (ID or RD)",
    )
    exporting_vrf_id = django_filters.ModelMultipleChoiceFilter(
        field_name="exporting_vrfs",
        queryset=VRF.objects.all(),
        label="Exporting VRF (ID) - Deprecated (use export_vrf filter)",
    )
    exporting_vrf = NaturalKeyOrPKMultipleChoiceFilter(
        field_name="exporting_vrfs",
        queryset=VRF.objects.all(),
        to_field_name="rd",
        label="Export VRF (ID or RD)",
    )
    tag = TagFilter()

    class Meta:
        model = RouteTarget
        fields = ["id", "name"]


class RIRFilterSet(NautobotFilterSet, NameSlugSearchFilterSet):
    class Meta:
        model = RIR
        fields = ["id", "name", "slug", "is_private", "description"]


class IPAMFilterSetMixin(django_filters.FilterSet):
    """Filterset mixin to add shared filters across all IPAM objects."""

    q = django_filters.CharFilter(
        method="search",
        label="Search",
    )
    family = django_filters.NumberFilter(
        method="filter_ip_family",
        label="Family",
    )

    def search(self, qs, name, value):
        value = value.strip()

        if not value:
            return qs

        return qs.string_search(value)

    def filter_ip_family(self, qs, name, value):
        return qs.ip_family(value)


<<<<<<< HEAD
=======
class AggregateFilterSet(NautobotFilterSet, IPAMFilterSetMixin, TenancyModelFilterSetMixin):
    prefix = django_filters.CharFilter(
        method="filter_prefix",
        label="Prefix",
    )
    rir_id = django_filters.ModelMultipleChoiceFilter(
        queryset=RIR.objects.all(),
        label="RIR (ID) - Deprecated (use rir filter)",
    )
    rir = NaturalKeyOrPKMultipleChoiceFilter(
        queryset=RIR.objects.all(),
        label="RIR (ID or slug)",
    )
    tag = TagFilter()

    class Meta:
        model = Aggregate
        fields = ["id", "date_added"]

    def filter_prefix(self, queryset, name, value):
        if not value.strip():
            return queryset
        try:
            return queryset.net_equals(netaddr.IPNetwork(value))
        except (AddrFormatError, ValueError):
            return queryset.none()


>>>>>>> bfe41bf8
class PrefixFilterSet(
    NautobotFilterSet,
    IPAMFilterSetMixin,
    LocatableModelFilterSetMixin,
    TenancyModelFilterSetMixin,
    StatusModelFilterSetMixin,
    RoleModelFilterSetMixin,
):
    prefix = django_filters.CharFilter(
        method="filter_prefix",
        label="Prefix",
    )
    within = django_filters.CharFilter(
        method="search_within",
        label="Within prefix",
    )
    within_include = django_filters.CharFilter(
        method="search_within_include",
        label="Within and including prefix",
    )
    contains = django_filters.CharFilter(
        method="search_contains",
        label="Prefixes which contain this prefix or IP",
    )
    mask_length = django_filters.NumberFilter(label="mask_length", method="filter_prefix_length_eq")
    mask_length__gte = django_filters.NumberFilter(label="mask_length__gte", method="filter_prefix_length_gte")
    mask_length__lte = django_filters.NumberFilter(label="mask_length__lte", method="filter_prefix_length_lte")
    vrf_id = django_filters.ModelMultipleChoiceFilter(
        queryset=VRF.objects.all(),
        label="VRF (ID) - Deprecated (use vrf filter)",
    )
    vrf = NaturalKeyOrPKMultipleChoiceFilter(
        queryset=VRF.objects.all(),
        to_field_name="rd",
        label="VRF (ID or RD)",
    )
    present_in_vrf_id = django_filters.ModelChoiceFilter(
        field_name="vrf",
        queryset=VRF.objects.all(),
        method="filter_present_in_vrf",
        label="VRF",
    )
    present_in_vrf = django_filters.ModelChoiceFilter(
        field_name="vrf__rd",
        queryset=VRF.objects.all(),
        method="filter_present_in_vrf",
        to_field_name="rd",
        label="VRF (RD)",
    )
    vlan_id = django_filters.ModelMultipleChoiceFilter(
        queryset=VLAN.objects.all(),
        label="VLAN (ID)",
    )
    vlan_vid = django_filters.NumberFilter(
        field_name="vlan__vid",
        label="VLAN number (1-4095)",
    )
    rir = NaturalKeyOrPKMultipleChoiceFilter(
        queryset=RIR.objects.all(),
        label="RIR (slug or ID)",
    )
    has_rir = RelatedMembershipBooleanFilter(
        field_name="rir",
        label="Has RIR",
    )
    type = django_filters.MultipleChoiceFilter(choices=choices.PrefixTypeChoices)
    tag = TagFilter()

    class Meta:
        model = Prefix
        fields = ["date_allocated", "id", "type", "prefix"]

    def filter_prefix(self, queryset, name, value):
        value = value.strip()
        if not value:
            return queryset
        # filter for Prefix models equal to |value|
        try:
            return queryset.net_equals(netaddr.IPNetwork(value))
        except (AddrFormatError, ValueError):
            return queryset.none()

    def filter_prefix_length_eq(self, queryset, name, value):
        return queryset.filter(prefix_length__exact=value)

    def filter_prefix_length_lte(self, queryset, name, value):
        return queryset.filter(prefix_length__lte=value)

    def filter_prefix_length_gte(self, queryset, name, value):
        return queryset.filter(prefix_length__gte=value)

    def search_within(self, queryset, name, value):
        value = value.strip()
        if not value:
            return queryset
        try:
            return queryset.net_contained(netaddr.IPNetwork(value))
        except (AddrFormatError, ValueError):
            return queryset.none()

    def search_within_include(self, queryset, name, value):
        value = value.strip()
        if not value:
            return queryset
        try:
            return queryset.net_contained_or_equal(netaddr.IPNetwork(value))
        except (AddrFormatError, ValueError):
            return queryset.none()

    def search_contains(self, queryset, name, value):
        value = value.strip()
        if not value:
            return queryset
        try:
            # Searching by prefix
            if "/" in value:
                return queryset.net_contains_or_equals(netaddr.IPNetwork(value).cidr)
            # Searching by IP address
            else:
                # filter for Prefixes containing |value|
                # netaddr.IPAddress objects have no netmask
                # so prefix_length is not considered
                query = netaddr.IPAddress(value)
                return queryset.filter(
                    network__lte=bytes(query),
                    broadcast__gte=bytes(query),
                )
        except (AddrFormatError, ValueError):
            return queryset.none()

    def generate_query_filter_present_in_vrf(self, value):
        if isinstance(value, str):
            value = VRF.objects.get(pk=value)

        # This stringification is done to make the `pretty_print_query()` output look human-readable,
        # and nothing more. It would work as complex objects but looks bad in the web UI.
        targets = [str(t) for t in value.import_targets.values_list("pk", flat=True)]
        query = Q(vrf=str(value.pk)) | Q(vrf__export_targets__in=targets)
        return query

    def filter_present_in_vrf(self, queryset, name, value):
        params = self.generate_query_filter_present_in_vrf(value)
        return queryset.filter(params)


class IPAddressFilterSet(
    NautobotFilterSet,
    IPAMFilterSetMixin,
    TenancyModelFilterSetMixin,
    StatusModelFilterSetMixin,
    RoleModelFilterSetMixin,
):
    parent = django_filters.CharFilter(
        method="search_by_parent",
        label="Parent prefix",
    )
    address = MultiValueCharFilter(
        method="filter_address",
        label="Address",
    )
    mask_length = django_filters.NumberFilter(
        method="filter_mask_length",
        label="Mask length",
    )
    vrf_id = django_filters.ModelMultipleChoiceFilter(
        queryset=VRF.objects.all(),
        label="VRF (ID) - Deprecated (use vrf filter)",
    )
    vrf = NaturalKeyOrPKMultipleChoiceFilter(
        queryset=VRF.objects.all(),
        to_field_name="rd",
        label="VRF (ID or RD)",
    )
    present_in_vrf_id = django_filters.ModelChoiceFilter(
        field_name="vrf",
        queryset=VRF.objects.all(),
        method="filter_present_in_vrf",
        label="VRF (ID)",
    )
    present_in_vrf = django_filters.ModelChoiceFilter(
        field_name="vrf__rd",
        queryset=VRF.objects.all(),
        method="filter_present_in_vrf",
        to_field_name="rd",
        label="VRF (RD)",
    )
    device = MultiValueCharFilter(
        method="filter_device",
        field_name="name",
        label="Device (name)",
    )
    device_id = MultiValueUUIDFilter(
        method="filter_device",
        field_name="pk",
        label="Device (ID)",
    )
    virtual_machine = MultiValueCharFilter(
        method="filter_virtual_machine",
        field_name="name",
        label="Virtual machine (name)",
    )
    virtual_machine_id = MultiValueUUIDFilter(
        method="filter_virtual_machine",
        field_name="pk",
        label="Virtual machine (ID)",
    )
    interface = NaturalKeyOrPKMultipleChoiceFilter(
        queryset=Interface.objects.all(),
        to_field_name="name",
        label="Interface (ID or name)",
    )
    interface_id = django_filters.ModelMultipleChoiceFilter(
        field_name="interface",
        queryset=Interface.objects.all(),
        label="Interface (ID) - Deprecated (use interface filter)",
    )
    vminterface = NaturalKeyOrPKMultipleChoiceFilter(
        queryset=VMInterface.objects.all(),
        to_field_name="name",
        label="VM interface (ID or name)",
    )
    vminterface_id = django_filters.ModelMultipleChoiceFilter(
        field_name="vminterface",
        queryset=VMInterface.objects.all(),
        label="VM interface (ID) - Deprecated (use vminterface filter)",
    )
    assigned_to_interface = django_filters.BooleanFilter(
        method="_assigned_to_interface",
        label="Is assigned to an interface",
    )
    tag = TagFilter()

    class Meta:
        model = IPAddress
        fields = ["id", "dns_name"]

    def search_by_parent(self, queryset, name, value):
        value = value.strip()
        if not value:
            return queryset
        try:
            query = netaddr.IPNetwork(value.strip()).cidr
            return queryset.net_host_contained(query)
        except (AddrFormatError, ValueError):
            return queryset.none()

    def filter_address(self, queryset, name, value):
        try:
            return queryset.net_in(value)
        except ValidationError:
            return queryset.none()

    def filter_mask_length(self, queryset, name, value):
        if not value:
            return queryset
        return queryset.filter(prefix_length=value)

    def filter_present_in_vrf(self, queryset, name, value):
        if value is None:
            return queryset.none
        return queryset.filter(Q(vrf=value) | Q(vrf__export_targets__in=value.import_targets.all()))

    def filter_device(self, queryset, name, value):
        devices = Device.objects.filter(**{f"{name}__in": value})
        if not devices.exists():
            return queryset.none()
        interface_ids = []
        for device in devices:
            interface_ids.extend(device.vc_interfaces.values_list("id", flat=True))
        return queryset.filter(interface__in=interface_ids)

    def filter_virtual_machine(self, queryset, name, value):
        virtual_machines = VirtualMachine.objects.filter(**{f"{name}__in": value})
        if not virtual_machines.exists():
            return queryset.none()
        interface_ids = []
        for vm in virtual_machines:
            interface_ids.extend(vm.interfaces.values_list("id", flat=True))
        return queryset.filter(vminterface__in=interface_ids)

    def _assigned_to_interface(self, queryset, name, value):
        return queryset.exclude(assigned_object_id__isnull=value)


class VLANGroupFilterSet(NautobotFilterSet, LocatableModelFilterSetMixin, NameSlugSearchFilterSet):
    class Meta:
        model = VLANGroup
        fields = ["id", "name", "slug", "description"]


class VLANFilterSet(
    NautobotFilterSet,
    LocatableModelFilterSetMixin,
    TenancyModelFilterSetMixin,
    StatusModelFilterSetMixin,
    RoleModelFilterSetMixin,
):
    q = SearchFilter(
        filter_predicates={
            "name": "icontains",
            "description": "icontains",
            "vid": {
                "lookup_expr": "exact",
                "preprocessor": int,  # vid expects an int
            },
        },
    )
    available_on_device = django_filters.UUIDFilter(
        method="get_for_device",
        label="Device (ID)",
        field_name="pk",
    )
    vlan_group = NaturalKeyOrPKMultipleChoiceFilter(
        queryset=VLANGroup.objects.all(),
        label="VLAN Group (slug or ID)",
    )

    tag = TagFilter()

    class Meta:
        model = VLAN
        fields = ["id", "vid", "name"]

    def get_for_device(self, queryset, name, value):
        # TODO: after Location model replaced Site, which was not a hierarchical model, should we consider to include
        # VLANs that belong to the parent/child locations of the `device.location`?
        """Return all VLANs available to the specified Device(value)."""
        try:
            device = Device.objects.get(id=value)
            return queryset.filter(Q(location__isnull=True) | Q(location=device.location))
        except Device.DoesNotExist:
            return queryset.none()


class ServiceFilterSet(NautobotFilterSet):
    q = SearchFilter(
        filter_predicates={
            "name": "icontains",
            "description": "icontains",
        },
    )
    device_id = django_filters.ModelMultipleChoiceFilter(
        queryset=Device.objects.all(),
        label="Device (ID) - Deprecated (use device filter)",
    )
    device = NaturalKeyOrPKMultipleChoiceFilter(
        queryset=Device.objects.all(),
        to_field_name="name",
        label="Device (ID or name)",
    )
    virtual_machine_id = django_filters.ModelMultipleChoiceFilter(
        queryset=VirtualMachine.objects.all(),
        label="Virtual machine (ID) - Deprecated (use virtual_machine filter)",
    )
    virtual_machine = NaturalKeyOrPKMultipleChoiceFilter(
        queryset=VirtualMachine.objects.all(),
        to_field_name="name",
        label="Virtual machine (ID or name)",
    )
    port = NumericArrayFilter(field_name="ports", lookup_expr="contains")
    tag = TagFilter()

    class Meta:
        model = Service
        fields = ["id", "name", "protocol"]<|MERGE_RESOLUTION|>--- conflicted
+++ resolved
@@ -147,37 +147,6 @@
         return qs.ip_family(value)
 
 
-<<<<<<< HEAD
-=======
-class AggregateFilterSet(NautobotFilterSet, IPAMFilterSetMixin, TenancyModelFilterSetMixin):
-    prefix = django_filters.CharFilter(
-        method="filter_prefix",
-        label="Prefix",
-    )
-    rir_id = django_filters.ModelMultipleChoiceFilter(
-        queryset=RIR.objects.all(),
-        label="RIR (ID) - Deprecated (use rir filter)",
-    )
-    rir = NaturalKeyOrPKMultipleChoiceFilter(
-        queryset=RIR.objects.all(),
-        label="RIR (ID or slug)",
-    )
-    tag = TagFilter()
-
-    class Meta:
-        model = Aggregate
-        fields = ["id", "date_added"]
-
-    def filter_prefix(self, queryset, name, value):
-        if not value.strip():
-            return queryset
-        try:
-            return queryset.net_equals(netaddr.IPNetwork(value))
-        except (AddrFormatError, ValueError):
-            return queryset.none()
-
-
->>>>>>> bfe41bf8
 class PrefixFilterSet(
     NautobotFilterSet,
     IPAMFilterSetMixin,

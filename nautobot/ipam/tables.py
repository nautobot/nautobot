--- conflicted
+++ resolved
@@ -42,28 +42,6 @@
 <a href="{% if record.present_in_database %}{% url 'ipam:prefix' pk=record.pk %}{% else %}{% url 'ipam:prefix_add' %}?prefix={{ record }}{% if object.vrf %}&vrf={{ object.vrf.pk }}{% endif %}{% if object.site %}&site={{ object.site.pk }}{% endif %}{% if object.tenant %}&tenant_group={{ object.tenant.group.pk }}&tenant={{ object.tenant.pk }}{% endif %}{% endif %}">{{ record.prefix }}</a>
 """
 
-<<<<<<< HEAD
-=======
-PREFIX_COPY_LINK = """
-{% load helpers %}
-{% for i in record.parents|as_range %}
-    <i class="mdi mdi-circle-small"></i>
-{% endfor %}
-<span class="hover_copy"><a href="{% if record.present_in_database %}{% url 'ipam:prefix' pk=record.pk %}{% else %}{% url 'ipam:prefix_add' %}?prefix={{ record }}{% if object.vrf %}&vrf={{ object.vrf.pk }}{% endif %}{% if object.site %}&site={{ object.site.pk }}{% endif %}{% if object.tenant %}&tenant_group={{ object.tenant.group.pk }}&tenant={{ object.tenant.pk }}{% endif %}{% endif %}" id="copy_{{record.id}}">{{ record.prefix }}</a><button type="button" class="btn btn-inline btn-default hover_copy_button" data-clipboard-target="#copy_{{record.id}}">
-                                <span class="mdi mdi-content-copy"></span>
-                            </button>
-                        </span>
-"""
-
-PREFIX_ROLE_LINK = """
-{% if record.role %}
-    <a href="{% url 'ipam:prefix_list' %}?role={{ record.role.slug }}">{{ record.role }}</a>
-{% else %}
-    &mdash;
-{% endif %}
-"""
-
->>>>>>> 45c0066e
 IPADDRESS_LINK = """
 {% if record.present_in_database %}
     <a href="{{ record.get_absolute_url }}">{{ record.address }}</a>

{% extends 'generic/object_create.html' %}
{% load static %}
{% load form_helpers %}
{% load helpers %}

{% block title %}Assign an IP address{% endblock %}

{% block content %}
    <form action="#" method="get">
        {% for field in form.hidden_fields %}
            {{ field }}
        {% endfor %}
        {% for field_name, field_values in request.GET.lists %}
            {% if field_name != 'q' %}
                {% for field_value in field_values %}
                    <input type="hidden" name="{{ field_name }}" value="{{ field_value }}" />
                {% endfor %}
            {% endif %}
        {% endfor %}
        <div class="row">
            <div class="col-lg-8 offset-lg-2 col-md-10 offset-md-1">
                <h3 class="mb-16">Assign an IP Address</h3>
                {% include 'ipam/inc/ipadress_edit_header.html' with active_tab='assign' %}
                {% if form.non_field_errors %}
                    <div class="card border-danger mb-16">
                        <div class="card-header bg-danger-subtle border-danger text-body">
                            <strong>Errors</strong>
                        </div>
                        <div class="card-body">
                            {{ form.non_field_errors }}
                        </div>
                    </div>
                {% endif %}
                <div class="card mb-16">
                    <div class="card-header"><strong>Select IP Address</strong></div>
                    <div class="card-body">
                        {% render_field form.q %}
                    </div>
                </div>
            </div>
        </div>
        <div class="col-lg-8 offset-lg-2 col-md-10 offset-md-1 gap-8 hstack justify-content-center">
            <button type="submit" class="btn btn-primary">
                <span aria-hidden="true" class="mdi mdi-magnify me-4"></span><!--
                -->Search
            </button>
            <a href="{{ return_url }}" class="btn btn-secondary">
                <span aria-hidden="true" class="mdi mdi-close me-4"></span><!--
                -->Cancel
            </a>
        </div>
    </form>
    {% if table %}
        <form action="{% querystring request %}" method="post">
            {% csrf_token %}
            <div class="row">
                <div class="col-md-12">
                    <h3 class="my-16">Search Results</h3>
                    {% include 'utilities/obj_table.html' with table_template='panel_table.html' disable_pagination=True %}
<<<<<<< HEAD
                    <div class="pull-left d-print-none">
=======
                    <div class="mt-16 noprint text-center">
>>>>>>> fb69eb36
                        {% if perms.dcim.change_interface %}
                            <button type="submit" name="_edit" formaction="#" class="btn btn-primary btn-sm">
                                <span class="mdi mdi-check me-4" aria-hidden="true"></span><!--
                                -->Assign Selected IP Addresses to Interface
                            </button>
                        {% endif %}
                    </div>
                </div>
            </div>
        </form>
        {% include 'inc/paginator.html' with paginator=table.paginator page=table.page %}
    {% endif %}
{% endblock %}

{% block javascript %}
<script>
    var clipboard = new ClipboardJS('.btn');

    clipboard.on('success', function (e) {console.log("success")});

    clipboard.on('error', function (e) {console.log("failed")});
</script>
{% endblock %}<|MERGE_RESOLUTION|>--- conflicted
+++ resolved
@@ -57,11 +57,7 @@
                 <div class="col-md-12">
                     <h3 class="my-16">Search Results</h3>
                     {% include 'utilities/obj_table.html' with table_template='panel_table.html' disable_pagination=True %}
-<<<<<<< HEAD
-                    <div class="pull-left d-print-none">
-=======
-                    <div class="mt-16 noprint text-center">
->>>>>>> fb69eb36
+                    <div class="d-print-none mt-16 text-center">
                         {% if perms.dcim.change_interface %}
                             <button type="submit" name="_edit" formaction="#" class="btn btn-primary btn-sm">
                                 <span class="mdi mdi-check me-4" aria-hidden="true"></span><!--

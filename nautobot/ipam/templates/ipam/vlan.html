--- conflicted
+++ resolved
@@ -2,20 +2,9 @@
 {% load helpers %}
 
 {% block extra_breadcrumbs %}
-<<<<<<< HEAD
     {% if object.vlan_group %}
-        <li><a href="{% url 'ipam:vlan_list' %}?group={{ object.vlan_group.name }}">{{ object.vlan_group }}</a></li>
+        <li><a href="{% url 'ipam:vlan_list' %}?vlan_group={{ object.vlan_group.name }}">{{ object.vlan_group }}</a></li>
     {% endif %}
-=======
-                {% if object.location %}
-                    <li><a href="{% url 'ipam:vlan_list' %}?location={{ object.location.name }}">
-                        {{ object.location }}
-                    </a></li>
-                {% endif %}
-                {% if object.vlan_group %}
-                    <li><a href="{% url 'ipam:vlan_list' %}?vlan_group={{ object.vlan_group.name }}">{{ object.vlan_group }}</a></li>
-                {% endif %}
->>>>>>> 9714bcd7
 {% endblock extra_breadcrumbs %}
 
 {% block extra_nav_tabs %}

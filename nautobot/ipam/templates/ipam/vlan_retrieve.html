--- conflicted
+++ resolved
@@ -1,12 +1,2 @@
 {% extends 'generic/object_retrieve.html' %}
-<<<<<<< HEAD
-{% load helpers %}
-
-{% block extra_breadcrumbs %}
-    {% if object.vlan_group %}
-        <li class="breadcrumb-item"><a href="{% url 'ipam:vlan_list' %}?vlan_group={{ object.vlan_group.name }}">{{ object.vlan_group }}</a></li>
-    {% endif %}
-{% endblock extra_breadcrumbs %}
-=======
-{% comment %}3.0 TODO: remove this template, which only exists for backward compatibility with 2.4 and earlier{% endcomment %}
->>>>>>> 0b95600f
+{% comment %}3.0 TODO: remove this template, which only exists for backward compatibility with 2.4 and earlier{% endcomment %}
{% extends 'generic/object_retrieve.html' %}
{% load helpers %}
{% load render_table from django_tables2 %}

{% block extra_nav_tabs %}
    {% with interface_count=object.interfaces.count %}
        {% if interface_count %}
            <li class="nav-item" role="presentation">
                <a href="{% url 'ipam:ipaddress_interfaces' pk=object.pk %}" class="nav-link{% if active_tab == 'interfaces' %} active{% endif %}">Interfaces {% badge interface_count %}</a>
            </li>
        {% endif %}
    {% endwith %}
    {% with vm_interface_count=object.vm_interfaces.count %}
        {% if vm_interface_count %}
            <li class="nav-item" role="presentation">
                <a href="{% url 'ipam:ipaddress_vm_interfaces' pk=object.pk %}" class="nav-link{% if active_tab == 'vm_interfaces' %} active{% endif %}">VM Interfaces {% badge vm_interface_count %}</a>
            </li>
        {% endif %}
    {% endwith %}
{% endblock extra_nav_tabs %}

{% block content_left_page %}
    <div class="card">
        <div class="card-header">
            <strong>IP Address</strong>
        </div>
        <table class="table table-hover card-body attr-table">
            <tr>
                <td>Namespace</td>
                <td>{{ object.parent.namespace|hyperlinked_object }}</td>
            </tr>
            <tr>
                <td>IP Version</td>
                <td>IPv{{ object.ip_version }}</td>
            </tr>
            <tr>
                <td>Type</td>
                <td>{{ object.type|hyperlinked_object }}</td>
            </tr>
            <tr>
                <td>Status</td>
                <td>
                    {{ object.status| hyperlinked_object_with_color }}
                </td>
            </tr>
            <tr>
                <td>Role</td>
                <td>
                    {{ object.role | hyperlinked_object_with_color }}
                </td>
            </tr>
            <tr>
                <td>VRFs</td>
                <td>
                    {% if object.parent.vrfs.exists %}
                        <ul class="list-unstyled">
                            {% for vrf in object.parent.vrfs.all %}
                                <li>{{ vrf|hyperlinked_object }}</li>
                            {% endfor %}
                        </ul>
                    {% endif %}
                </td>
            </tr>
            <tr>
                <td>DNS Name</td>
                <td>{{ object.dns_name|placeholder }}</td>
            </tr>
            <tr>
                <td>Description</td>
                <td>{{ object.description|placeholder }}</td>
            </tr>
        </table>
    </div>
{% endblock content_left_page %}

{% block content_right_page %}
    <div class="card">
        <div class="card-header">
            <strong>Operational Details</strong>
        </div>
        <table class="table table-hover card-body attr-table">
            {% include 'inc/tenant_table_row.html' %}
            <tr>
                <td>Assignment</td>
                <td>
                    {% with interface_count=object.interfaces.count vm_interface_count=object.vm_interfaces.count %}
                        {% if interface_count == 1 and vm_interface_count == 0 %}
                            {{ object.interfaces.first.parent|hyperlinked_object }} ({{ object.interfaces.first|hyperlinked_object }})
                        {% elif interface_count == 0 and vm_interface_count == 1 %}
                            {{ object.vm_interfaces.first.parent|hyperlinked_object }} ({{ object.vm_interfaces.first|hyperlinked_object }})
                        {% elif interface_count == 0 and vm_interface_count == 0 %}
                            <span class="text-secondary">&mdash;</span>
                        {% else %}
                            {% if interface_count > 0 %}
                                <a href="{% url 'ipam:ipaddress_interfaces' pk=object.pk %}">
                                    {{ interface_count }} interface{{ interface_count|pluralize }}
                                </a>
                                {% if vm_interface_count > 0 %}
                                    <br>
                                {% endif %}
                            {% endif %}
                            {% if vm_interface_count > 0 %}
                                <a href="{% url 'ipam:ipaddress_vm_interfaces' pk=object.pk %}">
                                    {{ vm_interface_count }} VM interface{{ vm_interface_count|pluralize }}
                                </a>
                            {% endif %}
                        {% endif %}
                    {% endwith %}
                </td>
            </tr>
            <tr>
                    <!-- TODO: update to work with interface M2M -->
                <td>NAT (inside)</td>
                <td>
                    {% if object.nat_inside %}
                        {{ object.nat_inside|hyperlinked_object }}
                        {% if object.nat_inside.assigned_object %}
                            ({{ object.nat_inside.assigned_object.parent|hyperlinked_object }})
                        {% endif %}
<<<<<<< HEAD
                    </td>
                </tr>
                <tr>
                    <td>VPN EndPoint</td>
                    <td>
                        {% if object.vpn_tunnel_endpoints_src_ip.exists %}
                            <ul class="list-unstyled">
                                {% for endpoint in object.vpn_tunnel_endpoints_src_ip.all %}
                                    <li>{{ endpoint|hyperlinked_object }}</li>
                                {% endfor %}
                            </ul>
                        {% else %}
                            <span class="text-muted">None</span>
                        {% endif %}
                    </td>
                </tr>
            </table>
        </div>
=======
                    {% else %}
                        <span class="text-secondary">None</span>
                    {% endif %}
                </td>
            </tr>
            <tr>
                <td>NAT (outside)</td>
                <td>
                    {% if object.nat_outside_list.exists %}
                        <ul class="list-unstyled">
                            {% for nat in object.nat_outside_list.all %}
                                <li>{{ nat|hyperlinked_object }}</li>
                            {% endfor %}
                        </ul>
                    {% else %}
                        <span class="text-secondary">None</span>
                    {% endif %}
                </td>
            </tr>
        </table>
    </div>
>>>>>>> d8810c45
{% endblock content_right_page %}

{% block content_full_width_page %}
    {% include 'utilities/obj_table.html' with table=parent_prefixes_table table_template='panel_table.html' heading='Parent Prefixes' %}
    {% include 'utilities/obj_table.html' with table=related_ips_table table_template='panel_table.html' heading='Related IP Addresses' %}
{% endblock content_full_width_page %}<|MERGE_RESOLUTION|>--- conflicted
+++ resolved
@@ -117,26 +117,6 @@
                         {% if object.nat_inside.assigned_object %}
                             ({{ object.nat_inside.assigned_object.parent|hyperlinked_object }})
                         {% endif %}
-<<<<<<< HEAD
-                    </td>
-                </tr>
-                <tr>
-                    <td>VPN EndPoint</td>
-                    <td>
-                        {% if object.vpn_tunnel_endpoints_src_ip.exists %}
-                            <ul class="list-unstyled">
-                                {% for endpoint in object.vpn_tunnel_endpoints_src_ip.all %}
-                                    <li>{{ endpoint|hyperlinked_object }}</li>
-                                {% endfor %}
-                            </ul>
-                        {% else %}
-                            <span class="text-muted">None</span>
-                        {% endif %}
-                    </td>
-                </tr>
-            </table>
-        </div>
-=======
                     {% else %}
                         <span class="text-secondary">None</span>
                     {% endif %}
@@ -156,9 +136,22 @@
                     {% endif %}
                 </td>
             </tr>
+            <tr>
+                <td>VPN EndPoint</td>
+                <td>
+                    {% if object.vpn_tunnel_endpoints_src_ip.exists %}
+                        <ul class="list-unstyled">
+                            {% for endpoint in object.vpn_tunnel_endpoints_src_ip.all %}
+                                <li>{{ endpoint|hyperlinked_object }}</li>
+                            {% endfor %}
+                        </ul>
+                    {% else %}
+                        <span class="text-muted">None</span>
+                    {% endif %}
+                </td>
+            </tr>
         </table>
     </div>
->>>>>>> d8810c45
 {% endblock content_right_page %}
 
 {% block content_full_width_page %}

--- conflicted
+++ resolved
@@ -499,10 +499,7 @@
     @classmethod
     def setUpTestData(cls):
 
-<<<<<<< HEAD
-        vlan_groups = VLANGroup.objects.filter(site__isnull=False, location__isnull=False)[:2]
         statuses = Status.objects.get_for_model(VLAN)
-=======
         vlan_groups = VLANGroup.objects.filter(location__isnull=False)[:2]
 
         # FIXME(jathan): The writable serializer for `status` takes the
@@ -512,43 +509,27 @@
         # The test code for `core.testing.views.TestCase.model_to_dict()`
         # needs to be enhanced to use the actual API serializers when `api=True`
         cls.validation_excluded_fields = ["status"]
->>>>>>> 100ea54a
 
         cls.create_data = [
             {
                 "vid": 4,
                 "name": "VLAN 4 with a name much longer than 64 characters to verify that we increased the limit",
                 "vlan_group": vlan_groups[0].pk,
-<<<<<<< HEAD
                 "status": statuses[0].pk,
-                "site": vlan_groups[0].site.pk,
-=======
-                "status": "active",
->>>>>>> 100ea54a
                 "location": vlan_groups[0].location.pk,
             },
             {
                 "vid": 5,
                 "name": "VLAN 5",
                 "vlan_group": vlan_groups[0].pk,
-<<<<<<< HEAD
                 "status": statuses[0].pk,
-                "site": vlan_groups[0].site.pk,
-=======
-                "status": "active",
->>>>>>> 100ea54a
                 "location": vlan_groups[0].location.pk,
             },
             {
                 "vid": 6,
                 "name": "VLAN 6",
                 "vlan_group": vlan_groups[0].pk,
-<<<<<<< HEAD
                 "status": statuses[0].pk,
-                "site": vlan_groups[0].site.pk,
-=======
-                "status": "active",
->>>>>>> 100ea54a
                 "location": vlan_groups[0].location.pk,
             },
         ]

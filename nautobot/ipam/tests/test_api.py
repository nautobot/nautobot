from concurrent.futures.thread import ThreadPoolExecutor
import json
from random import shuffle
from unittest import skip

from django.contrib.contenttypes.models import ContentType
from django.db import connection
from django.db.models import Count
from django.urls import reverse
from rest_framework import status

from nautobot.core.testing import APITestCase, APIViewTestCases, disable_warnings
from nautobot.core.testing.api import APITransactionTestCase
from nautobot.dcim.choices import InterfaceTypeChoices
from nautobot.dcim.models import Device, DeviceType, Interface, Location, LocationType, Manufacturer
from nautobot.extras.models import Role, Status
from nautobot.ipam import choices
from nautobot.ipam.factory import VLANGroupFactory
from nautobot.ipam.models import (
    IPAddress,
    IPAddressToInterface,
    Namespace,
    Prefix,
    RIR,
    RouteTarget,
    Service,
    VLAN,
    VLANGroup,
    VRF,
<<<<<<< HEAD
    VRFDeviceAssignment,
=======
    VRFPrefixAssignment,
>>>>>>> 651ab77a
)
from nautobot.virtualization.models import Cluster, ClusterType, VirtualMachine, VMInterface


class AppTest(APITestCase):
    def test_root(self):
        url = reverse("ipam-api:api-root")
        response = self.client.get(f"{url}?format=api", **self.header)

        self.assertEqual(response.status_code, 200)


class NamespaceTest(APIViewTestCases.APIViewTestCase):
    model = Namespace

    @classmethod
    def setUpTestData(cls):
        location = Location.objects.first()
        cls.create_data = [
            {
                "name": "Purple Monkey Namesapce 1",
                "description": "A perfectly cromulent namespace.",
                "location": location.pk,
            },
            {
                "name": "Purple Monkey Namesapce 2",
                "description": "A secondarily cromulent namespace.",
                "location": location.pk,
            },
            {
                "name": "Purple Monkey Namesapce 3",
                "description": "A third cromulent namespace.",
                "location": location.pk,
            },
        ]
        cls.bulk_update_data = {
            "description": "A perfectly new description.",
        }

    def get_deletable_object_pks(self):
        namespaces = [
            Namespace.objects.create(name="Deletable Namespace 1"),
            Namespace.objects.create(name="Deletable Namespace 2"),
            Namespace.objects.create(name="Deletable Namespace 3"),
        ]
        return [ns.pk for ns in namespaces]


class VRFTest(APIViewTestCases.APIViewTestCase):
    model = VRF

    @classmethod
    def setUpTestData(cls):
        namespace = Namespace.objects.first()
        cls.create_data = [
            {
                "namespace": namespace.pk,
                "name": "VRF 4",
                "rd": "65000:4",
            },
            {
                "namespace": namespace.pk,
                "name": "VRF 5",
                "rd": "65000:5",
            },
            {
                "name": "VRF 6",
                "rd": "65000:6",
            },
        ]
        cls.bulk_update_data = {
            "description": "New description",
        }


<<<<<<< HEAD
class VRFDeviceAssignmentTest(APIViewTestCases.APIViewTestCase):
    model = VRFDeviceAssignment
=======
class VRFPrefixAssignmentTest(APIViewTestCases.APIViewTestCase):
    model = VRFPrefixAssignment
>>>>>>> 651ab77a

    @classmethod
    def setUpTestData(cls):
        cls.vrfs = VRF.objects.all()
<<<<<<< HEAD
        cls.devices = Device.objects.all()
        locations = Location.objects.filter(location_type__name="Campus")
        cluster_type = ClusterType.objects.create(name="Test Cluster Type")
        clusters = (
            Cluster.objects.create(name="Cluster 1", cluster_type=cluster_type, location=locations[0]),
            Cluster.objects.create(name="Cluster 2", cluster_type=cluster_type, location=locations[1]),
            Cluster.objects.create(name="Cluster 3", cluster_type=cluster_type, location=locations[2]),
        )
        vm_status = Status.objects.get_for_model(VirtualMachine).first()
        vm_role = Role.objects.get_for_model(VirtualMachine).first()

        cls.test_vm = VirtualMachine.objects.create(
            cluster=clusters[0],
            name="VM 1",
            role=vm_role,
            status=vm_status,
        )
        VRFDeviceAssignment.objects.create(
            vrf=cls.vrfs[0],
            device=cls.devices[0],
            rd="65000:1",
        )
        VRFDeviceAssignment.objects.create(
            vrf=cls.vrfs[0],
            device=cls.devices[1],
            rd="65000:2",
        )
        VRFDeviceAssignment.objects.create(
            vrf=cls.vrfs[0],
            virtual_machine=cls.test_vm,
            rd="65000:3",
        )
        VRFDeviceAssignment.objects.create(
            vrf=cls.vrfs[1],
            virtual_machine=cls.test_vm,
            rd="65000:4",
=======
        cls.prefixes = Prefix.objects.all()

        VRFPrefixAssignment.objects.create(
            vrf=cls.vrfs[0],
            prefix=cls.prefixes.filter(namespace=cls.vrfs[0].namespace)[0],
        )
        VRFPrefixAssignment.objects.create(
            vrf=cls.vrfs[0],
            prefix=cls.prefixes.filter(namespace=cls.vrfs[0].namespace)[1],
        )
        VRFPrefixAssignment.objects.create(
            vrf=cls.vrfs[1],
            prefix=cls.prefixes.filter(namespace=cls.vrfs[1].namespace)[0],
        )
        VRFPrefixAssignment.objects.create(
            vrf=cls.vrfs[1],
            prefix=cls.prefixes.filter(namespace=cls.vrfs[1].namespace)[1],
>>>>>>> 651ab77a
        )
        cls.create_data = [
            {
                "vrf": cls.vrfs[2].pk,
<<<<<<< HEAD
                "device": cls.devices[4].pk,
                "virtual_machine": None,
                "rd": "65000:4",
            },
            {
                "vrf": cls.vrfs[3].pk,
                "device": None,
                "virtual_machine": cls.test_vm.pk,
                "rd": "65000:5",
            },
            {
                "vrf": cls.vrfs[4].pk,
                "device": cls.devices[6].pk,
                "virtual_machine": None,
                "rd": "65000:6",
            },
        ]
        cls.bulk_update_data = {
            "rd": "65000:7",
        }

    def test_creating_invalid_vrf_device_assignments(self):
        # Add object-level permission
        duplicate_device_create_data = {
            "vrf": self.vrfs[0].pk,
            "device": self.devices[1].pk,
            "virtual_machine": None,
            "rd": "65000:6",
        }
        duplicate_vm_create_data = {
            "vrf": self.vrfs[1].pk,
            "device": None,
            "virtual_machine": self.test_vm.pk,
            "rd": "65000:6",
        }
        invalid_create_data = {
            "vrf": self.vrfs[2].pk,
            "device": self.devices[6].pk,
            "virtual_machine": self.test_vm.pk,
            "rd": "65000:6",
        }
        self.add_permissions("ipam.add_vrfdeviceassignment")
        response = self.client.post(self._get_list_url(), duplicate_device_create_data, format="json", **self.header)
        self.assertHttpStatus(response, status.HTTP_400_BAD_REQUEST)
        self.assertIn("The fields device, vrf must make a unique set.", str(response.content))
        response = self.client.post(self._get_list_url(), duplicate_vm_create_data, format="json", **self.header)
        self.assertHttpStatus(response, status.HTTP_400_BAD_REQUEST)
        self.assertIn("The fields virtual_machine, vrf must make a unique set.", str(response.content))
        response = self.client.post(self._get_list_url(), invalid_create_data, format="json", **self.header)
        self.assertHttpStatus(response, status.HTTP_400_BAD_REQUEST)
        self.assertIn("A VRF cannot be associated with both a device and a virtual machine.", str(response.content))
=======
                "prefix": cls.prefixes.filter(namespace=cls.vrfs[2].namespace)[0].pk,
            },
            {
                "vrf": cls.vrfs[3].pk,
                "prefix": cls.prefixes.filter(namespace=cls.vrfs[3].namespace)[0].pk,
            },
            {
                "vrf": cls.vrfs[4].pk,
                "prefix": cls.prefixes.filter(namespace=cls.vrfs[4].namespace)[0].pk,
            },
        ]

    def test_creating_invalid_vrf_prefix_assignments(self):
        duplicate_create_data = {
            "vrf": self.vrfs[0].pk,
            "prefix": self.prefixes.filter(namespace=self.vrfs[0].namespace)[0].pk,
        }
        wrong_namespace_create_data = {
            "vrf": self.vrfs[0].pk,
            "prefix": self.prefixes.exclude(namespace=self.vrfs[0].namespace)[0].pk,
        }
        missing_field_create_data = {
            "vrf": self.vrfs[0].pk,
            "prefix": None,
        }
        self.add_permissions("ipam.add_vrfprefixassignment")
        response = self.client.post(self._get_list_url(), duplicate_create_data, format="json", **self.header)
        self.assertHttpStatus(response, status.HTTP_400_BAD_REQUEST)
        self.assertIn("The fields vrf, prefix must make a unique set.", str(response.content))
        response = self.client.post(self._get_list_url(), wrong_namespace_create_data, format="json", **self.header)
        self.assertHttpStatus(response, status.HTTP_400_BAD_REQUEST)
        self.assertIn("Prefix must be in same namespace as VRF", str(response.content))
        response = self.client.post(self._get_list_url(), missing_field_create_data, format="json", **self.header)
        self.assertHttpStatus(response, status.HTTP_400_BAD_REQUEST)
        self.assertIn("This field may not be null.", str(response.content))
>>>>>>> 651ab77a


class RouteTargetTest(APIViewTestCases.APIViewTestCase):
    model = RouteTarget
    create_data = [
        {
            "name": "65000:1004",
        },
        {
            "name": "65000:1005",
        },
        {
            "name": "65000:1006",
        },
    ]
    bulk_update_data = {
        "description": "New description",
    }


class RIRTest(APIViewTestCases.APIViewTestCase):
    model = RIR
    create_data = [
        {
            "name": "RIR 4",
        },
        {
            "name": "RIR 5",
        },
        {
            "name": "RIR 6",
        },
        {
            "name": "RIR 7",
        },
    ]
    bulk_update_data = {
        "description": "New description",
    }

    def get_deletable_object(self):
        return RIR.objects.create(name="DELETE ME")

    def get_deletable_object_pks(self):
        RIRs = [
            RIR.objects.create(name="Deletable RIR 1"),
            RIR.objects.create(name="Deletable RIR 2"),
            RIR.objects.create(name="Deletable RIR 3"),
        ]
        return [rir.pk for rir in RIRs]


class PrefixTest(APIViewTestCases.APIViewTestCase):
    model = Prefix
    choices_fields = []

    @classmethod
    def setUpTestData(cls):
        rir = RIR.objects.filter(is_private=False).first()
        cls.namespace = Namespace.objects.first()
        cls.statuses = Status.objects.get_for_model(Prefix)
        cls.status = cls.statuses[0]
        cls.create_data = [
            {
                "prefix": "192.168.4.0/24",
                "status": cls.status.pk,
                "rir": rir.pk,
                "type": choices.PrefixTypeChoices.TYPE_POOL,
                "namespace": cls.namespace.pk,
            },
            {
                "prefix": "2001:db8:abcd:12::/80",
                "status": cls.status.pk,
                "rir": rir.pk,
                "type": choices.PrefixTypeChoices.TYPE_NETWORK,
                "namespace": cls.namespace.pk,
            },
            {
                "prefix": "192.168.6.0/24",
                "status": cls.status.pk,
            },
        ]
        cls.bulk_update_data = {
            "description": "New description",
            "status": cls.statuses[0].pk,
        }
        cls.choices_fields = ["type"]

    def test_list_available_prefixes(self):
        """
        Test retrieval of all available prefixes within a parent prefix.
        """
        prefix = (
            Prefix.objects.filter(ip_version=6)
            .filter(prefix_length__lt=128)
            .exclude(type=choices.PrefixTypeChoices.TYPE_CONTAINER)
            .first()
        )
        if prefix is None:
            self.fail("Suitable prefix fixture not found")
        url = reverse("ipam-api:prefix-available-prefixes", kwargs={"pk": prefix.pk})
        self.add_permissions("ipam.view_prefix")

        # Retrieve all available IPs
        response = self.client.get(url, **self.header)
        available_prefixes = prefix.get_available_prefixes().iter_cidrs()
        for i, p in enumerate(response.data):
            self.assertEqual(p["prefix"], str(available_prefixes[i]))

    def test_create_single_available_prefix(self):
        """
        Test retrieval of the first available prefix within a parent prefix.
        """
        # Find prefix with no child prefixes and large enough to create 4 child prefixes
        for instance in Prefix.objects.filter(children__isnull=True):
            if instance.prefix.size > 2:
                prefix = instance
                break
        else:
            self.fail("Suitable prefix fixture not found")
        url = reverse("ipam-api:prefix-available-prefixes", kwargs={"pk": prefix.pk})
        self.add_permissions("ipam.add_prefix")

        # Create four available prefixes with individual requests
        child_prefix_length = prefix.prefix_length + 2
        prefixes_to_be_created = list(prefix.prefix.subnet(child_prefix_length))
        for i in range(4):
            data = {
                "prefix_length": child_prefix_length,
                "namespace": self.namespace.pk,
                "status": self.status.pk,
                "description": f"Test Prefix {i + 1}",
            }
            response = self.client.post(url, data, format="json", **self.header)
            self.assertHttpStatus(response, status.HTTP_201_CREATED)
            self.assertEqual(response.data["prefix"], str(prefixes_to_be_created[i]))
            self.assertEqual(str(response.data["namespace"]["url"]), self.absolute_api_url(prefix.namespace))
            self.assertEqual(response.data["description"], data["description"])

        # Try to create one more prefix
        response = self.client.post(url, {"prefix_length": child_prefix_length}, format="json", **self.header)
        self.assertHttpStatus(response, status.HTTP_204_NO_CONTENT)
        self.assertIn("detail", response.data)

        # Try to create invalid prefix type
        response = self.client.post(url, {"prefix_length": str(child_prefix_length)}, format="json", **self.header)
        self.assertHttpStatus(response, status.HTTP_400_BAD_REQUEST)
        self.assertIn("prefix_length", response.data[0])

    def test_create_multiple_available_prefixes(self):
        """
        Test the creation of available prefixes within a parent prefix.
        """
        # Find prefix with no child prefixes and large enough to create 4 child prefixes
        for instance in Prefix.objects.filter(children__isnull=True):
            if instance.prefix.size > 2:
                prefix = instance
                break
        else:
            self.fail("Suitable prefix fixture not found")

        url = reverse("ipam-api:prefix-available-prefixes", kwargs={"pk": prefix.pk})
        self.add_permissions("ipam.view_prefix", "ipam.add_prefix")

        # Try to create five prefixes (only four are available)
        child_prefix_length = prefix.prefix_length + 2
        data = [
            {
                "prefix_length": child_prefix_length,
                "description": "Test Prefix 1",
                "namespace": self.namespace.pk,
                "status": self.status.pk,
            },
            {
                "prefix_length": child_prefix_length,
                "description": "Test Prefix 2",
                "namespace": self.namespace.pk,
                "status": self.status.pk,
            },
            {
                "prefix_length": child_prefix_length,
                "description": "Test Prefix 3",
                "namespace": self.namespace.pk,
                "status": self.status.pk,
            },
            {
                "prefix_length": child_prefix_length,
                "description": "Test Prefix 4",
                "namespace": self.namespace.pk,
                "status": self.status.pk,
            },
            {
                "prefix_length": child_prefix_length,
                "description": "Test Prefix 5",
                "namespace": self.namespace.pk,
                "status": self.status.pk,
            },
        ]
        response = self.client.post(url, data, format="json", **self.header)
        self.assertHttpStatus(response, status.HTTP_204_NO_CONTENT)
        self.assertIn("detail", response.data)

        # Verify that no prefixes were created (the entire prefix is still available)
        response = self.client.get(url, **self.header)
        self.assertHttpStatus(response, status.HTTP_200_OK)
        self.assertEqual(response.data[0]["prefix"], prefix.cidr_str)

        # Create four prefixes in a single request
        response = self.client.post(url, data[:4], format="json", **self.header)
        self.assertHttpStatus(response, status.HTTP_201_CREATED)
        self.assertEqual(len(response.data), 4)

    def test_list_available_ips(self):
        """
        Test retrieval of all available IP addresses within a parent prefix.
        """
        prefix = Prefix.objects.create(
            prefix="192.0.2.0/29",
            type=choices.PrefixTypeChoices.TYPE_POOL,
            namespace=self.namespace,
            status=self.status,
        )
        url = reverse("ipam-api:prefix-available-ips", kwargs={"pk": prefix.pk})
        self.add_permissions("ipam.view_prefix", "ipam.view_ipaddress")

        # Retrieve all available IPs
        response = self.client.get(url, **self.header)
        self.assertEqual(len(response.data), 8)  # 8 because prefix.type = pool

        # Change the prefix to not be a pool and try again
        prefix.type = choices.PrefixTypeChoices.TYPE_NETWORK
        prefix.save()
        response = self.client.get(url, **self.header)
        self.assertEqual(len(response.data), 6)  # 8 - 2 because prefix.type = network

    def test_create_single_available_ip(self):
        """
        Test retrieval of the first available IP address within a parent prefix.
        """
        prefix = Prefix.objects.create(
            prefix="192.0.2.0/29",
            namespace=self.namespace,
            type=choices.PrefixTypeChoices.TYPE_NETWORK,
            status=self.status,
        )
        url = reverse("ipam-api:prefix-available-ips", kwargs={"pk": prefix.pk})
        self.add_permissions("ipam.view_prefix", "ipam.add_ipaddress", "extras.view_status")

        # Create all six available IPs with individual requests
        for i in range(1, 7):
            data = {
                "description": f"Test IP {i}",
                "namespace": self.namespace.pk,
                "status": self.status.pk,
            }
            response = self.client.post(url, data, format="json", **self.header)
            self.assertHttpStatus(response, status.HTTP_201_CREATED)
            self.assertEqual(str(response.data["parent"]["url"]), self.absolute_api_url(prefix))
            self.assertEqual(response.data["description"], data["description"])

        # Try to create one more IP
        response = self.client.post(url, {}, format="json", **self.header)
        self.assertHttpStatus(response, status.HTTP_204_NO_CONTENT)
        self.assertIn("detail", response.data)

    def test_create_multiple_available_ips(self):
        """
        Test the creation of available IP addresses within a parent prefix.
        """
        prefix = Prefix.objects.create(
            prefix="192.0.2.0/29",
            type=choices.PrefixTypeChoices.TYPE_NETWORK,
            namespace=self.namespace,
            status=self.status,
        )
        url = reverse("ipam-api:prefix-available-ips", kwargs={"pk": prefix.pk})
        self.add_permissions("ipam.view_prefix", "ipam.add_ipaddress", "extras.view_status")

        # Try to create seven IPs (only six are available)
        data = [
            {"description": f"Test IP {i}", "namespace": self.namespace.pk, "status": self.status.pk}
            for i in range(1, 8)
        ]  # 7 IPs
        response = self.client.post(url, data, format="json", **self.header)
        self.assertHttpStatus(response, status.HTTP_204_NO_CONTENT)
        self.assertIn("detail", response.data)

        # Create all six available IPs in a single request
        data = [
            {"description": f"Test IP {i}", "namespace": self.namespace.pk, "status": self.status.pk}
            for i in range(1, 7)
        ]  # 6 IPs
        response = self.client.post(url, data, format="json", **self.header)
        self.assertHttpStatus(response, status.HTTP_201_CREATED)
        self.assertEqual(len(response.data), 6)


class ParallelPrefixTest(APITransactionTestCase):
    """
    Adapted from https://github.com/netbox-community/netbox/pull/3726
    """

    def setUp(self):
        super().setUp()
        self.namespace = Namespace.objects.create(name="Turtles", description="All the way down.")
        self.status = Status.objects.get_for_model(Prefix).first()

    def test_create_multiple_available_prefixes_parallel(self):
        prefix = Prefix.objects.create(
            prefix="192.0.2.0/28",
            type=choices.PrefixTypeChoices.TYPE_POOL,
            namespace=self.namespace,
            status=self.status,
        )

        # 5 Prefixes
        requests = [
            {
                "prefix_length": 30,
                "description": f"Test Prefix {i}",
                "namespace": self.namespace.pk,
                "status": self.status.pk,
            }
            for i in range(1, 6)
        ]
        url = reverse("ipam-api:prefix-available-prefixes", kwargs={"pk": prefix.pk})
        self._do_parallel_requests(url, requests)

        prefixes = [str(o) for o in Prefix.objects.filter(prefix_length=30).all()]
        self.assertEqual(len(prefixes), len(set(prefixes)), "Duplicate prefixes should not exist")

    def test_create_multiple_available_ips_parallel(self):
        prefix = Prefix.objects.create(
            prefix="192.0.2.0/29",
            type=choices.PrefixTypeChoices.TYPE_POOL,
            namespace=self.namespace,
            status=self.status,
        )

        # 8 IPs
        requests = [
            {"description": f"Test IP {i}", "namespace": self.namespace.pk, "status": self.status.pk}
            for i in range(1, 9)
        ]
        url = reverse("ipam-api:prefix-available-ips", kwargs={"pk": prefix.pk})
        self._do_parallel_requests(url, requests)
        ips = [str(o) for o in IPAddress.objects.filter().all()]
        self.assertEqual(len(ips), len(set(ips)), "Duplicate IPs should not exist")

    def _do_parallel_requests(self, url, requests):
        # Randomize request order, such that test run more closely simulates
        # a real calling pattern.
        shuffle(requests)
        with ThreadPoolExecutor(max_workers=len(requests)) as executor:
            futures = []
            for req in requests:
                futures.append(executor.submit(self._threaded_post, url, req))

    def _threaded_post(self, url, data):
        try:
            self.assertHttpStatus(self.client.post(url, data, format="json", **self.header), status.HTTP_201_CREATED)
        finally:
            # Django will use a separate DB connection for each thread, but will not
            # automatically close connections, it must be done here.
            connection.close()


class IPAddressTest(APIViewTestCases.APIViewTestCase):
    model = IPAddress

    choices_fields = ["type"]

    # Namespace is a write-only field.
    validation_excluded_fields = ["namespace"]

    @classmethod
    def setUpTestData(cls):
        cls.statuses = Status.objects.get_for_model(IPAddress)
        cls.namespace = Namespace.objects.first()
        pfx_status = Status.objects.get_for_model(Prefix).first()
        parent4 = Prefix.objects.create(prefix="192.168.0.0/24", status=pfx_status, namespace=cls.namespace)
        parent6 = Prefix.objects.create(prefix="2001:db8:abcd:12::/64", status=pfx_status, namespace=cls.namespace)

        # Generic `test_update_object()` will grab the first object, so we're aligning this
        # update_data with that to make sure that it has a valid parent.
        first_ip = IPAddress.objects.first()
        cls.update_data = {
            "address": str(first_ip),
            "namespace": cls.namespace.pk,
            "status": cls.statuses[0].pk,
        }

        # Intermix `namespace` and `parent` arguments for create to assert either will work.
        cls.create_data = [
            {
                "address": "192.168.0.4/24",
                "namespace": cls.namespace.pk,
                "status": cls.statuses[0].pk,
            },
            {
                "address": "2001:db8:abcd:12::20/128",
                "parent": parent6.pk,
                "status": cls.statuses[0].pk,
            },
            {
                "address": "192.168.0.6/24",
                "parent": parent4.pk,
                "status": cls.statuses[0].pk,
            },
        ]
        cls.bulk_update_data = {
            "description": "New description",
            "status": cls.statuses[1].pk,
        }

    def test_create_requires_parent_or_namespace(self):
        """Test that missing parent/namespace fields result in an error."""
        self.add_permissions("ipam.add_ipaddress")
        data = {
            "address": "192.168.0.10/32",
            "status": self.statuses[0].pk,
        }
        response = self.client.post(
            self._get_list_url(),
            data,
            format="json",
            **self.header,
        )
        self.assertHttpStatus(response, status.HTTP_400_BAD_REQUEST)
        self.assertIn("__all__", response.data)

    def test_create_invalid_address(self):
        """Pass various invalid inputs and confirm they are rejected cleanly."""
        self.add_permissions("ipam.add_ipaddress")

        for bad_address in ("", "192.168.0.0.100/24", "192.168.0.0/35", "2001:db8:1:2:3:4:5:6:7:8/64"):
            response = self.client.post(
                self._get_list_url(),
                {"address": bad_address, "status": self.statuses[0].pk, "namespace": self.namespace.pk},
                format="json",
                **self.header,
            )
            self.assertHttpStatus(response, status.HTTP_400_BAD_REQUEST)
            self.assertIn("address", response.data)

    def test_create_multiple_outside_nat_success(self):
        """Validate NAT inside address can tie to multiple NAT outside addresses."""
        # Create the two outside NAT IP Addresses tied back to the single inside NAT address
        self.add_permissions("ipam.add_ipaddress", "ipam.view_ipaddress")
        nat_inside = IPAddress.objects.filter(nat_outside_list__isnull=True).first()
        # Create NAT outside with above address IP as inside NAT
        ip1 = self.client.post(
            self._get_list_url(),
            {
                "address": "192.168.0.19/24",
                "nat_inside": nat_inside.pk,
                "status": self.statuses[0].pk,
                "namespace": self.namespace.pk,
            },
            format="json",
            **self.header,
        )
        self.assertHttpStatus(ip1, status.HTTP_201_CREATED)
        ip2 = self.client.post(
            self._get_list_url(),
            {
                "address": "192.168.0.20/24",
                "nat_inside": nat_inside.pk,
                "status": self.statuses[0].pk,
                "namespace": self.namespace.pk,
            },
            format="json",
            **self.header,
        )
        self.assertHttpStatus(ip2, status.HTTP_201_CREATED)

        response = self.client.get(
            self._get_detail_url(nat_inside) + "?depth=1",
            **self.header,
        )
        self.assertHttpStatus(response, status.HTTP_200_OK)
        self.assertEqual(response.data["nat_outside_list"][0]["address"], "192.168.0.19/24")
        self.assertEqual(response.data["nat_outside_list"][1]["address"], "192.168.0.20/24")

    def test_creating_ipaddress_with_an_invalid_parent(self):
        self.add_permissions("ipam.add_ipaddress")
        prefixes = (
            Prefix.objects.create(prefix="10.0.0.0/8", status=self.statuses[0], namespace=self.namespace),
            Prefix.objects.create(prefix="192.168.0.0/25", status=self.statuses[0], namespace=self.namespace),
        )
        nat_inside = IPAddress.objects.filter(nat_outside_list__isnull=True).first()
        data = {
            "address": "192.168.0.10/32",
            "nat_inside": nat_inside.pk,
            "status": self.statuses[0].pk,
            "namespace": self.namespace.pk,
            "parent": prefixes[0].pk,
        }

        response = self.client.post(self._get_list_url(), data, format="json", **self.header)
        self.assertHttpStatus(response, status.HTTP_400_BAD_REQUEST)
        expected_err_msg = (
            f"{prefixes[0]} cannot be assigned as the parent of {data['address']}. "
            f" In namespace {self.namespace}, the expected parent would be {prefixes[1]}."
        )
        self.assertEqual(response.data["parent"], [expected_err_msg])


class IPAddressToInterfaceTest(APIViewTestCases.APIViewTestCase):
    model = IPAddressToInterface
    update_data = {"is_destination": True, "is_preferred": True}
    bulk_update_data = {"is_default": True, "is_source": True}

    @classmethod
    def setUpTestData(cls):
        ip_addresses = list(IPAddress.objects.all()[:6])
        location = Location.objects.get_for_model(Device).first()
        devicetype = DeviceType.objects.first()
        devicerole = Role.objects.get_for_model(Device).first()
        devicestatus = Status.objects.get_for_model(Device).first()
        device = Device.objects.create(
            name="Device 1",
            location=location,
            device_type=devicetype,
            role=devicerole,
            status=devicestatus,
        )
        int_status = Status.objects.get_for_model(Interface).first()
        int_type = InterfaceTypeChoices.TYPE_1GE_FIXED
        interfaces = [
            Interface.objects.create(device=device, name="eth0", status=int_status, type=int_type),
            Interface.objects.create(device=device, name="eth1", status=int_status, type=int_type),
            Interface.objects.create(device=device, name="eth2", status=int_status, type=int_type),
            Interface.objects.create(device=device, name="eth3", status=int_status, type=int_type),
        ]

        clustertype = ClusterType.objects.create(name="Cluster Type 1")
        cluster = Cluster.objects.create(cluster_type=clustertype, name="Cluster 1")
        vm_status = Status.objects.get_for_model(VirtualMachine).first()
        virtual_machine = (VirtualMachine.objects.create(name="Virtual Machine 1", cluster=cluster, status=vm_status),)
        vm_int_status = Status.objects.get_for_model(VMInterface).first()
        vm_interfaces = [
            VMInterface.objects.create(virtual_machine=virtual_machine[0], name="veth0", status=vm_int_status),
            VMInterface.objects.create(virtual_machine=virtual_machine[0], name="veth1", status=vm_int_status),
        ]

        IPAddressToInterface.objects.create(ip_address=ip_addresses[0], interface=interfaces[0], vm_interface=None)
        IPAddressToInterface.objects.create(ip_address=ip_addresses[1], interface=interfaces[1], vm_interface=None)
        IPAddressToInterface.objects.create(ip_address=ip_addresses[2], interface=None, vm_interface=vm_interfaces[0])

        cls.create_data = [
            {
                "ip_address": ip_addresses[3].pk,
                "interface": interfaces[2].pk,
                "vm_interface": None,
            },
            {
                "ip_address": ip_addresses[4].pk,
                "interface": interfaces[3].pk,
                "vm_interface": None,
            },
            {
                "ip_address": ip_addresses[5].pk,
                "interface": None,
                "vm_interface": vm_interfaces[1].pk,
            },
        ]


class VLANGroupTest(APIViewTestCases.APIViewTestCase):
    model = VLANGroup
    create_data = [
        {
            "name": "VLAN Group 4",
        },
        {
            "name": "VLAN Group 5",
        },
        {
            "name": "VLAN Group 6",
        },
        {
            "name": "VLAN Group 7",
        },
    ]
    bulk_update_data = {
        "description": "New description",
    }

    def get_deletable_object(self):
        return VLANGroup.objects.create(name="DELETE ME")

    def get_deletable_object_pks(self):
        vlangroups = VLANGroupFactory.create_batch(size=3)
        return [vg.pk for vg in vlangroups]


class VLANTest(APIViewTestCases.APIViewTestCase):
    model = VLAN
    choices_fields = []
    validation_excluded_fields = ["location"]

    @classmethod
    def setUpTestData(cls):
        statuses = Status.objects.get_for_model(VLAN)
        vlan_groups = VLANGroup.objects.filter(location__isnull=False)[:2]
        locations = Location.objects.filter(location_type__content_types=ContentType.objects.get_for_model(VLAN))

        cls.create_data = [
            {
                "vid": 4,
                "name": "VLAN 4 with a name much longer than 64 characters to verify that we increased the limit",
                "vlan_group": vlan_groups[0].pk,
                "status": statuses[0].pk,
                "locations": [locations[0].pk, locations[1].pk],
            },
            {
                "vid": 5,
                "name": "VLAN 5",
                "vlan_group": vlan_groups[0].pk,
                "status": statuses[0].pk,
                "locations": [locations[2].pk, locations[3].pk],
            },
            {
                "vid": 6,
                "name": "VLAN 6",
                "vlan_group": vlan_groups[0].pk,
                "status": statuses[0].pk,
                "location": locations[3].pk,
            },
        ]
        cls.bulk_update_data = {
            "description": "New description",
            "status": statuses[1].pk,
        }

    def test_delete_vlan_with_prefix(self):
        """
        Attempt and fail to delete a VLAN with a Prefix assigned to it.
        """
        vlan = VLAN.objects.filter(prefixes__isnull=False).first()

        self.add_permissions("ipam.delete_vlan")
        url = reverse("ipam-api:vlan-detail", kwargs={"pk": vlan.pk})
        with disable_warnings("django.request"):
            response = self.client.delete(url, **self.header)

        self.assertHttpStatus(response, status.HTTP_409_CONFLICT)

        content = json.loads(response.content.decode("utf-8"))
        self.assertIn("detail", content)
        self.assertTrue(content["detail"].startswith("Unable to delete object."))

    def test_vlan_2_1_api_version_response(self):
        """Assert location can be used in VLAN API create/retrieve."""

        self.add_permissions("ipam.view_vlan")
        self.add_permissions("ipam.add_vlan")
        self.add_permissions("ipam.change_vlan")
        with self.subTest("Assert GET"):
            vlan = VLAN.objects.annotate(locations_count=Count("locations")).filter(locations_count=1).first()
            url = reverse("ipam-api:vlan-detail", kwargs={"pk": vlan.pk})
            response = self.client.get(f"{url}?api_version=2.1", **self.header)
            self.assertHttpStatus(response, status.HTTP_200_OK)
            self.assertEqual(response.data["location"]["id"], vlan.location.pk)

        with self.subTest("Assert GET with multiple location"):
            vlan = VLAN.objects.annotate(locations_count=Count("locations")).filter(locations_count__gt=1).first()
            url = reverse("ipam-api:vlan-detail", kwargs={"pk": vlan.pk})
            response = self.client.get(f"{url}?api_version=2.1", **self.header)
            self.assertHttpStatus(response, status.HTTP_412_PRECONDITION_FAILED)
            self.assertEqual(
                str(response.data["detail"]),
                "This object does not conform to pre-2.2 behavior. Please correct data or use API version 2.2",
            )

        with self.subTest("Assert CREATE"):
            url = reverse("ipam-api:vlan-list")
            data = {**self.create_data[0]}
            data["location"] = data.pop("locations")[0]
            response = self.client.post(f"{url}?api_version=2.1", data, format="json", **self.header)
            self.assertHttpStatus(response, status.HTTP_201_CREATED)
            self.assertTrue(VLAN.objects.filter(pk=response.data["id"]).exists())

        with self.subTest("Assert UPDATE on multiple locations ERROR"):
            vlan = VLAN.objects.annotate(locations_count=Count("locations")).filter(locations_count__gt=1).first()
            url = reverse("ipam-api:vlan-detail", kwargs={"pk": vlan.pk})
            data = {**self.create_data[0]}
            data["vid"] = 19
            data["location"] = data.pop("locations")[0]
            data.pop("vlan_group")
            response = self.client.patch(f"{url}?api_version=2.1", data, format="json", **self.header)
            self.assertHttpStatus(response, status.HTTP_412_PRECONDITION_FAILED)
            self.assertEqual(
                str(response.data["detail"]),
                "This object does not conform to pre-2.2 behavior. Please correct data or use API version 2.2",
            )

        with self.subTest("Assert UPDATE on single location"):
            vlan = VLAN.objects.annotate(locations_count=Count("locations")).filter(locations_count=1).first()
            url = reverse("ipam-api:vlan-detail", kwargs={"pk": vlan.pk})
            data = {"location": self.create_data[0]["locations"][0]}
            response = self.client.patch(f"{url}?api_version=2.1", data, format="json", **self.header)
            self.assertHttpStatus(response, status.HTTP_200_OK)
            self.assertEqual(response.data["location"]["id"], data["location"])


class ServiceTest(APIViewTestCases.APIViewTestCase):
    model = Service
    bulk_update_data = {
        "description": "New description",
    }
    choices_fields = ["protocol"]

    @classmethod
    def setUpTestData(cls):
        location = Location.objects.filter(location_type=LocationType.objects.get(name="Campus")).first()
        manufacturer = Manufacturer.objects.first()
        devicetype = DeviceType.objects.create(manufacturer=manufacturer, model="Device Type 1")
        devicerole = Role.objects.get_for_model(Device).first()
        devicestatus = Status.objects.get_for_model(Device).first()

        devices = (
            Device.objects.create(
                name="Device 1",
                location=location,
                device_type=devicetype,
                role=devicerole,
                status=devicestatus,
            ),
            Device.objects.create(
                name="Device 2",
                location=location,
                device_type=devicetype,
                role=devicerole,
                status=devicestatus,
            ),
        )
        cls.devices = devices

        Service.objects.create(
            device=devices[0],
            name="Service 1",
            protocol=choices.ServiceProtocolChoices.PROTOCOL_TCP,
            ports=[1],
        )
        Service.objects.create(
            device=devices[0],
            name="Service 2",
            protocol=choices.ServiceProtocolChoices.PROTOCOL_TCP,
            ports=[2],
        )
        Service.objects.create(
            device=devices[0],
            name="Service 3",
            protocol=choices.ServiceProtocolChoices.PROTOCOL_TCP,
            ports=[3],
        )

        cls.create_data = [
            {
                "device": devices[1].pk,
                "name": "Service 4",
                "protocol": choices.ServiceProtocolChoices.PROTOCOL_TCP,
                "ports": [4],
            },
            {
                "device": devices[1].pk,
                "name": "Service 5",
                "protocol": choices.ServiceProtocolChoices.PROTOCOL_TCP,
                "ports": [5],
            },
            {
                "device": devices[1].pk,
                "name": "Service 6",
                "protocol": choices.ServiceProtocolChoices.PROTOCOL_TCP,
                "ports": [6],
            },
        ]

    def test_ports_regression(self):
        """
        Test that ports can be provided as str or int.

        Ref: https://github.com/nautobot/nautobot/issues/265
        """
        self.add_permissions("ipam.add_service")
        url = reverse("ipam-api:service-list")
        device = self.devices[0]

        data = {
            "name": "http",
            "protocol": "tcp",
            "device": str(device.id),
            "ports": ["80"],
        }
        expected = [80]  # We'll test w/ this

        # Ports as string should be good.
        response = self.client.post(url, data, format="json", **self.header)
        self.assertHttpStatus(response, status.HTTP_201_CREATED)
        self.assertEqual(response.json()["ports"], expected)

        # And do it again, but with ports as int.
        data["name"] = "http-1"
        data["ports"] = expected
        response = self.client.post(url, data, format="json", **self.header)
        self.assertHttpStatus(response, status.HTTP_201_CREATED)
        self.assertEqual(response.json()["ports"], expected)

    # TODO: Unskip after resolving #2908, #2909
    @skip("DRF's built-in OrderingFilter triggering natural key attribute error in our base")
    def test_list_objects_ascending_ordered(self):
        pass

    @skip("DRF's built-in OrderingFilter triggering natural key attribute error in our base")
    def test_list_objects_descending_ordered(self):
        pass<|MERGE_RESOLUTION|>--- conflicted
+++ resolved
@@ -27,11 +27,8 @@
     VLAN,
     VLANGroup,
     VRF,
-<<<<<<< HEAD
     VRFDeviceAssignment,
-=======
     VRFPrefixAssignment,
->>>>>>> 651ab77a
 )
 from nautobot.virtualization.models import Cluster, ClusterType, VirtualMachine, VMInterface
 
@@ -107,18 +104,12 @@
         }
 
 
-<<<<<<< HEAD
 class VRFDeviceAssignmentTest(APIViewTestCases.APIViewTestCase):
     model = VRFDeviceAssignment
-=======
-class VRFPrefixAssignmentTest(APIViewTestCases.APIViewTestCase):
-    model = VRFPrefixAssignment
->>>>>>> 651ab77a
 
     @classmethod
     def setUpTestData(cls):
         cls.vrfs = VRF.objects.all()
-<<<<<<< HEAD
         cls.devices = Device.objects.all()
         locations = Location.objects.filter(location_type__name="Campus")
         cluster_type = ClusterType.objects.create(name="Test Cluster Type")
@@ -155,30 +146,11 @@
             vrf=cls.vrfs[1],
             virtual_machine=cls.test_vm,
             rd="65000:4",
-=======
-        cls.prefixes = Prefix.objects.all()
-
-        VRFPrefixAssignment.objects.create(
-            vrf=cls.vrfs[0],
-            prefix=cls.prefixes.filter(namespace=cls.vrfs[0].namespace)[0],
-        )
-        VRFPrefixAssignment.objects.create(
-            vrf=cls.vrfs[0],
-            prefix=cls.prefixes.filter(namespace=cls.vrfs[0].namespace)[1],
-        )
-        VRFPrefixAssignment.objects.create(
-            vrf=cls.vrfs[1],
-            prefix=cls.prefixes.filter(namespace=cls.vrfs[1].namespace)[0],
-        )
-        VRFPrefixAssignment.objects.create(
-            vrf=cls.vrfs[1],
-            prefix=cls.prefixes.filter(namespace=cls.vrfs[1].namespace)[1],
->>>>>>> 651ab77a
-        )
+        )
+
         cls.create_data = [
             {
                 "vrf": cls.vrfs[2].pk,
-<<<<<<< HEAD
                 "device": cls.devices[4].pk,
                 "virtual_machine": None,
                 "rd": "65000:4",
@@ -230,7 +202,35 @@
         response = self.client.post(self._get_list_url(), invalid_create_data, format="json", **self.header)
         self.assertHttpStatus(response, status.HTTP_400_BAD_REQUEST)
         self.assertIn("A VRF cannot be associated with both a device and a virtual machine.", str(response.content))
-=======
+
+
+class VRFPrefixAssignmentTest(APIViewTestCases.APIViewTestCase):
+    model = VRFPrefixAssignment
+
+    @classmethod
+    def setUpTestData(cls):
+        cls.vrfs = VRF.objects.all()
+        cls.prefixes = Prefix.objects.all()
+
+        VRFPrefixAssignment.objects.create(
+            vrf=cls.vrfs[0],
+            prefix=cls.prefixes.filter(namespace=cls.vrfs[0].namespace)[0],
+        )
+        VRFPrefixAssignment.objects.create(
+            vrf=cls.vrfs[0],
+            prefix=cls.prefixes.filter(namespace=cls.vrfs[0].namespace)[1],
+        )
+        VRFPrefixAssignment.objects.create(
+            vrf=cls.vrfs[1],
+            prefix=cls.prefixes.filter(namespace=cls.vrfs[1].namespace)[0],
+        )
+        VRFPrefixAssignment.objects.create(
+            vrf=cls.vrfs[1],
+            prefix=cls.prefixes.filter(namespace=cls.vrfs[1].namespace)[1],
+        )
+        cls.create_data = [
+            {
+                "vrf": cls.vrfs[2].pk,
                 "prefix": cls.prefixes.filter(namespace=cls.vrfs[2].namespace)[0].pk,
             },
             {
@@ -266,7 +266,6 @@
         response = self.client.post(self._get_list_url(), missing_field_create_data, format="json", **self.header)
         self.assertHttpStatus(response, status.HTTP_400_BAD_REQUEST)
         self.assertIn("This field may not be null.", str(response.content))
->>>>>>> 651ab77a
 
 
 class RouteTargetTest(APIViewTestCases.APIViewTestCase):

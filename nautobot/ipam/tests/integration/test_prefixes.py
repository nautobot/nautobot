import netaddr

from nautobot.core.testing.integration import SeleniumTestCase
from nautobot.extras.models import Status
from nautobot.ipam.choices import PrefixTypeChoices
from nautobot.ipam.models import Namespace, Prefix


class PrefixHierarchyTest(SeleniumTestCase):
    """
    This test case tests the indented Prefix hierarchy displayed in the Prefix list view.
    """

    def setUp(self):
        super().setUp()

        self.user.is_superuser = True
        self.user.save()
        self.login(self.user.username, self.password)

    def tearDown(self):
        self.logout()
        super().tearDown()

    def test_child_relationship_visible(self):
        """
        Test that 10.0.0.0/24 is shown under 10.0.0.0/16
        """
        status = Status.objects.get_for_model(Prefix).first()
        namespace = Namespace.objects.create(name="Prefix Hierarchy Test test_child_relationship_visible")
        Prefix(
            prefix=netaddr.IPNetwork("10.0.0.0/16"),
            status=status,
            type=PrefixTypeChoices.TYPE_CONTAINER,
            namespace=namespace,
        ).validated_save()
        Prefix(
            prefix=netaddr.IPNetwork("10.0.0.0/24"),
            status=status,
            type=PrefixTypeChoices.TYPE_NETWORK,
            namespace=namespace,
        ).validated_save()

        # Navigate to Namespace Prefixes list view
        self.browser.visit(self.live_server_url)
<<<<<<< HEAD
        self.browser.links.find_by_partial_text("IPAM").click()
        self.browser.links.find_by_partial_text("Prefixes").click()
=======
        # find_by_partial_text finds both Inventory > Provider Networks as well as the desired Networks top-level menu.
        self.browser.links.find_by_partial_text("Networks")[1].click()
        self.browser.links.find_by_partial_text("Namespaces").click()
        self.browser.links.find_by_text(namespace.name).click()
        self.browser.find_by_xpath("//ul[@id='tabs']//a[contains(., 'Prefixes')]").click()
>>>>>>> 7ae88f77

        self.assertEqual(len(self.browser.find_by_tag("tr")[1].find_by_text("10.0.0.0/16")), 1)  # 10.0.0.0/16 is first
        self.assertEqual(len(self.browser.find_by_tag("tr")[2].find_by_text("10.0.0.0/24")), 1)  # 10.0.0.0/24 is second
        self.assertTrue(
            self.browser.find_by_tag("tr")[2].find_by_tag("i").first.has_class("mdi-circle-small")
        )  # 10.0.0.0/24 is indented via an <i> tag<|MERGE_RESOLUTION|>--- conflicted
+++ resolved
@@ -43,16 +43,10 @@
 
         # Navigate to Namespace Prefixes list view
         self.browser.visit(self.live_server_url)
-<<<<<<< HEAD
         self.browser.links.find_by_partial_text("IPAM").click()
-        self.browser.links.find_by_partial_text("Prefixes").click()
-=======
-        # find_by_partial_text finds both Inventory > Provider Networks as well as the desired Networks top-level menu.
-        self.browser.links.find_by_partial_text("Networks")[1].click()
         self.browser.links.find_by_partial_text("Namespaces").click()
         self.browser.links.find_by_text(namespace.name).click()
         self.browser.find_by_xpath("//ul[@id='tabs']//a[contains(., 'Prefixes')]").click()
->>>>>>> 7ae88f77
 
         self.assertEqual(len(self.browser.find_by_tag("tr")[1].find_by_text("10.0.0.0/16")), 1)  # 10.0.0.0/16 is first
         self.assertEqual(len(self.browser.find_by_tag("tr")[2].find_by_text("10.0.0.0/24")), 1)  # 10.0.0.0/24 is second

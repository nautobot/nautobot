--- conflicted
+++ resolved
@@ -23,21 +23,8 @@
         cls.prefix4_2 = Prefix.objects.create(prefix="10.0.0.0/8", namespace=cls.namespace2, status=cls.prefix_status)
         cls.prefix6 = Prefix.objects.create(prefix="2001:db8::/64", namespace=cls.namespace, status=cls.prefix_status)
         cls.ips = {
-<<<<<<< HEAD
-            "10.0.0.1/24": IPAddress.objects.create(address="10.0.0.1/24", namespace=cls.namespace, tenant=None),
-            "10.0.0.2/24": IPAddress.objects.create(address="10.0.0.2/24", namespace=cls.namespace, tenant=None),
-            "10.0.0.3/24": IPAddress.objects.create(address="10.0.0.3/24", namespace=cls.namespace, tenant=None),
-            "10.0.0.4/24": IPAddress.objects.create(address="10.0.0.4/24", namespace=cls.namespace, tenant=None),
-            "2001:db8::1/64": IPAddress.objects.create(address="2001:db8::1/64", namespace=cls.namespace, tenant=None),
-            "2001:db8::2/64": IPAddress.objects.create(address="2001:db8::2/64", namespace=cls.namespace, tenant=None),
-            "2001:db8::3/64": IPAddress.objects.create(address="2001:db8::3/64", namespace=cls.namespace, tenant=None),
-            "10.0.0.1/25": IPAddress.objects.create(address="10.0.0.1/25", namespace=cls.namespace2, tenant=None),
-=======
             "10.0.0.1/24": IPAddress.objects.create(
                 address="10.0.0.1/24", namespace=cls.namespace, tenant=None, status=cls.ipaddr_status
-            ),
-            "10.0.0.1/25": IPAddress.objects.create(
-                address="10.0.0.1/25", namespace=cls.namespace2, tenant=None, status=cls.ipaddr_status
             ),
             "10.0.0.2/24": IPAddress.objects.create(
                 address="10.0.0.2/24", namespace=cls.namespace, tenant=None, status=cls.ipaddr_status
@@ -57,7 +44,9 @@
             "2001:db8::3/64": IPAddress.objects.create(
                 address="2001:db8::3/64", namespace=cls.namespace, tenant=None, status=cls.ipaddr_status
             ),
->>>>>>> e5c94a04
+            "10.0.0.1/25": IPAddress.objects.create(
+                address="10.0.0.1/25", namespace=cls.namespace2, tenant=None, status=cls.ipaddr_status
+            ),
         }
 
     def test_ip_family(self):

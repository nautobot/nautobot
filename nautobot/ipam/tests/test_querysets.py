--- conflicted
+++ resolved
@@ -5,12 +5,8 @@
 from django.db import connection
 
 from nautobot.core.testing import TestCase
-<<<<<<< HEAD
 from nautobot.extras.models import Status
-from nautobot.ipam.models import Prefix, IPAddress
-=======
 from nautobot.ipam.models import Prefix, IPAddress, Namespace
->>>>>>> 26ae57ab
 
 
 class IPAddressQuerySet(TestCase):
@@ -19,33 +15,38 @@
     @classmethod
     def setUpTestData(cls):
         cls.queryset.delete()
+        cls.prefix_status = Status.objects.get_for_model(Prefix).first()
+        cls.ipaddr_status = Status.objects.get_for_model(IPAddress).first()
         cls.namespace = Namespace.objects.first()
         cls.namespace2 = Namespace.objects.create(name="Namespace 2")
-        cls.prefix4 = Prefix.objects.create(prefix="10.0.0.0/8", namespace=cls.namespace)
-        cls.prefix4_2 = Prefix.objects.create(prefix="10.0.0.0/8", namespace=cls.namespace2)
-        cls.prefix6 = Prefix.objects.create(prefix="2001:db8::/64", namespace=cls.namespace)
-
-        status = Status.objects.get_for_model(IPAddress).first()
+        cls.prefix4 = Prefix.objects.create(prefix="10.0.0.0/8", namespace=cls.namespace, status=cls.prefix_status)
+        cls.prefix4_2 = Prefix.objects.create(prefix="10.0.0.0/8", namespace=cls.namespace2, status=cls.prefix_status)
+        cls.prefix6 = Prefix.objects.create(prefix="2001:db8::/64", namespace=cls.namespace, status=cls.prefix_status)
         cls.ips = {
-<<<<<<< HEAD
-            "10.0.0.1/24": IPAddress.objects.create(address="10.0.0.1/24", vrf=None, tenant=None, status=status),
-            "10.0.0.1/25": IPAddress.objects.create(address="10.0.0.1/25", vrf=None, tenant=None, status=status),
-            "10.0.0.2/24": IPAddress.objects.create(address="10.0.0.2/24", vrf=None, tenant=None, status=status),
-            "10.0.0.3/24": IPAddress.objects.create(address="10.0.0.3/24", vrf=None, tenant=None, status=status),
-            "10.0.0.4/24": IPAddress.objects.create(address="10.0.0.4/24", vrf=None, tenant=None, status=status),
-            "2001:db8::1/64": IPAddress.objects.create(address="2001:db8::1/64", vrf=None, tenant=None, status=status),
-            "2001:db8::2/64": IPAddress.objects.create(address="2001:db8::2/64", vrf=None, tenant=None, status=status),
-            "2001:db8::3/64": IPAddress.objects.create(address="2001:db8::3/64", vrf=None, tenant=None, status=status),
-=======
-            "10.0.0.1/24": IPAddress.objects.create(address="10.0.0.1/24", namespace=cls.namespace, tenant=None),
-            "10.0.0.1/25": IPAddress.objects.create(address="10.0.0.1/25", namespace=cls.namespace2, tenant=None),
-            "10.0.0.2/24": IPAddress.objects.create(address="10.0.0.2/24", namespace=cls.namespace, tenant=None),
-            "10.0.0.3/24": IPAddress.objects.create(address="10.0.0.3/24", namespace=cls.namespace, tenant=None),
-            "10.0.0.4/24": IPAddress.objects.create(address="10.0.0.4/24", namespace=cls.namespace, tenant=None),
-            "2001:db8::1/64": IPAddress.objects.create(address="2001:db8::1/64", namespace=cls.namespace, tenant=None),
-            "2001:db8::2/64": IPAddress.objects.create(address="2001:db8::2/64", namespace=cls.namespace, tenant=None),
-            "2001:db8::3/64": IPAddress.objects.create(address="2001:db8::3/64", namespace=cls.namespace, tenant=None),
->>>>>>> 26ae57ab
+            "10.0.0.1/24": IPAddress.objects.create(
+                address="10.0.0.1/24", namespace=cls.namespace, tenant=None, status=cls.ipaddr_status
+            ),
+            "10.0.0.1/25": IPAddress.objects.create(
+                address="10.0.0.1/25", namespace=cls.namespace2, tenant=None, status=cls.ipaddr_status
+            ),
+            "10.0.0.2/24": IPAddress.objects.create(
+                address="10.0.0.2/24", namespace=cls.namespace, tenant=None, status=cls.ipaddr_status
+            ),
+            "10.0.0.3/24": IPAddress.objects.create(
+                address="10.0.0.3/24", namespace=cls.namespace, tenant=None, status=cls.ipaddr_status
+            ),
+            "10.0.0.4/24": IPAddress.objects.create(
+                address="10.0.0.4/24", namespace=cls.namespace, tenant=None, status=cls.ipaddr_status
+            ),
+            "2001:db8::1/64": IPAddress.objects.create(
+                address="2001:db8::1/64", namespace=cls.namespace, tenant=None, status=cls.ipaddr_status
+            ),
+            "2001:db8::2/64": IPAddress.objects.create(
+                address="2001:db8::2/64", namespace=cls.namespace, tenant=None, status=cls.ipaddr_status
+            ),
+            "2001:db8::3/64": IPAddress.objects.create(
+                address="2001:db8::3/64", namespace=cls.namespace, tenant=None, status=cls.ipaddr_status
+            ),
         }
 
     def test_ip_family(self):
@@ -251,13 +252,10 @@
             self.ips.values(),
         )
 
-<<<<<<< HEAD
-        status = Status.objects.get_for_model(IPAddress).first()
-        extra_ip = IPAddress.objects.create(address="192.168.0.1/24", vrf=None, tenant=None, status=status)
-=======
-        Prefix.objects.create(prefix="192.168.0.0/24", namespace=self.namespace)
-        extra_ip = IPAddress.objects.create(address="192.168.0.1/24", namespace=self.namespace, tenant=None)
->>>>>>> 26ae57ab
+        Prefix.objects.create(prefix="192.168.0.0/24", namespace=self.namespace, status=self.prefix_status)
+        extra_ip = IPAddress.objects.create(
+            address="192.168.0.1/24", namespace=self.namespace, tenant=None, status=self.ipaddr_status
+        )
         self.assertQuerysetEqualAndNotEmpty(
             IPAddress.objects.filter(host__net_in=["192.168.0.0/31"]),
             [extra_ip],
@@ -460,7 +458,7 @@
     def test_get_closest_parent(self):
         # create prefixes with /24 through /32 lengths
         for i in range(24, 33):
-            Prefix.objects.create(prefix=f"10.0.0.0/{i}", namespace=self.namespace)
+            Prefix.objects.create(prefix=f"10.0.0.0/{i}", namespace=self.namespace, status=self.prefix_status)
 
         for ip in self.ips.values():
             with self.subTest(ip=ip):

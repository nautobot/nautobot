from operator import attrgetter

from nautobot.ipam.models import IPAddress, Prefix
from nautobot.utilities.testing import TestCase


class OrderingTestBase(TestCase):
<<<<<<< HEAD
    fixtures = ("status",)
=======
    def setUp(self):
        """
        Setup the VRFs for the class as a whole
        """
        self.vrfs = VRF.objects.all()[:3]

        self.statuses = Status.objects.get_for_model(Prefix)
        self.status_active = self.statuses.get(slug="active")
>>>>>>> e686dfb9

    def _compare(self, queryset, objectset):
        """
        Perform the comparison of the queryset object and the object used to instantiate the queryset.
        """
        for i, obj in enumerate(queryset):
            self.assertEqual(obj, objectset[i])


class PrefixOrderingTestCase(OrderingTestBase):
    def test_prefix_vrf_ordering(self):
        """
        Test Prefix ordering (vrf.name, then network, then prefix_length)
        """
        prefixes = sorted(
            Prefix.objects.filter(vrf__isnull=True),
            key=attrgetter("prefix.network.packed", "prefix_length"),
        ) + sorted(
            Prefix.objects.filter(vrf__isnull=False),
            key=attrgetter("vrf.name", "prefix.network.packed", "prefix_length"),
        )
        self._compare(Prefix.objects.all(), prefixes)


class IPAddressOrderingTestCase(OrderingTestBase):
    def test_address_vrf_ordering(self):
        """
        This function tests IPAddress ordering (host, then prefix_length)
        """
        addresses = sorted(IPAddress.objects.all(), key=attrgetter("address.network.packed", "prefix_length"))
        self._compare(IPAddress.objects.all(), addresses)<|MERGE_RESOLUTION|>--- conflicted
+++ resolved
@@ -5,19 +5,6 @@
 
 
 class OrderingTestBase(TestCase):
-<<<<<<< HEAD
-    fixtures = ("status",)
-=======
-    def setUp(self):
-        """
-        Setup the VRFs for the class as a whole
-        """
-        self.vrfs = VRF.objects.all()[:3]
-
-        self.statuses = Status.objects.get_for_model(Prefix)
-        self.status_active = self.statuses.get(slug="active")
->>>>>>> e686dfb9
-
     def _compare(self, queryset, objectset):
         """
         Perform the comparison of the queryset object and the object used to instantiate the queryset.

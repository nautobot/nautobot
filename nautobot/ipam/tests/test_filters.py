from unittest import skipIf

import netaddr
from django.test import TestCase
from django.db import connection


from nautobot.dcim.models import (
    Device,
    DeviceRole,
    DeviceType,
    Interface,
    Manufacturer,
    Region,
    Site,
)
from nautobot.extras.models import Status
from nautobot.ipam.choices import IPAddressRoleChoices, ServiceProtocolChoices
from nautobot.ipam.filters import (
    AggregateFilterSet,
    IPAddressFilterSet,
    PrefixFilterSet,
    RIRFilterSet,
    RoleFilterSet,
    RouteTargetFilterSet,
    ServiceFilterSet,
    VLANFilterSet,
    VLANGroupFilterSet,
    VRFFilterSet,
)


from nautobot.ipam.models import (
    Aggregate,
    IPAddress,
    Prefix,
    RIR,
    Role,
    RouteTarget,
    Service,
    VLAN,
    VLANGroup,
    VRF,
)
from nautobot.virtualization.models import (
    Cluster,
    ClusterType,
    VirtualMachine,
    VMInterface,
)
from nautobot.tenancy.models import Tenant, TenantGroup


class VRFTestCase(TestCase):
    queryset = VRF.objects.all()
    filterset = VRFFilterSet

    @classmethod
    def setUpTestData(cls):

        route_targets = (
            RouteTarget.objects.create(name="65000:1001"),
            RouteTarget.objects.create(name="65000:1002"),
            RouteTarget.objects.create(name="65000:1003"),
        )

        tenant_groups = (
            TenantGroup.objects.create(name="Tenant group 1", slug="tenant-group-1"),
            TenantGroup.objects.create(name="Tenant group 2", slug="tenant-group-2"),
            TenantGroup.objects.create(name="Tenant group 3", slug="tenant-group-3"),
        )

        tenants = (
            Tenant.objects.create(name="Tenant 1", slug="tenant-1", group=tenant_groups[0]),
            Tenant.objects.create(name="Tenant 2", slug="tenant-2", group=tenant_groups[1]),
            Tenant.objects.create(name="Tenant 3", slug="tenant-3", group=tenant_groups[2]),
        )

        vrfs = (
            VRF.objects.create(name="VRF 1", rd="65000:100", tenant=tenants[0], enforce_unique=False),
            VRF.objects.create(name="VRF 2", rd="65000:200", tenant=tenants[0], enforce_unique=False),
            VRF.objects.create(name="VRF 3", rd="65000:300", tenant=tenants[1], enforce_unique=False),
            VRF.objects.create(name="VRF 4", rd="65000:400", tenant=tenants[1], enforce_unique=True),
            VRF.objects.create(name="VRF 5", rd="65000:500", tenant=tenants[2], enforce_unique=True),
            VRF.objects.create(name="VRF 6", rd="65000:600", tenant=tenants[2], enforce_unique=True),
        )
        vrfs[0].import_targets.add(route_targets[0])
        vrfs[0].export_targets.add(route_targets[0])
        vrfs[1].import_targets.add(route_targets[1])
        vrfs[1].export_targets.add(route_targets[1])
        vrfs[2].import_targets.add(route_targets[2])
        vrfs[2].export_targets.add(route_targets[2])

    def test_id(self):
        params = {"id": self.queryset.values_list("pk", flat=True)[:2]}
        self.assertEqual(self.filterset(params, self.queryset).qs.count(), 2)

    def test_name(self):
        params = {"name": ["VRF 1", "VRF 2"]}
        self.assertEqual(self.filterset(params, self.queryset).qs.count(), 2)

    def test_rd(self):
        params = {"rd": ["65000:100", "65000:200"]}
        self.assertEqual(self.filterset(params, self.queryset).qs.count(), 2)

    def test_enforce_unique(self):
        params = {"enforce_unique": "true"}
        self.assertEqual(self.filterset(params, self.queryset).qs.count(), 3)
        params = {"enforce_unique": "false"}
        self.assertEqual(self.filterset(params, self.queryset).qs.count(), 3)

    def test_import_target(self):
        route_targets = RouteTarget.objects.all()[:2]
        params = {"import_target_id": [route_targets[0].pk, route_targets[1].pk]}
        self.assertEqual(self.filterset(params, self.queryset).qs.count(), 2)
        params = {"import_target": [route_targets[0].name, route_targets[1].name]}
        self.assertEqual(self.filterset(params, self.queryset).qs.count(), 2)

    def test_export_target(self):
        route_targets = RouteTarget.objects.all()[:2]
        params = {"export_target_id": [route_targets[0].pk, route_targets[1].pk]}
        self.assertEqual(self.filterset(params, self.queryset).qs.count(), 2)
        params = {"export_target": [route_targets[0].name, route_targets[1].name]}
        self.assertEqual(self.filterset(params, self.queryset).qs.count(), 2)

    def test_tenant(self):
        tenants = Tenant.objects.all()[:2]
        params = {"tenant_id": [tenants[0].pk, tenants[1].pk]}
        self.assertEqual(self.filterset(params, self.queryset).qs.count(), 4)
        params = {"tenant": [tenants[0].slug, tenants[1].slug]}
        self.assertEqual(self.filterset(params, self.queryset).qs.count(), 4)

    def test_tenant_group(self):
        tenant_groups = TenantGroup.objects.all()[:2]
        params = {"tenant_group_id": [tenant_groups[0].pk, tenant_groups[1].pk]}
        self.assertEqual(self.filterset(params, self.queryset).qs.count(), 4)
        params = {"tenant_group": [tenant_groups[0].slug, tenant_groups[1].slug]}
        self.assertEqual(self.filterset(params, self.queryset).qs.count(), 4)

    def test_search(self):
        value = self.queryset.values_list("pk", flat=True)[0]
        params = {"q": value}
        self.assertEqual(self.filterset(params, self.queryset).qs.values_list("pk", flat=True)[0], value)


class RouteTargetTestCase(TestCase):
    queryset = RouteTarget.objects.all()
    filterset = RouteTargetFilterSet

    @classmethod
    def setUpTestData(cls):

        tenant_groups = (
            TenantGroup.objects.create(name="Tenant group 1", slug="tenant-group-1"),
            TenantGroup.objects.create(name="Tenant group 2", slug="tenant-group-2"),
            TenantGroup.objects.create(name="Tenant group 3", slug="tenant-group-3"),
        )

        tenants = (
            Tenant.objects.create(name="Tenant 1", slug="tenant-1", group=tenant_groups[0]),
            Tenant.objects.create(name="Tenant 2", slug="tenant-2", group=tenant_groups[1]),
            Tenant.objects.create(name="Tenant 3", slug="tenant-3", group=tenant_groups[2]),
        )

        route_targets = (
            RouteTarget.objects.create(name="65000:1001", tenant=tenants[0]),
            RouteTarget.objects.create(name="65000:1002", tenant=tenants[0]),
            RouteTarget.objects.create(name="65000:1003", tenant=tenants[0]),
            RouteTarget.objects.create(name="65000:1004", tenant=tenants[0]),
            RouteTarget.objects.create(name="65000:2001", tenant=tenants[1]),
            RouteTarget.objects.create(name="65000:2002", tenant=tenants[1]),
            RouteTarget.objects.create(name="65000:2003", tenant=tenants[1]),
            RouteTarget.objects.create(name="65000:2004", tenant=tenants[1]),
            RouteTarget.objects.create(name="65000:3001", tenant=tenants[2]),
            RouteTarget.objects.create(name="65000:3002", tenant=tenants[2]),
            RouteTarget.objects.create(name="65000:3003", tenant=tenants[2]),
            RouteTarget.objects.create(name="65000:3004", tenant=tenants[2]),
        )

        vrfs = (
            VRF.objects.create(name="VRF 1", rd="65000:100"),
            VRF.objects.create(name="VRF 2", rd="65000:200"),
            VRF.objects.create(name="VRF 3", rd="65000:300"),
        )
        vrfs[0].import_targets.add(route_targets[0], route_targets[1])
        vrfs[0].export_targets.add(route_targets[2], route_targets[3])
        vrfs[1].import_targets.add(route_targets[4], route_targets[5])
        vrfs[1].export_targets.add(route_targets[6], route_targets[7])

    def test_id(self):
        params = {"id": self.queryset.values_list("pk", flat=True)[:2]}
        self.assertEqual(self.filterset(params, self.queryset).qs.count(), 2)

    def test_name(self):
        params = {"name": ["65000:1001", "65000:1002", "65000:1003"]}
        self.assertEqual(self.filterset(params, self.queryset).qs.count(), 3)

    def test_importing_vrf(self):
        vrfs = VRF.objects.all()[:2]
        params = {"importing_vrf_id": [vrfs[0].pk, vrfs[1].pk]}
        self.assertEqual(self.filterset(params, self.queryset).qs.count(), 4)
        params = {"importing_vrf": [vrfs[0].rd, vrfs[1].rd]}
        self.assertEqual(self.filterset(params, self.queryset).qs.count(), 4)

    def test_exporting_vrf(self):
        vrfs = VRF.objects.all()[:2]
        params = {"exporting_vrf_id": [vrfs[0].pk, vrfs[1].pk]}
        self.assertEqual(self.filterset(params, self.queryset).qs.count(), 4)
        params = {"exporting_vrf": [vrfs[0].rd, vrfs[1].rd]}
        self.assertEqual(self.filterset(params, self.queryset).qs.count(), 4)

    def test_tenant(self):
        tenants = Tenant.objects.all()[:2]
        params = {"tenant_id": [tenants[0].pk, tenants[1].pk]}
        self.assertEqual(self.filterset(params, self.queryset).qs.count(), 8)
        params = {"tenant": [tenants[0].slug, tenants[1].slug]}
        self.assertEqual(self.filterset(params, self.queryset).qs.count(), 8)

    def test_tenant_group(self):
        tenant_groups = TenantGroup.objects.all()[:2]
        params = {"tenant_group_id": [tenant_groups[0].pk, tenant_groups[1].pk]}
        self.assertEqual(self.filterset(params, self.queryset).qs.count(), 8)
        params = {"tenant_group": [tenant_groups[0].slug, tenant_groups[1].slug]}
        self.assertEqual(self.filterset(params, self.queryset).qs.count(), 8)

    def test_search(self):
        value = self.queryset.values_list("pk", flat=True)[0]
        params = {"q": value}
        self.assertEqual(self.filterset(params, self.queryset).qs.values_list("pk", flat=True)[0], value)


class RIRTestCase(TestCase):
    queryset = RIR.objects.all()
    filterset = RIRFilterSet

    @classmethod
    def setUpTestData(cls):

        RIR.objects.create(name="RIR 1", slug="rir-1", is_private=False, description="A"),
        RIR.objects.create(name="RIR 2", slug="rir-2", is_private=False, description="B"),
        RIR.objects.create(name="RIR 3", slug="rir-3", is_private=False, description="C"),
        RIR.objects.create(name="RIR 4", slug="rir-4", is_private=True, description="D"),
        RIR.objects.create(name="RIR 5", slug="rir-5", is_private=True, description="E"),
        RIR.objects.create(name="RIR 6", slug="rir-6", is_private=True, description="F"),

    def test_id(self):
        params = {"id": self.queryset.values_list("pk", flat=True)[:2]}
        self.assertEqual(self.filterset(params, self.queryset).qs.count(), 2)

    def test_name(self):
        params = {"name": ["RIR 1", "RIR 2"]}
        self.assertEqual(self.filterset(params, self.queryset).qs.count(), 2)

    def test_slug(self):
        params = {"slug": ["rir-1", "rir-2"]}
        self.assertEqual(self.filterset(params, self.queryset).qs.count(), 2)

    def test_description(self):
        params = {"description": ["A", "B"]}
        self.assertEqual(self.filterset(params, self.queryset).qs.count(), 2)

    def test_is_private(self):
        params = {"is_private": "true"}
        self.assertEqual(self.filterset(params, self.queryset).qs.count(), 3)
        params = {"is_private": "false"}
        self.assertEqual(self.filterset(params, self.queryset).qs.count(), 3)


class AggregateTestCase(TestCase):
    queryset = Aggregate.objects.all()
    filterset = AggregateFilterSet

    @classmethod
    def setUpTestData(cls):

        rirs = (
            RIR.objects.create(name="RIR 1", slug="rir-1"),
            RIR.objects.create(name="RIR 2", slug="rir-2"),
            RIR.objects.create(name="RIR 3", slug="rir-3"),
        )
        cls.rirs = rirs

        tenant_groups = (
            TenantGroup.objects.create(name="Tenant group 1", slug="tenant-group-1"),
            TenantGroup.objects.create(name="Tenant group 2", slug="tenant-group-2"),
            TenantGroup.objects.create(name="Tenant group 3", slug="tenant-group-3"),
        )

        tenants = (
            Tenant.objects.create(name="Tenant 1", slug="tenant-1", group=tenant_groups[0]),
            Tenant.objects.create(name="Tenant 2", slug="tenant-2", group=tenant_groups[1]),
            Tenant.objects.create(name="Tenant 3", slug="tenant-3", group=tenant_groups[2]),
        )

        Aggregate.objects.create(
            prefix="10.1.0.0/16",
            rir=rirs[0],
            tenant=tenants[0],
            date_added="2020-01-01",
        )
        Aggregate.objects.create(
            prefix="10.2.0.0/16",
            rir=rirs[0],
            tenant=tenants[1],
            date_added="2020-01-02",
        )
        Aggregate.objects.create(
            prefix="10.3.0.0/16",
            rir=rirs[1],
            tenant=tenants[2],
            date_added="2020-01-03",
        )
        Aggregate.objects.create(
            prefix="2001:db8:1::/48",
            rir=rirs[1],
            tenant=tenants[0],
            date_added="2020-01-04",
        )
        Aggregate.objects.create(
            prefix="2001:db8:3::/48",
            rir=rirs[2],
            tenant=tenants[2],
            date_added="2020-01-06",
        )
        Aggregate.objects.create(
            prefix="2001:db8:2::/48",
            rir=rirs[2],
            tenant=tenants[1],
            date_added="2020-01-05",
        )

    def test_search(self):
        Aggregate.objects.create(prefix="10.150.255.0/31", rir=self.rirs[0])
        Aggregate.objects.create(prefix="10.150.255.2/31", rir=self.rirs[0])
        test_values = [
            "10.150.255.0/31",
            "10.150.255.0",
            "10.150.255.2",
        ]
        for value in test_values:
            params = {"q": value}
            self.assertEqual(self.filterset(params, self.queryset).qs.count(), 1)

    def test_id(self):
        params = {"id": self.queryset.values_list("pk", flat=True)[:2]}
        self.assertEqual(self.filterset(params, self.queryset).qs.count(), 2)

    def test_family(self):
        params = {"family": "4"}
        self.assertEqual(self.filterset(params, self.queryset).qs.count(), 3)

    def test_date_added(self):
        params = {"date_added": ["2020-01-01", "2020-01-02"]}
        self.assertEqual(self.filterset(params, self.queryset).qs.count(), 2)

    # TODO: Test for multiple values
    def test_prefix(self):
        params = {"prefix": "10.1.0.0/16"}
        self.assertEqual(self.filterset(params, self.queryset).qs.count(), 1)

    def test_rir(self):
        rirs = RIR.objects.all()[:2]
        params = {"rir_id": [rirs[0].pk, rirs[1].pk]}
        self.assertEqual(self.filterset(params, self.queryset).qs.count(), 4)
        params = {"rir": [rirs[0].slug, rirs[1].slug]}
        self.assertEqual(self.filterset(params, self.queryset).qs.count(), 4)

    def test_tenant(self):
        tenants = Tenant.objects.all()[:2]
        params = {"tenant_id": [tenants[0].pk, tenants[1].pk]}
        self.assertEqual(self.filterset(params, self.queryset).qs.count(), 4)
        params = {"tenant": [tenants[0].slug, tenants[1].slug]}
        self.assertEqual(self.filterset(params, self.queryset).qs.count(), 4)

    def test_tenant_group(self):
        tenant_groups = TenantGroup.objects.all()[:2]
        params = {"tenant_group_id": [tenant_groups[0].pk, tenant_groups[1].pk]}
        self.assertEqual(self.filterset(params, self.queryset).qs.count(), 4)
        params = {"tenant_group": [tenant_groups[0].slug, tenant_groups[1].slug]}
        self.assertEqual(self.filterset(params, self.queryset).qs.count(), 4)


class RoleTestCase(TestCase):
    queryset = Role.objects.all()
    filterset = RoleFilterSet

    @classmethod
    def setUpTestData(cls):

        Role.objects.create(name="Role 1", slug="role-1"),
        Role.objects.create(name="Role 2", slug="role-2"),
        Role.objects.create(name="Role 3", slug="role-3"),

    def test_id(self):
        params = {"id": self.queryset.values_list("pk", flat=True)[:2]}
        self.assertEqual(self.filterset(params, self.queryset).qs.count(), 2)

    def test_name(self):
        params = {"name": ["Role 1", "Role 2"]}
        self.assertEqual(self.filterset(params, self.queryset).qs.count(), 2)

    def test_slug(self):
        params = {"slug": ["role-1", "role-2"]}
        self.assertEqual(self.filterset(params, self.queryset).qs.count(), 2)


class PrefixTestCase(TestCase):
    queryset = Prefix.objects.all()
    filterset = PrefixFilterSet

    @classmethod
    def setUpTestData(cls):

        regions = (
            Region.objects.create(name="Test Region 1", slug="test-region-1"),
            Region.objects.create(name="Test Region 2", slug="test-region-2"),
            Region.objects.create(name="Test Region 3", slug="test-region-3"),
        )

        sites = (
            Site.objects.create(name="Test Site 1", slug="test-site-1", region=regions[0]),
            Site.objects.create(name="Test Site 2", slug="test-site-2", region=regions[1]),
            Site.objects.create(name="Test Site 3", slug="test-site-3", region=regions[2]),
        )

        route_targets = (
            RouteTarget.objects.create(name="65000:100"),
            RouteTarget.objects.create(name="65000:200"),
            RouteTarget.objects.create(name="65000:300"),
        )

        vrfs = (
            VRF.objects.create(name="VRF 1", rd="65000:100"),
            VRF.objects.create(name="VRF 2", rd="65000:200"),
            VRF.objects.create(name="VRF 3", rd="65000:300"),
        )
        vrfs[0].import_targets.add(route_targets[0], route_targets[1], route_targets[2])
        vrfs[1].export_targets.add(route_targets[1])
        vrfs[2].export_targets.add(route_targets[2])

        vlans = (
            VLAN.objects.create(vid=1, name="VLAN 1"),
            VLAN.objects.create(vid=2, name="VLAN 2"),
            VLAN.objects.create(vid=3, name="VLAN 3"),
        )

        roles = (
            Role.objects.create(name="Role 1", slug="role-1"),
            Role.objects.create(name="Role 2", slug="role-2"),
            Role.objects.create(name="Role 3", slug="role-3"),
        )

        tenant_groups = (
            TenantGroup.objects.create(name="Tenant group 1", slug="tenant-group-1"),
            TenantGroup.objects.create(name="Tenant group 2", slug="tenant-group-2"),
            TenantGroup.objects.create(name="Tenant group 3", slug="tenant-group-3"),
        )

        tenants = (
            Tenant.objects.create(name="Tenant 1", slug="tenant-1", group=tenant_groups[0]),
            Tenant.objects.create(name="Tenant 2", slug="tenant-2", group=tenant_groups[1]),
            Tenant.objects.create(name="Tenant 3", slug="tenant-3", group=tenant_groups[2]),
        )

        statuses = Status.objects.get_for_model(Prefix)
        status_map = {s.slug: s for s in statuses.all()}

        Prefix.objects.create(
            prefix="10.0.0.0/24",
            tenant=None,
            site=None,
            vrf=None,
            vlan=None,
            role=None,
            is_pool=True,
            status=status_map["active"],
        )
        Prefix.objects.create(
            prefix="10.0.1.0/24",
            tenant=tenants[0],
            site=sites[0],
            vrf=vrfs[0],
            vlan=vlans[0],
            role=roles[0],
            status=status_map["active"],
        )
        Prefix.objects.create(
            prefix="10.0.2.0/24",
            tenant=tenants[1],
            site=sites[1],
            vrf=vrfs[1],
            vlan=vlans[1],
            role=roles[1],
            status=status_map["deprecated"],
        )
        Prefix.objects.create(
            prefix="10.0.3.0/24",
            tenant=tenants[2],
            site=sites[2],
            vrf=vrfs[2],
            vlan=vlans[2],
            role=roles[2],
            status=status_map["reserved"],
        )
        Prefix.objects.create(
            prefix="2001:db8::/64",
            tenant=None,
            site=None,
            vrf=None,
            vlan=None,
            role=None,
            is_pool=True,
            status=status_map["active"],
        )
        Prefix.objects.create(
            prefix="2001:db8:0:1::/64",
            tenant=tenants[0],
            site=sites[0],
            vrf=vrfs[0],
            vlan=vlans[0],
            role=roles[0],
            status=status_map["active"],
        )
        Prefix.objects.create(
            prefix="2001:db8:0:2::/64",
            tenant=tenants[1],
            site=sites[1],
            vrf=vrfs[1],
            vlan=vlans[1],
            role=roles[1],
            status=status_map["deprecated"],
        )
        Prefix.objects.create(
            prefix="2001:db8:0:3::/64",
            tenant=tenants[2],
            site=sites[2],
            vrf=vrfs[2],
            vlan=vlans[2],
            role=roles[2],
            status=status_map["reserved"],
        )
        Prefix.objects.create(prefix="10.0.0.0/16", status=status_map["active"])
        Prefix.objects.create(prefix="2001:db8::/32", status=status_map["active"])

    def test_search(self):
        Prefix.objects.create(prefix="10.150.255.0/31")
        Prefix.objects.create(prefix="10.150.255.2/31")
        test_values = [
            "10.150.255.0/31",
            "10.150.255.0",
            "10.150.255.2",
        ]
        for value in test_values:
            params = {"q": value}
            self.assertEqual(self.filterset(params, self.queryset).qs.count(), 1)

    def test_id(self):
        params = {"id": self.queryset.values_list("pk", flat=True)[:2]}
        self.assertEqual(self.filterset(params, self.queryset).qs.count(), 2)

    def test_family(self):
        params = {"family": "6"}
        self.assertEqual(self.filterset(params, self.queryset).qs.count(), 5)

    def test_is_pool(self):
        params = {"is_pool": "true"}
        self.assertEqual(self.filterset(params, self.queryset).qs.count(), 2)
        params = {"is_pool": "false"}
        self.assertEqual(self.filterset(params, self.queryset).qs.count(), 8)

    def test_within(self):
        params = {"within": "10.0.0.0/16"}
        self.assertEqual(self.filterset(params, self.queryset).qs.count(), 4)

    def test_within_include(self):
        params = {"within_include": "10.0.0.0/16"}
        self.assertEqual(self.filterset(params, self.queryset).qs.count(), 5)

    def test_contains(self):
        params = {"contains": "10.0.1.0/24"}
        self.assertEqual(self.filterset(params, self.queryset).qs.count(), 2)
        params = {"contains": "2001:db8:0:1::/64"}
        self.assertEqual(self.filterset(params, self.queryset).qs.count(), 2)

    def test_mask_length(self):
        params = {"mask_length": "24"}
        self.assertEqual(self.filterset(params, self.queryset).qs.count(), 4)

    def test_vrf(self):
        vrfs = VRF.objects.all()[:2]
        params = {"vrf_id": [vrfs[0].pk, vrfs[1].pk]}
        self.assertEqual(self.filterset(params, self.queryset).qs.count(), 4)
        params = {"vrf": [vrfs[0].rd, vrfs[1].rd]}
        self.assertEqual(self.filterset(params, self.queryset).qs.count(), 4)

    def test_present_in_vrf(self):
        vrf1 = VRF.objects.get(name="VRF 1")
        vrf2 = VRF.objects.get(name="VRF 2")
        self.assertEqual(self.filterset({"present_in_vrf_id": vrf1.pk}, self.queryset).qs.count(), 6)
        self.assertEqual(self.filterset({"present_in_vrf_id": vrf2.pk}, self.queryset).qs.count(), 2)
        self.assertEqual(self.filterset({"present_in_vrf": vrf1.rd}, self.queryset).qs.count(), 6)
        self.assertEqual(self.filterset({"present_in_vrf": vrf2.rd}, self.queryset).qs.count(), 2)

    def test_region(self):
        regions = Region.objects.all()[:2]
        params = {"region_id": [regions[0].pk, regions[1].pk]}
        self.assertEqual(self.filterset(params, self.queryset).qs.count(), 4)
        params = {"region": [regions[0].slug, regions[1].slug]}
        self.assertEqual(self.filterset(params, self.queryset).qs.count(), 4)

    def test_site(self):
        sites = Site.objects.all()[:2]
        params = {"site_id": [sites[0].pk, sites[1].pk]}
        self.assertEqual(self.filterset(params, self.queryset).qs.count(), 4)
        params = {"site": [sites[0].slug, sites[1].slug]}
        self.assertEqual(self.filterset(params, self.queryset).qs.count(), 4)

    def test_vlan(self):
        vlans = VLAN.objects.all()[:2]
        params = {"vlan_id": [vlans[0].pk, vlans[1].pk]}
        self.assertEqual(self.filterset(params, self.queryset).qs.count(), 4)
        # TODO: Test for multiple values
        params = {"vlan_vid": vlans[0].vid}
        self.assertEqual(self.filterset(params, self.queryset).qs.count(), 2)

    def test_role(self):
        roles = Role.objects.all()[:2]
        params = {"role_id": [roles[0].pk, roles[1].pk]}
        self.assertEqual(self.filterset(params, self.queryset).qs.count(), 4)
        params = {"role": [roles[0].slug, roles[1].slug]}
        self.assertEqual(self.filterset(params, self.queryset).qs.count(), 4)

    def test_status(self):
        params = {"status": ["deprecated", "reserved"]}
        self.assertEqual(self.filterset(params, self.queryset).qs.count(), 4)

    def test_tenant(self):
        tenants = Tenant.objects.all()[:2]
        params = {"tenant_id": [tenants[0].pk, tenants[1].pk]}
        self.assertEqual(self.filterset(params, self.queryset).qs.count(), 4)
        params = {"tenant": [tenants[0].slug, tenants[1].slug]}
        self.assertEqual(self.filterset(params, self.queryset).qs.count(), 4)

    def test_tenant_group(self):
        tenant_groups = TenantGroup.objects.all()[:2]
        params = {"tenant_group_id": [tenant_groups[0].pk, tenant_groups[1].pk]}
        self.assertEqual(self.filterset(params, self.queryset).qs.count(), 4)
        params = {"tenant_group": [tenant_groups[0].slug, tenant_groups[1].slug]}
        self.assertEqual(self.filterset(params, self.queryset).qs.count(), 4)


class IPAddressTestCase(TestCase):
    queryset = IPAddress.objects.all()
    filterset = IPAddressFilterSet

    @classmethod
    def setUpTestData(cls):

        vrfs = (
            VRF.objects.create(name="VRF 1", rd="65000:100"),
            VRF.objects.create(name="VRF 2", rd="65000:200"),
            VRF.objects.create(name="VRF 3", rd="65000:300"),
        )

        site = Site.objects.create(name="Site 1", slug="site-1")
        manufacturer = Manufacturer.objects.create(name="Manufacturer 1", slug="manufacturer-1")
        device_type = DeviceType.objects.create(manufacturer=manufacturer, model="Device Type 1")
        device_role = DeviceRole.objects.create(name="Device Role 1", slug="device-role-1")

        devices = (
            Device.objects.create(
                device_type=device_type,
                name="Device 1",
                site=site,
                device_role=device_role,
            ),
            Device.objects.create(
                device_type=device_type,
                name="Device 2",
                site=site,
                device_role=device_role,
            ),
            Device.objects.create(
                device_type=device_type,
                name="Device 3",
                site=site,
                device_role=device_role,
            ),
        )

        interfaces = (
            Interface.objects.create(device=devices[0], name="Interface 1"),
            Interface.objects.create(device=devices[1], name="Interface 2"),
            Interface.objects.create(device=devices[2], name="Interface 3"),
        )

        clustertype = ClusterType.objects.create(name="Cluster Type 1", slug="cluster-type-1")
        cluster = Cluster.objects.create(type=clustertype, name="Cluster 1")

        virtual_machines = (
            VirtualMachine.objects.create(name="Virtual Machine 1", cluster=cluster),
            VirtualMachine.objects.create(name="Virtual Machine 2", cluster=cluster),
            VirtualMachine.objects.create(name="Virtual Machine 3", cluster=cluster),
        )

        vminterfaces = (
            VMInterface.objects.create(virtual_machine=virtual_machines[0], name="Interface 1"),
            VMInterface.objects.create(virtual_machine=virtual_machines[1], name="Interface 2"),
            VMInterface.objects.create(virtual_machine=virtual_machines[2], name="Interface 3"),
        )

        tenant_groups = (
            TenantGroup.objects.create(name="Tenant group 1", slug="tenant-group-1"),
            TenantGroup.objects.create(name="Tenant group 2", slug="tenant-group-2"),
            TenantGroup.objects.create(name="Tenant group 3", slug="tenant-group-3"),
        )

        tenants = (
            Tenant.objects.create(name="Tenant 1", slug="tenant-1", group=tenant_groups[0]),
            Tenant.objects.create(name="Tenant 2", slug="tenant-2", group=tenant_groups[1]),
            Tenant.objects.create(name="Tenant 3", slug="tenant-3", group=tenant_groups[2]),
        )

        statuses = Status.objects.get_for_model(IPAddress)
        status_map = {s.slug: s for s in statuses.all()}

        IPAddress.objects.create(
            address="10.0.0.1/24",
            tenant=None,
            vrf=None,
            assigned_object=None,
            status=status_map["active"],
            dns_name="ipaddress-a",
        ),
        IPAddress.objects.create(
            address="10.0.0.2/24",
            tenant=tenants[0],
            vrf=vrfs[0],
            assigned_object=interfaces[0],
            status=status_map["active"],
            dns_name="ipaddress-b",
        ),
        IPAddress.objects.create(
            address="10.0.0.3/24",
            tenant=tenants[1],
            vrf=vrfs[1],
            assigned_object=interfaces[1],
            status=status_map["reserved"],
            role=IPAddressRoleChoices.ROLE_VIP,
            dns_name="ipaddress-c",
        ),
        IPAddress.objects.create(
            address="10.0.0.4/24",
            tenant=tenants[2],
            vrf=vrfs[2],
            assigned_object=interfaces[2],
            status=status_map["deprecated"],
            role=IPAddressRoleChoices.ROLE_SECONDARY,
            dns_name="ipaddress-d",
        ),
        IPAddress.objects.create(
            address="10.0.0.1/25",
            tenant=None,
            vrf=None,
            assigned_object=None,
            status=status_map["active"],
        ),
        IPAddress.objects.create(
            address="2001:db8::1/64",
            tenant=None,
            vrf=None,
            assigned_object=None,
            status=status_map["active"],
            dns_name="ipaddress-a",
        ),
        IPAddress.objects.create(
            address="2001:db8::2/64",
            tenant=tenants[0],
            vrf=vrfs[0],
            assigned_object=vminterfaces[0],
            status=status_map["active"],
            dns_name="ipaddress-b",
        ),
        IPAddress.objects.create(
            address="2001:db8::3/64",
            tenant=tenants[1],
            vrf=vrfs[1],
            assigned_object=vminterfaces[1],
            status=status_map["reserved"],
            role=IPAddressRoleChoices.ROLE_VIP,
            dns_name="ipaddress-c",
        ),
        IPAddress.objects.create(
            address="2001:db8::4/64",
            tenant=tenants[2],
            vrf=vrfs[2],
            assigned_object=vminterfaces[2],
            status=status_map["deprecated"],
            role=IPAddressRoleChoices.ROLE_SECONDARY,
            dns_name="ipaddress-d",
        ),
        IPAddress.objects.create(
            address="2001:db8::1/65",
            tenant=None,
            vrf=None,
            assigned_object=None,
            status=status_map["active"],
        ),

    def test_search(self):
        search_terms = {
            # string searches
            "ipaddress-a": 2,
            "foo": 0,
            # network searches
            "": 10,
            "10": 5,
            "10.": 5,
            "10.0": 5,
            "10.0.0.4": 1,
            "10.0.0.4/24": 1,
            "11": 0,
            "11.": 0,
            "11.0": 0,
            "10.10.10.0/24": 0,
            "2001": 5,
            "2001:": 5,
            "2001::": 5,
            "2001:db8:": 5,
            "2001:db8::": 5,
            "2001:db8::/64": 5,
            "2001:db8::2": 1,
            "2001:db8:0:2": 0,
            "fe80": 0,
            "fe80::": 0,
            "foo.bar": 0,
        }

        for term, cnt in search_terms.items():
            params = {"q": term}
            self.assertEqual(self.filterset(params, self.queryset).qs.count(), cnt)

    def test_id(self):
        params = {"id": self.queryset.values_list("pk", flat=True)[:2]}
        self.assertEqual(self.filterset(params, self.queryset).qs.count(), 2)

    def test_family(self):
        params = {"family": "6"}
        self.assertEqual(self.filterset(params, self.queryset).qs.count(), 5)

    def test_dns_name(self):
        params = {"dns_name": ["ipaddress-a", "ipaddress-b"]}
        self.assertEqual(self.filterset(params, self.queryset).qs.count(), 4)

    def test_parent(self):
        params = {"parent": "10.0.0.0/24"}
        self.assertEqual(self.filterset(params, self.queryset).qs.count(), 5)
        params = {"parent": "2001:db8::/64"}
        self.assertEqual(self.filterset(params, self.queryset).qs.count(), 5)

    def test_filter_address(self):
        # Check IPv4 and IPv6, with and without a mask
        params = {"address": ["10.0.0.1/24"]}
        self.assertEqual(self.filterset(params, self.queryset).qs.count(), 1)
        params = {"address": ["10.0.0.1"]}
        self.assertEqual(self.filterset(params, self.queryset).qs.count(), 2)
        params = {"address": ["10.0.0.1/24", "10.0.0.1/25"]}
        self.assertEqual(self.filterset(params, self.queryset).qs.count(), 2)
        params = {"address": ["2001:db8::1/64"]}
        self.assertEqual(self.filterset(params, self.queryset).qs.count(), 1)
        params = {"address": ["2001:db8::1"]}
        self.assertEqual(self.filterset(params, self.queryset).qs.count(), 2)
        params = {"address": ["2001:db8::1/64", "2001:db8::1/65"]}
        self.assertEqual(self.filterset(params, self.queryset).qs.count(), 2)

    def test_mask_length(self):
        params = {"mask_length": "24"}
        self.assertEqual(self.filterset(params, self.queryset).qs.count(), 4)

    def test_vrf(self):
        vrfs = VRF.objects.all()[:2]
        params = {"vrf_id": [vrfs[0].pk, vrfs[1].pk]}
        self.assertEqual(self.filterset(params, self.queryset).qs.count(), 4)
        params = {"vrf": [vrfs[0].rd, vrfs[1].rd]}
        self.assertEqual(self.filterset(params, self.queryset).qs.count(), 4)

    def test_device(self):
        devices = Device.objects.all()[:2]
        params = {"device_id": [devices[0].pk, devices[1].pk]}
        self.assertEqual(self.filterset(params, self.queryset).qs.count(), 2)
        params = {"device": [devices[0].name, devices[1].name]}
        self.assertEqual(self.filterset(params, self.queryset).qs.count(), 2)

    def test_virtual_machine(self):
        vms = VirtualMachine.objects.all()[:2]
        params = {"virtual_machine_id": [vms[0].pk, vms[1].pk]}
        self.assertEqual(self.filterset(params, self.queryset).qs.count(), 2)
        params = {"virtual_machine": [vms[0].name, vms[1].name]}
        self.assertEqual(self.filterset(params, self.queryset).qs.count(), 2)

    def test_interface(self):
        interfaces = Interface.objects.all()[:2]
        params = {"interface_id": [interfaces[0].pk, interfaces[1].pk]}
        self.assertEqual(self.filterset(params, self.queryset).qs.count(), 2)
        params = {"interface": ["Interface 1", "Interface 2"]}
        self.assertEqual(self.filterset(params, self.queryset).qs.count(), 2)

    def test_vminterface(self):
        vminterfaces = VMInterface.objects.all()[:2]
        params = {"vminterface_id": [vminterfaces[0].pk, vminterfaces[1].pk]}
        self.assertEqual(self.filterset(params, self.queryset).qs.count(), 2)
        params = {"vminterface": ["Interface 1", "Interface 2"]}
        self.assertEqual(self.filterset(params, self.queryset).qs.count(), 2)

    def test_assigned_to_interface(self):
        params = {"assigned_to_interface": "true"}
        self.assertEqual(self.filterset(params, self.queryset).qs.count(), 6)
        params = {"assigned_to_interface": "false"}
        self.assertEqual(self.filterset(params, self.queryset).qs.count(), 4)

    def test_status(self):
        params = {"status": ["deprecated", "reserved"]}
        self.assertEqual(self.filterset(params, self.queryset).qs.count(), 4)

    def test_role(self):
        params = {"role": [IPAddressRoleChoices.ROLE_SECONDARY, IPAddressRoleChoices.ROLE_VIP]}
        self.assertEqual(self.filterset(params, self.queryset).qs.count(), 4)

    def test_tenant(self):
        tenants = Tenant.objects.all()[:2]
        params = {"tenant_id": [tenants[0].pk, tenants[1].pk]}
        self.assertEqual(self.filterset(params, self.queryset).qs.count(), 4)
        params = {"tenant": [tenants[0].slug, tenants[1].slug]}
        self.assertEqual(self.filterset(params, self.queryset).qs.count(), 4)

    def test_tenant_group(self):
        tenant_groups = TenantGroup.objects.all()[:2]
        params = {"tenant_group_id": [tenant_groups[0].pk, tenant_groups[1].pk]}
        self.assertEqual(self.filterset(params, self.queryset).qs.count(), 4)
        params = {"tenant_group": [tenant_groups[0].slug, tenant_groups[1].slug]}
        self.assertEqual(self.filterset(params, self.queryset).qs.count(), 4)


class VLANGroupTestCase(TestCase):
    queryset = VLANGroup.objects.all()
    filterset = VLANGroupFilterSet

    @classmethod
    def setUpTestData(cls):

        regions = (
            Region.objects.create(name="Test Region 1", slug="test-region-1"),
            Region.objects.create(name="Test Region 2", slug="test-region-2"),
            Region.objects.create(name="Test Region 3", slug="test-region-3"),
        )

        sites = (
            Site.objects.create(name="Test Site 1", slug="test-site-1", region=regions[0]),
            Site.objects.create(name="Test Site 2", slug="test-site-2", region=regions[1]),
            Site.objects.create(name="Test Site 3", slug="test-site-3", region=regions[2]),
        )

        VLANGroup.objects.create(name="VLAN Group 1", slug="vlan-group-1", site=sites[0], description="A"),
        VLANGroup.objects.create(name="VLAN Group 2", slug="vlan-group-2", site=sites[1], description="B"),
        VLANGroup.objects.create(name="VLAN Group 3", slug="vlan-group-3", site=sites[2], description="C"),
        VLANGroup.objects.create(name="VLAN Group 4", slug="vlan-group-4", site=None),

    def test_id(self):
        params = {"id": self.queryset.values_list("pk", flat=True)[:2]}
        self.assertEqual(self.filterset(params, self.queryset).qs.count(), 2)

    def test_name(self):
        params = {"name": ["VLAN Group 1", "VLAN Group 2"]}
        self.assertEqual(self.filterset(params, self.queryset).qs.count(), 2)

    def test_slug(self):
        params = {"slug": ["vlan-group-1", "vlan-group-2"]}
        self.assertEqual(self.filterset(params, self.queryset).qs.count(), 2)

    def test_description(self):
        params = {"description": ["A", "B"]}
        self.assertEqual(self.filterset(params, self.queryset).qs.count(), 2)

    def test_region(self):
        regions = Region.objects.all()[:2]
        params = {"region_id": [regions[0].pk, regions[1].pk]}
        self.assertEqual(self.filterset(params, self.queryset).qs.count(), 2)
        params = {"region": [regions[0].slug, regions[1].slug]}
        self.assertEqual(self.filterset(params, self.queryset).qs.count(), 2)

    def test_site(self):
        sites = Site.objects.all()[:2]
        params = {"site_id": [sites[0].pk, sites[1].pk]}
        self.assertEqual(self.filterset(params, self.queryset).qs.count(), 2)
        params = {"site": [sites[0].slug, sites[1].slug]}
        self.assertEqual(self.filterset(params, self.queryset).qs.count(), 2)


class VLANTestCase(TestCase):
    queryset = VLAN.objects.all()
    filterset = VLANFilterSet

    @classmethod
    def setUpTestData(cls):

        regions = (
            Region.objects.create(name="Test Region 1", slug="test-region-1"),
            Region.objects.create(name="Test Region 2", slug="test-region-2"),
            Region.objects.create(name="Test Region 3", slug="test-region-3"),
        )

        sites = (
            Site.objects.create(name="Test Site 1", slug="test-site-1", region=regions[0]),
            Site.objects.create(name="Test Site 2", slug="test-site-2", region=regions[1]),
            Site.objects.create(name="Test Site 3", slug="test-site-3", region=regions[2]),
        )

        roles = (
            Role.objects.create(name="Role 1", slug="role-1"),
            Role.objects.create(name="Role 2", slug="role-2"),
            Role.objects.create(name="Role 3", slug="role-3"),
        )

        groups = (
            VLANGroup.objects.create(name="VLAN Group 1", slug="vlan-group-1", site=sites[0]),
            VLANGroup.objects.create(name="VLAN Group 2", slug="vlan-group-2", site=sites[1]),
            VLANGroup.objects.create(name="VLAN Group 3", slug="vlan-group-3", site=None),
        )

        tenant_groups = (
            TenantGroup.objects.create(name="Tenant group 1", slug="tenant-group-1"),
            TenantGroup.objects.create(name="Tenant group 2", slug="tenant-group-2"),
            TenantGroup.objects.create(name="Tenant group 3", slug="tenant-group-3"),
        )

        tenants = (
            Tenant.objects.create(name="Tenant 1", slug="tenant-1", group=tenant_groups[0]),
            Tenant.objects.create(name="Tenant 2", slug="tenant-2", group=tenant_groups[1]),
            Tenant.objects.create(name="Tenant 3", slug="tenant-3", group=tenant_groups[2]),
        )

        statuses = Status.objects.get_for_model(VLAN)
        status_map = {s.slug: s for s in statuses.all()}

        VLAN.objects.create(
            vid=101,
            name="VLAN 101",
            site=sites[0],
            group=groups[0],
            role=roles[0],
            tenant=tenants[0],
            status=status_map["active"],
        )
        VLAN.objects.create(
            vid=102,
            name="VLAN 102",
            site=sites[0],
            group=groups[0],
            role=roles[0],
            tenant=tenants[0],
            status=status_map["active"],
        )
        VLAN.objects.create(
            vid=201,
            name="VLAN 201",
            site=sites[1],
            group=groups[1],
            role=roles[1],
            tenant=tenants[1],
            status=status_map["deprecated"],
        )
        VLAN.objects.create(
            vid=202,
            name="VLAN 202",
            site=sites[1],
            group=groups[1],
            role=roles[1],
            tenant=tenants[1],
            status=status_map["deprecated"],
        )
        VLAN.objects.create(
            vid=301,
            name="VLAN 301",
            site=sites[2],
            group=groups[2],
            role=roles[2],
            tenant=tenants[2],
            status=status_map["reserved"],
        )
        VLAN.objects.create(
            vid=302,
            name="VLAN 302",
            site=sites[2],
            group=groups[2],
            role=roles[2],
            tenant=tenants[2],
            status=status_map["reserved"],
        )

    def test_id(self):
        params = {"id": self.queryset.values_list("pk", flat=True)[:2]}
        self.assertEqual(self.filterset(params, self.queryset).qs.count(), 2)

    def test_name(self):
        params = {"name": ["VLAN 101", "VLAN 102"]}
        self.assertEqual(self.filterset(params, self.queryset).qs.count(), 2)

    def test_vid(self):
        params = {"vid": ["101", "201", "301"]}
        self.assertEqual(self.filterset(params, self.queryset).qs.count(), 3)

    def test_region(self):
        regions = Region.objects.all()[:2]
        params = {"region_id": [regions[0].pk, regions[1].pk]}
        self.assertEqual(self.filterset(params, self.queryset).qs.count(), 4)
        params = {"region": [regions[0].slug, regions[1].slug]}
        self.assertEqual(self.filterset(params, self.queryset).qs.count(), 4)

    def test_site(self):
        sites = Site.objects.all()[:2]
        params = {"site_id": [sites[0].pk, sites[1].pk]}
        self.assertEqual(self.filterset(params, self.queryset).qs.count(), 4)
        params = {"site": [sites[0].slug, sites[1].slug]}
        self.assertEqual(self.filterset(params, self.queryset).qs.count(), 4)

    def test_group(self):
        groups = VLANGroup.objects.all()[:2]
        params = {"group_id": [groups[0].pk, groups[1].pk]}
        self.assertEqual(self.filterset(params, self.queryset).qs.count(), 4)
        params = {"group": [groups[0].slug, groups[1].slug]}
        self.assertEqual(self.filterset(params, self.queryset).qs.count(), 4)

    def test_role(self):
        roles = Role.objects.all()[:2]
        params = {"role_id": [roles[0].pk, roles[1].pk]}
        self.assertEqual(self.filterset(params, self.queryset).qs.count(), 4)
        params = {"role": [roles[0].slug, roles[1].slug]}
        self.assertEqual(self.filterset(params, self.queryset).qs.count(), 4)

    def test_status(self):
        params = {"status": ["active", "deprecated"]}
        self.assertEqual(self.filterset(params, self.queryset).qs.count(), 4)

    def test_tenant(self):
        tenants = Tenant.objects.all()[:2]
        params = {"tenant_id": [tenants[0].pk, tenants[1].pk]}
        self.assertEqual(self.filterset(params, self.queryset).qs.count(), 4)
        params = {"tenant": [tenants[0].slug, tenants[1].slug]}
        self.assertEqual(self.filterset(params, self.queryset).qs.count(), 4)

    def test_tenant_group(self):
        tenant_groups = TenantGroup.objects.all()[:2]
        params = {"tenant_group_id": [tenant_groups[0].pk, tenant_groups[1].pk]}
        self.assertEqual(self.filterset(params, self.queryset).qs.count(), 4)
        params = {"tenant_group": [tenant_groups[0].slug, tenant_groups[1].slug]}
        self.assertEqual(self.filterset(params, self.queryset).qs.count(), 4)

<<<<<<< HEAD
    def test_available_on_device(self):
        manufacturer = Manufacturer.objects.create(name="Test Manufacturer 1", slug="test-manufacturer-1")
        devicetype = DeviceType.objects.create(manufacturer=manufacturer, model="Device Type 1", slug="device-type-1")
        site = Site.objects.get(slug="test-site-1")
        devicerole = DeviceRole.objects.create(name="Test Device Role 1", slug="test-device-role-1", color="ff0000")
        device = Device.objects.create(device_type=devicetype, device_role=devicerole, name="Device 1", site=site)
        params = {"available_on_device": device.pk}
        self.assertEqual(self.filterset(params, self.queryset).qs.count(), 2)
=======
    def test_search(self):
        value = self.queryset.values_list("pk", flat=True)[0]
        params = {"q": value}
        self.assertEqual(self.filterset(params, self.queryset).qs.values_list("pk", flat=True)[0], value)
>>>>>>> 805047ad


class ServiceTestCase(TestCase):
    queryset = Service.objects.all()
    filterset = ServiceFilterSet

    @classmethod
    def setUpTestData(cls):

        site = Site.objects.create(name="Site 1", slug="site-1")
        manufacturer = Manufacturer.objects.create(name="Manufacturer 1", slug="manufacturer-1")
        device_type = DeviceType.objects.create(manufacturer=manufacturer, model="Device Type 1")
        device_role = DeviceRole.objects.create(name="Device Role 1", slug="device-role-1")

        devices = (
            Device.objects.create(
                device_type=device_type,
                name="Device 1",
                site=site,
                device_role=device_role,
            ),
            Device.objects.create(
                device_type=device_type,
                name="Device 2",
                site=site,
                device_role=device_role,
            ),
            Device.objects.create(
                device_type=device_type,
                name="Device 3",
                site=site,
                device_role=device_role,
            ),
        )

        clustertype = ClusterType.objects.create(name="Cluster Type 1", slug="cluster-type-1")
        cluster = Cluster.objects.create(type=clustertype, name="Cluster 1")

        virtual_machines = (
            VirtualMachine.objects.create(name="Virtual Machine 1", cluster=cluster),
            VirtualMachine.objects.create(name="Virtual Machine 2", cluster=cluster),
            VirtualMachine.objects.create(name="Virtual Machine 3", cluster=cluster),
        )

        Service.objects.create(
            device=devices[0],
            name="Service 1",
            protocol=ServiceProtocolChoices.PROTOCOL_TCP,
            ports=[1001],
        ),
        Service.objects.create(
            device=devices[1],
            name="Service 2",
            protocol=ServiceProtocolChoices.PROTOCOL_TCP,
            ports=[1002],
        ),
        Service.objects.create(
            device=devices[2],
            name="Service 3",
            protocol=ServiceProtocolChoices.PROTOCOL_UDP,
            ports=[1003],
        ),
        Service.objects.create(
            virtual_machine=virtual_machines[0],
            name="Service 4",
            protocol=ServiceProtocolChoices.PROTOCOL_TCP,
            ports=[2001],
        ),
        Service.objects.create(
            virtual_machine=virtual_machines[1],
            name="Service 5",
            protocol=ServiceProtocolChoices.PROTOCOL_TCP,
            ports=[2002],
        ),
        Service.objects.create(
            virtual_machine=virtual_machines[2],
            name="Service 6",
            protocol=ServiceProtocolChoices.PROTOCOL_UDP,
            ports=[2003],
        ),

    def test_id(self):
        params = {"id": self.queryset.values_list("pk", flat=True)[:3]}
        self.assertEqual(self.filterset(params, self.queryset).qs.count(), 3)

    def test_name(self):
        params = {"name": ["Service 1", "Service 2"]}
        self.assertEqual(self.filterset(params, self.queryset).qs.count(), 2)

    def test_protocol(self):
        params = {"protocol": ServiceProtocolChoices.PROTOCOL_TCP}
        self.assertEqual(self.filterset(params, self.queryset).qs.count(), 4)

    def test_port(self):
        params = {"port": "1001"}
        self.assertEqual(self.filterset(params, self.queryset).qs.count(), 1)

    def test_device(self):
        devices = Device.objects.all()[:2]
        params = {"device_id": [devices[0].pk, devices[1].pk]}
        self.assertEqual(self.filterset(params, self.queryset).qs.count(), 2)
        params = {"device": [devices[0].name, devices[1].name]}
        self.assertEqual(self.filterset(params, self.queryset).qs.count(), 2)

    def test_virtual_machine(self):
        vms = VirtualMachine.objects.all()[:2]
        params = {"virtual_machine_id": [vms[0].pk, vms[1].pk]}
        self.assertEqual(self.filterset(params, self.queryset).qs.count(), 2)
        params = {"virtual_machine": [vms[0].name, vms[1].name]}
        self.assertEqual(self.filterset(params, self.queryset).qs.count(), 2)

    def test_search(self):
        value = self.queryset.values_list("pk", flat=True)[0]
        params = {"q": value}
        self.assertEqual(self.filterset(params, self.queryset).qs.values_list("pk", flat=True)[0], value)


class IPAddressFilterTestCase(TestCase):
    @classmethod
    def setUpTestData(cls):

        IPAddress.objects.create(address="10.0.0.1/24", vrf=None, tenant=None)
        IPAddress.objects.create(address="10.0.0.2/24", vrf=None, tenant=None)
        IPAddress.objects.create(address="10.0.0.3/24", vrf=None, tenant=None)
        IPAddress.objects.create(address="10.0.0.4/24", vrf=None, tenant=None)
        IPAddress.objects.create(address="10.0.0.1/25", vrf=None, tenant=None)
        IPAddress.objects.create(address="2001:db8::1/64", vrf=None, tenant=None)
        IPAddress.objects.create(address="2001:db8::2/64", vrf=None, tenant=None)
        IPAddress.objects.create(address="2001:db8::3/64", vrf=None, tenant=None)

    def test_family(self):
        self.assertEqual(IPAddress.objects.filter(host__family=4).count(), 5)
        self.assertEqual(IPAddress.objects.filter(host__family=6).count(), 3)

    def test_net_host(self):
        self.assertEqual(IPAddress.objects.filter(host__net_host="10.0.0.1").count(), 2)
        self.assertEqual(IPAddress.objects.filter(host__net_host="10.0.0.2").count(), 1)
        self.assertEqual(IPAddress.objects.filter(host__net_host="10.0.0.50").count(), 0)
        self.assertEqual(IPAddress.objects.filter(host__net_host="2001:db8::1").count(), 1)
        self.assertEqual(IPAddress.objects.filter(host__net_host="2001:db8::5").count(), 0)

    def test_net_host_contained(self):
        self.assertEqual(IPAddress.objects.filter(host__net_host_contained="10.0.0.0/24").count(), 5)
        self.assertEqual(IPAddress.objects.filter(host__net_host_contained="10.0.0.0/30").count(), 4)
        self.assertEqual(IPAddress.objects.filter(host__net_host_contained="10.0.0.0/31").count(), 2)
        self.assertEqual(IPAddress.objects.filter(host__net_host_contained="10.0.0.2/31").count(), 2)
        self.assertEqual(IPAddress.objects.filter(host__net_host_contained="10.0.10.0/24").count(), 0)
        self.assertEqual(IPAddress.objects.filter(host__net_host_contained="2001:db8::/64").count(), 3)
        self.assertEqual(IPAddress.objects.filter(host__net_host_contained="2222:db8::/64").count(), 0)

    def test_net_in(self):
        self.assertEqual(IPAddress.objects.filter(host__net_in=["10.0.0.0/31", "10.0.0.2/31"]).count(), 4)
        self.assertEqual(IPAddress.objects.filter(host__net_in=["10.0.0.0/24"]).count(), 5)
        self.assertEqual(IPAddress.objects.filter(host__net_in=["172.16.0.0/24"]).count(), 0)
        self.assertEqual(IPAddress.objects.filter(host__net_in=["2001:db8::/64"]).count(), 3)
        self.assertEqual(IPAddress.objects.filter(host__net_in=["10.0.0.0/24", "2001:db8::/64"]).count(), 8)

        IPAddress.objects.create(address="192.168.0.1/24", vrf=None, tenant=None)
        self.assertEqual(IPAddress.objects.filter(host__net_in=["192.168.0.0/31"]).count(), 1)

    @skipIf(
        connection.vendor == "postgresql",
        "Not currently supported on postgresql",
    )
    def test_exact(self):
        self.assertEqual(IPAddress.objects.filter(host__exact="10.0.0.1").count(), 2)
        self.assertEqual(IPAddress.objects.filter(host__exact="10.0.0.2").count(), 1)
        self.assertEqual(IPAddress.objects.filter(host__exact="10.0.0.10").count(), 0)
        self.assertEqual(IPAddress.objects.filter(host__iexact="10.0.0.1").count(), 2)
        self.assertEqual(IPAddress.objects.filter(host__iexact="10.0.0.2").count(), 1)
        self.assertEqual(IPAddress.objects.filter(host__iexact="10.0.0.10").count(), 0)

        self.assertEqual(IPAddress.objects.filter(host__exact="2001:db8::1").count(), 1)
        self.assertEqual(IPAddress.objects.filter(host__exact="2001:db8::5").count(), 0)
        self.assertEqual(IPAddress.objects.filter(host__iexact="2001:db8::1").count(), 1)
        self.assertEqual(IPAddress.objects.filter(host__iexact="2001:db8::5").count(), 0)

    @skipIf(
        connection.vendor == "postgresql",
        "Not currently supported on postgresql",
    )
    def test_endswith(self):
        self.assertEqual(IPAddress.objects.filter(host__endswith="0.2").count(), 1)
        self.assertEqual(IPAddress.objects.filter(host__endswith="0.1").count(), 2)
        self.assertEqual(IPAddress.objects.filter(host__endswith="0.50").count(), 0)
        self.assertEqual(IPAddress.objects.filter(host__iendswith="0.2").count(), 1)
        self.assertEqual(IPAddress.objects.filter(host__iendswith="0.1").count(), 2)
        self.assertEqual(IPAddress.objects.filter(host__iendswith="0.50").count(), 0)

        self.assertEqual(IPAddress.objects.filter(host__endswith="8::1").count(), 1)
        self.assertEqual(IPAddress.objects.filter(host__endswith="8::5").count(), 0)
        self.assertEqual(IPAddress.objects.filter(host__iendswith="8::1").count(), 1)
        self.assertEqual(IPAddress.objects.filter(host__iendswith="8::5").count(), 0)

    @skipIf(
        connection.vendor == "postgresql",
        "Not currently supported on postgresql",
    )
    def test_startswith(self):
        self.assertEqual(IPAddress.objects.filter(host__startswith="10.0.0.").count(), 5)
        self.assertEqual(IPAddress.objects.filter(host__startswith="10.0.0.1").count(), 2)
        self.assertEqual(IPAddress.objects.filter(host__startswith="10.50.0.").count(), 0)
        self.assertEqual(IPAddress.objects.filter(host__istartswith="10.0.0.").count(), 5)
        self.assertEqual(IPAddress.objects.filter(host__istartswith="10.0.0.1").count(), 2)
        self.assertEqual(IPAddress.objects.filter(host__istartswith="10.50.0.").count(), 0)

        self.assertEqual(IPAddress.objects.filter(host__startswith="2001:db8::").count(), 3)
        self.assertEqual(IPAddress.objects.filter(host__startswith="2001:db8::1").count(), 1)
        self.assertEqual(IPAddress.objects.filter(host__startswith="2001:db8::5").count(), 0)
        self.assertEqual(IPAddress.objects.filter(host__istartswith="2001:db8::").count(), 3)
        self.assertEqual(IPAddress.objects.filter(host__istartswith="2001:db8::1").count(), 1)
        self.assertEqual(IPAddress.objects.filter(host__istartswith="2001:db8::5").count(), 0)

    @skipIf(
        connection.vendor == "postgresql",
        "Not currently supported on postgresql",
    )
    def test_regex(self):
        self.assertEqual(IPAddress.objects.filter(host__regex=r"10\.(.*)\.1").count(), 2)
        self.assertEqual(IPAddress.objects.filter(host__regex=r"10\.(.*)\.4").count(), 1)
        self.assertEqual(IPAddress.objects.filter(host__regex=r"10\.(.*)\.50").count(), 0)
        self.assertEqual(IPAddress.objects.filter(host__iregex=r"10\.(.*)\.1").count(), 2)
        self.assertEqual(IPAddress.objects.filter(host__iregex=r"10\.(.*)\.4").count(), 1)
        self.assertEqual(IPAddress.objects.filter(host__iregex=r"10\.(.*)\.50").count(), 0)

        self.assertEqual(IPAddress.objects.filter(host__regex=r"2001(.*)1").count(), 1)
        self.assertEqual(IPAddress.objects.filter(host__regex=r"2001(.*)5").count(), 0)
        self.assertEqual(IPAddress.objects.filter(host__iregex=r"2001(.*)1").count(), 1)
        self.assertEqual(IPAddress.objects.filter(host__iregex=r"2001(.*)5").count(), 0)


class PrefixFilterTestCase(TestCase):
    @classmethod
    def setUpTestData(cls):

        Prefix.objects.create(prefix=netaddr.IPNetwork("192.168.0.0/16"))
        Prefix.objects.create(prefix=netaddr.IPNetwork("192.168.1.0/24"))
        Prefix.objects.create(prefix=netaddr.IPNetwork("192.168.2.0/24"))
        Prefix.objects.create(prefix=netaddr.IPNetwork("192.168.3.0/24"))

        Prefix.objects.create(prefix=netaddr.IPNetwork("192.168.3.192/28"))
        Prefix.objects.create(prefix=netaddr.IPNetwork("192.168.3.208/28"))
        Prefix.objects.create(prefix=netaddr.IPNetwork("192.168.3.224/28"))

        Prefix.objects.create(prefix=netaddr.IPNetwork("fd78:da4f:e596:c217::/64"))
        Prefix.objects.create(prefix=netaddr.IPNetwork("fd78:da4f:e596:c217::/120"))
        Prefix.objects.create(prefix=netaddr.IPNetwork("fd78:da4f:e596:c217::/122"))

    def test_family(self):
        self.assertEqual(Prefix.objects.filter(network__family=4).count(), 7)
        self.assertEqual(Prefix.objects.filter(network__family=6).count(), 3)

    def test_net_equals(self):
        self.assertEqual(Prefix.objects.filter(network__net_equals="192.168.0.0/16").count(), 1)
        self.assertEqual(Prefix.objects.filter(network__net_equals="192.1.0.0/16").count(), 0)
        self.assertEqual(Prefix.objects.filter(network__net_equals="192.1.0.0/28").count(), 0)
        self.assertEqual(Prefix.objects.filter(network__net_equals="192.1.0.0/32").count(), 0)
        self.assertEqual(Prefix.objects.filter(network__net_equals="fd78:da4f:e596:c217::/64").count(), 1)
        self.assertEqual(Prefix.objects.filter(network__net_equals="fd78:da4f:e596:c218::/122").count(), 0)
        self.assertEqual(Prefix.objects.filter(network__net_equals="fd78:da4f:e596:c218::/64").count(), 0)

    def test_net_contained(self):
        self.assertEqual(Prefix.objects.filter(network__net_contained="192.0.0.0/8").count(), 7)
        self.assertEqual(Prefix.objects.filter(network__net_contained="192.168.0.0/16").count(), 6)
        self.assertEqual(Prefix.objects.filter(network__net_contained="192.168.3.0/24").count(), 3)
        self.assertEqual(Prefix.objects.filter(network__net_contained="192.168.1.0/24").count(), 0)
        self.assertEqual(Prefix.objects.filter(network__net_contained="192.168.3.192/28").count(), 0)
        self.assertEqual(Prefix.objects.filter(network__net_contained="192.168.3.192/32").count(), 0)

        self.assertEqual(Prefix.objects.filter(network__net_contained="fd78:da4f:e596:c217::/64").count(), 2)
        self.assertEqual(Prefix.objects.filter(network__net_contained="fd78:da4f:e596:c217::/120").count(), 1)
        self.assertEqual(Prefix.objects.filter(network__net_contained="fd78:da4f:e596:c218::/64").count(), 0)

    def test_net_contained_or_equal(self):
        self.assertEqual(Prefix.objects.filter(network__net_contained_or_equal="192.0.0.0/8").count(), 7)
        self.assertEqual(Prefix.objects.filter(network__net_contained_or_equal="192.168.0.0/16").count(), 7)
        self.assertEqual(Prefix.objects.filter(network__net_contained_or_equal="192.168.3.0/24").count(), 4)
        self.assertEqual(Prefix.objects.filter(network__net_contained_or_equal="192.168.1.0/24").count(), 1)
        self.assertEqual(Prefix.objects.filter(network__net_contained_or_equal="192.168.3.192/28").count(), 1)
        self.assertEqual(Prefix.objects.filter(network__net_contained_or_equal="192.168.3.192/32").count(), 0)

        self.assertEqual(Prefix.objects.filter(network__net_contained_or_equal="fd78:da4f:e596:c217::/64").count(), 3)
        self.assertEqual(Prefix.objects.filter(network__net_contained_or_equal="fd78:da4f:e596:c217::/120").count(), 2)
        self.assertEqual(Prefix.objects.filter(network__net_contained_or_equal="fd78:da4f:e596:c218::/64").count(), 0)

    def test_net_contains(self):
        self.assertEqual(Prefix.objects.filter(network__net_contains="192.0.0.0/8").count(), 0)
        self.assertEqual(Prefix.objects.filter(network__net_contains="192.168.0.0/16").count(), 0)
        self.assertEqual(Prefix.objects.filter(network__net_contains="192.168.3.0/24").count(), 1)
        self.assertEqual(Prefix.objects.filter(network__net_contains="192.168.3.192/28").count(), 2)
        self.assertEqual(Prefix.objects.filter(network__net_contains="192.168.3.192/30").count(), 3)
        self.assertEqual(Prefix.objects.filter(network__net_contains="192.168.3.192/32").count(), 3)

        self.assertEqual(Prefix.objects.filter(network__net_contains="fd78:da4f:e596:c217::/64").count(), 0)
        self.assertEqual(Prefix.objects.filter(network__net_contains="fd78:da4f:e596:c217::/120").count(), 1)
        self.assertEqual(Prefix.objects.filter(network__net_contains="fd78:da4f:e596:c217::/122").count(), 2)
        self.assertEqual(Prefix.objects.filter(network__net_contains="fd78:da4f:e596:c218::/64").count(), 0)

    def test_net_contains_or_equals(self):
        self.assertEqual(Prefix.objects.filter(network__net_contains_or_equals="192.0.0.0/8").count(), 0)
        self.assertEqual(Prefix.objects.filter(network__net_contains_or_equals="192.168.0.0/16").count(), 1)
        self.assertEqual(Prefix.objects.filter(network__net_contains_or_equals="192.168.3.0/24").count(), 2)
        self.assertEqual(Prefix.objects.filter(network__net_contains_or_equals="192.168.3.192/28").count(), 3)
        self.assertEqual(Prefix.objects.filter(network__net_contains_or_equals="192.168.3.192/30").count(), 3)
        self.assertEqual(Prefix.objects.filter(network__net_contains_or_equals="192.168.3.192/32").count(), 3)

        self.assertEqual(Prefix.objects.filter(network__net_contains_or_equals="fd78:da4f:e596:c217::/64").count(), 1)
        self.assertEqual(Prefix.objects.filter(network__net_contains_or_equals="fd78:da4f:e596:c217::/120").count(), 2)
        self.assertEqual(Prefix.objects.filter(network__net_contains_or_equals="fd78:da4f:e596:c217::/122").count(), 3)
        self.assertEqual(Prefix.objects.filter(network__net_contains_or_equals="fd78:da4f:e596:c218::/64").count(), 0)

    def test_get_by_prefix(self):
        prefix = Prefix.objects.filter(network__net_equals="192.168.0.0/16")[0]
        self.assertEqual(Prefix.objects.get(prefix="192.168.0.0/16"), prefix)

    def test_get_by_prefix_fails(self):
        _ = Prefix.objects.filter(network__net_equals="192.168.0.0/16")[0]
        with self.assertRaises(Prefix.DoesNotExist):
            Prefix.objects.get(prefix="192.168.3.0/16")

    def test_filter_by_prefix(self):
        prefix = Prefix.objects.filter(network__net_equals="192.168.0.0/16")[0]
        self.assertEqual(Prefix.objects.filter(prefix="192.168.0.0/16")[0], prefix)

    @skipIf(
        connection.vendor == "postgresql",
        "Not currently supported on postgresql",
    )
    def test_exact(self):
        self.assertEqual(Prefix.objects.filter(network__exact="192.168.0.0").count(), 1)
        self.assertEqual(Prefix.objects.filter(network__exact="192.168.1.0").count(), 1)
        self.assertEqual(Prefix.objects.filter(network__exact="192.168.50.0").count(), 0)
        self.assertEqual(Prefix.objects.filter(network__iexact="192.168.0.0").count(), 1)
        self.assertEqual(Prefix.objects.filter(network__iexact="192.168.1.0").count(), 1)
        self.assertEqual(Prefix.objects.filter(network__iexact="192.168.50.0").count(), 0)

        self.assertEqual(Prefix.objects.filter(network__exact="fd78:da4f:e596:c217::").count(), 3)
        self.assertEqual(Prefix.objects.filter(network__exact="fd78:da4f:e596:c218::").count(), 0)
        self.assertEqual(Prefix.objects.filter(network__iexact="fd78:da4f:e596:c217::").count(), 3)
        self.assertEqual(Prefix.objects.filter(network__iexact="fd78:da4f:e596:c218::").count(), 0)

    @skipIf(
        connection.vendor == "postgresql",
        "Not currently supported on postgresql",
    )
    def test_endswith(self):
        self.assertEqual(Prefix.objects.filter(network__endswith=".224").count(), 1)
        self.assertEqual(Prefix.objects.filter(network__endswith=".0").count(), 4)
        self.assertEqual(Prefix.objects.filter(network__endswith="0.0").count(), 1)
        self.assertEqual(Prefix.objects.filter(network__iendswith=".224").count(), 1)
        self.assertEqual(Prefix.objects.filter(network__iendswith=".0").count(), 4)
        self.assertEqual(Prefix.objects.filter(network__iendswith="0.0").count(), 1)

        self.assertEqual(Prefix.objects.filter(network__endswith="c217::").count(), 3)
        self.assertEqual(Prefix.objects.filter(network__endswith="c218::").count(), 0)
        self.assertEqual(Prefix.objects.filter(network__iendswith="c217::").count(), 3)
        self.assertEqual(Prefix.objects.filter(network__iendswith="c218::").count(), 0)

    @skipIf(
        connection.vendor == "postgresql",
        "Not currently supported on postgresql",
    )
    def test_startswith(self):
        self.assertEqual(Prefix.objects.filter(network__startswith="192.").count(), 7)
        self.assertEqual(Prefix.objects.filter(network__startswith="192.168.3.").count(), 4)
        self.assertEqual(Prefix.objects.filter(network__startswith="192.168.3.2").count(), 2)
        self.assertEqual(Prefix.objects.filter(network__startswith="192.168.50").count(), 0)
        self.assertEqual(Prefix.objects.filter(network__istartswith="192.").count(), 7)
        self.assertEqual(Prefix.objects.filter(network__istartswith="192.168.3.").count(), 4)
        self.assertEqual(Prefix.objects.filter(network__istartswith="192.168.3.2").count(), 2)
        self.assertEqual(Prefix.objects.filter(network__istartswith="192.168.50").count(), 0)

        self.assertEqual(Prefix.objects.filter(network__startswith="fd78:").count(), 3)
        self.assertEqual(Prefix.objects.filter(network__startswith="fd79:").count(), 0)
        self.assertEqual(Prefix.objects.filter(network__istartswith="fd78:").count(), 3)
        self.assertEqual(Prefix.objects.filter(network__istartswith="fd79:").count(), 0)

    @skipIf(
        connection.vendor == "postgresql",
        "Not currently supported on postgresql",
    )
    def test_regex(self):
        self.assertEqual(Prefix.objects.filter(network__regex=r"192\.(.*)\.0").count(), 4)
        self.assertEqual(Prefix.objects.filter(network__regex=r"192\.\d+(.*)\.0").count(), 4)
        self.assertEqual(Prefix.objects.filter(network__regex=r"10\.\d+(.*)\.0").count(), 0)
        self.assertEqual(Prefix.objects.filter(network__iregex=r"192\.(.*)\.0").count(), 4)
        self.assertEqual(Prefix.objects.filter(network__iregex=r"192\.\d+(.*)\.0").count(), 4)
        self.assertEqual(Prefix.objects.filter(network__iregex=r"10\.\d+(.*)\.0").count(), 0)

        self.assertEqual(Prefix.objects.filter(network__regex=r"fd78(.*)c217(.*)").count(), 3)
        self.assertEqual(Prefix.objects.filter(network__regex=r"fd78(.*)c218(.*)").count(), 0)
        self.assertEqual(Prefix.objects.filter(network__iregex=r"fd78(.*)c217(.*)").count(), 3)
        self.assertEqual(Prefix.objects.filter(network__iregex=r"fd78(.*)c218(.*)").count(), 0)<|MERGE_RESOLUTION|>--- conflicted
+++ resolved
@@ -1155,7 +1155,11 @@
         params = {"tenant_group": [tenant_groups[0].slug, tenant_groups[1].slug]}
         self.assertEqual(self.filterset(params, self.queryset).qs.count(), 4)
 
-<<<<<<< HEAD
+    def test_search(self):
+        value = self.queryset.values_list("pk", flat=True)[0]
+        params = {"q": value}
+        self.assertEqual(self.filterset(params, self.queryset).qs.values_list("pk", flat=True)[0], value)
+
     def test_available_on_device(self):
         manufacturer = Manufacturer.objects.create(name="Test Manufacturer 1", slug="test-manufacturer-1")
         devicetype = DeviceType.objects.create(manufacturer=manufacturer, model="Device Type 1", slug="device-type-1")
@@ -1164,12 +1168,6 @@
         device = Device.objects.create(device_type=devicetype, device_role=devicerole, name="Device 1", site=site)
         params = {"available_on_device": device.pk}
         self.assertEqual(self.filterset(params, self.queryset).qs.count(), 2)
-=======
-    def test_search(self):
-        value = self.queryset.values_list("pk", flat=True)[0]
-        params = {"q": value}
-        self.assertEqual(self.filterset(params, self.queryset).qs.values_list("pk", flat=True)[0], value)
->>>>>>> 805047ad
 
 
 class ServiceTestCase(TestCase):

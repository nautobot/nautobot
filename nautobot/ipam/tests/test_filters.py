--- conflicted
+++ resolved
@@ -226,126 +226,6 @@
     filterset = PrefixFilterSet
     tenancy_related_name = "prefixes"
 
-<<<<<<< HEAD
-    @classmethod
-    def setUpTestData(cls):
-
-        cls.regions = Region.objects.filter(sites__isnull=False)[:3]
-        cls.sites = (
-            Site.objects.filter(region=cls.regions[0]).first(),
-            Site.objects.filter(region=cls.regions[1]).first(),
-            Site.objects.filter(region=cls.regions[2]).first(),
-        )
-
-        # TODO use global fixture route_targets and vrfs instead of bespoke ones.
-        # The challenge is the "present_in_vrf" filter, which requires that:
-        # 1. we have VRF(s) that are exporting to specific route_targets
-        # 2. we have a VRF that imports these same route_targets
-        # 3. we have prefixes in the former VRF(s)
-        # Maybe we could just create this specific data for that specific test case, instead of here in setUpTestData?
-        route_targets = (
-            RouteTarget.objects.create(name="65000:100"),
-            RouteTarget.objects.create(name="65000:200"),
-            RouteTarget.objects.create(name="65000:300"),
-        )
-
-        vrfs = (
-            VRF.objects.create(name="VRF 1", rd="65000:100"),
-            VRF.objects.create(name="VRF 2", rd="65000:200"),
-            VRF.objects.create(name="VRF 3", rd="65000:300"),
-        )
-        vrfs[0].import_targets.add(route_targets[0], route_targets[1], route_targets[2])
-        vrfs[1].export_targets.add(route_targets[1])
-        vrfs[2].export_targets.add(route_targets[2])
-
-        vlans = VLAN.objects.all()[:3]
-
-        roles = Role.objects.all()[:3]
-
-        tenants = Tenant.objects.filter(group__isnull=False)[:3]
-
-        statuses = Status.objects.get_for_model(Prefix)
-        status_map = {s.slug: s for s in statuses.all()}
-
-        Prefix.objects.create(
-            prefix="10.0.0.0/24",
-            tenant=None,
-            site=None,
-            vrf=None,
-            vlan=None,
-            role=None,
-            is_pool=True,
-            status=status_map["active"],
-        )
-        Prefix.objects.create(
-            prefix="10.0.1.0/24",
-            tenant=tenants[0],
-            site=cls.sites[0],
-            vrf=vrfs[0],
-            vlan=vlans[0],
-            role=roles[0],
-            status=status_map["active"],
-        )
-        Prefix.objects.create(
-            prefix="10.0.2.0/24",
-            tenant=tenants[1],
-            site=cls.sites[1],
-            vrf=vrfs[1],
-            vlan=vlans[1],
-            role=roles[1],
-            status=status_map["deprecated"],
-        )
-        Prefix.objects.create(
-            prefix="10.0.3.0/24",
-            tenant=tenants[2],
-            site=cls.sites[2],
-            vrf=vrfs[2],
-            vlan=vlans[2],
-            role=roles[2],
-            status=status_map["reserved"],
-        )
-        Prefix.objects.create(
-            prefix="2001:db8::/64",
-            tenant=None,
-            site=None,
-            vrf=None,
-            vlan=None,
-            role=None,
-            is_pool=True,
-            status=status_map["active"],
-        )
-        Prefix.objects.create(
-            prefix="2001:db8:0:1::/64",
-            tenant=tenants[0],
-            site=cls.sites[0],
-            vrf=vrfs[0],
-            vlan=vlans[0],
-            role=roles[0],
-            status=status_map["active"],
-        )
-        Prefix.objects.create(
-            prefix="2001:db8:0:2::/64",
-            tenant=tenants[1],
-            site=cls.sites[1],
-            vrf=vrfs[1],
-            vlan=vlans[1],
-            role=roles[1],
-            status=status_map["deprecated"],
-        )
-        Prefix.objects.create(
-            prefix="2001:db8:0:3::/64",
-            tenant=tenants[2],
-            site=cls.sites[2],
-            vrf=vrfs[2],
-            vlan=vlans[2],
-            role=roles[2],
-            status=status_map["reserved"],
-        )
-        Prefix.objects.create(prefix="10.0.0.0/16", status=status_map["active"])
-        Prefix.objects.create(prefix="2001:db8::/32", status=status_map["active"])
-
-=======
->>>>>>> 3489438f
     def test_search(self):
         prefixes = Prefix.objects.all()[:2]
         test_values = [
@@ -471,24 +351,6 @@
         self.assertEqual(self.filterset({"present_in_vrf": vrfs[1].rd}, self.queryset).qs.count(), 2)
 
     def test_region(self):
-<<<<<<< HEAD
-        regions = list(self.regions[:2])
-        params = {"region_id": [regions[0].pk, regions[1].pk]}
-        self.assertQuerysetEqual(
-            self.filterset(params, self.queryset).qs, self.queryset.filter(site__region__in=regions)
-        )
-        params = {"region": [regions[0].slug, regions[1].slug]}
-        self.assertQuerysetEqual(
-            self.filterset(params, self.queryset).qs, self.queryset.filter(site__region__in=regions)
-        )
-
-    def test_site(self):
-        sites = list(self.sites[:2])
-        params = {"site_id": [sites[0].pk, sites[1].pk]}
-        self.assertQuerysetEqual(self.filterset(params, self.queryset).qs, self.queryset.filter(site__in=sites))
-        params = {"site": [sites[0].slug, sites[1].slug]}
-        self.assertQuerysetEqual(self.filterset(params, self.queryset).qs, self.queryset.filter(site__in=sites))
-=======
         regions = (
             Region.objects.create(name="region1"),
             Region.objects.create(name="region2"),
@@ -528,7 +390,6 @@
             self.filterset(params, self.queryset).qs,
             self.queryset.filter(site__in=[test_sites[0], test_sites[1]]),
         )
->>>>>>> 3489438f
 
     def test_vlan(self):
         vlans = list(VLAN.objects.filter(prefixes__isnull=False)[:2])
@@ -571,14 +432,10 @@
 
         vrfs = VRF.objects.filter(rd__isnull=False)[:3]
 
-<<<<<<< HEAD
-        site = Site.objects.first()
-=======
         cls.interface_ct = ContentType.objects.get_for_model(Interface)
         cls.vm_interface_ct = ContentType.objects.get_for_model(VMInterface)
 
-        site = Site.objects.create(name="Site 1", slug="site-1")
->>>>>>> 3489438f
+        site = Site.objects.first()
         manufacturer = Manufacturer.objects.create(name="Manufacturer 1", slug="manufacturer-1")
         device_type = DeviceType.objects.create(manufacturer=manufacturer, model="Device Type 1")
         device_role = DeviceRole.objects.create(name="Device Role 1", slug="device-role-1")

from unittest import skipIf

import netaddr
from django.contrib.contenttypes.models import ContentType
from django.core.exceptions import ValidationError
from django.db import connection
from django.test import TestCase, override_settings

from nautobot.dcim.models import Device, DeviceRole, DeviceType, Interface, Manufacturer, Site
from nautobot.extras.models import Status
from nautobot.ipam.choices import IPAddressRoleChoices
from nautobot.ipam.models import Aggregate, IPAddress, Prefix, RIR, VLAN, VLANGroup, VRF


class TestVarbinaryIPField(TestCase):
    """Tests for `nautobot.ipam.fields.VarbinaryIPField`."""

    def setUp(self):
        super().setUp()

        # Field is a VarbinaryIPField we'll use to test.
        self.prefix = Prefix.objects.create(prefix="10.0.0.0/24")
        self.field = self.prefix._meta.get_field("network")
        self.network = self.prefix.network
        self.network_packed = bytes(self.prefix.prefix.network)

    def test_db_type(self):
        """Test `VarbinaryIPField.db_type`."""
        # Mapping of vendor -> db_type
        db_types = {
            "postgresql": "bytea",
            "mysql": "varbinary(16)",
        }

        expected = db_types[connection.vendor]
        self.assertEqual(self.field.db_type(connection), expected)

    def test_value_to_string(self):
        """Test `VarbinaryIPField.value_to_string`."""
        # value_to_string calls _parse_address so no need for negative tests here.
        self.assertEqual(self.field.value_to_string(self.prefix), self.network)

    def test_parse_address_success(self):
        """Test `VarbinaryIPField._parse_address` PASS."""

        # str => netaddr.IPAddress
        obj = self.field._parse_address(self.prefix.network)
        self.assertEqual(obj, netaddr.IPAddress(self.network))

        # bytes => netaddr.IPAddress
        self.assertEqual(self.field._parse_address(bytes(obj)), obj)

        # int => netaddr.IPAddress
        self.assertEqual(self.field._parse_address(int(obj)), obj)

        # IPAddress => netaddr.IPAddress
        self.assertEqual(self.field._parse_address(obj), obj)

        # Special cases involving values that could be IPv4 or IPv6 if naively interpreted
        self.assertEqual(self.field._parse_address(bytes(netaddr.IPAddress("0.0.0.1"))), netaddr.IPAddress("0.0.0.1"))
        self.assertEqual(self.field._parse_address(bytes(netaddr.IPAddress("::1"))), netaddr.IPAddress("::1"))
        self.assertEqual(
            self.field._parse_address(bytes(netaddr.IPAddress("::192.0.2.15"))), netaddr.IPAddress("::192.0.2.15")
        )

    def test_parse_address_failure(self):
        """Test `VarbinaryIPField._parse_address` FAIL."""

        bad_inputs = (
            None,
            -42,
            "10.10.10.10/32",  # Prefixes not allowed here
            "310.10.10.10",  # Bad IP
        )
        for bad in bad_inputs:
            self.assertRaises(ValidationError, self.field._parse_address, bad)

    def test_to_python(self):
        """Test `VarbinaryIPField.to_python`."""

        # to_python calls _parse_address so no need for negative tests here.

        # str => str
        self.assertEqual(self.field.to_python(self.prefix.network), self.network)

        # netaddr.IPAddress => str
        self.assertEqual(self.field.to_python(self.prefix.prefix.ip), self.network)

    @skipIf(
        connection.vendor != "postgresql",
        "postgres is not the database driver",
    )
    def test_get_db_prep_value_postgres(self):
        """Test `VarbinaryIPField.get_db_prep_value`."""

        # PostgreSQL escapes `bytes` in `::bytea` and you must call
        # `getquoted()` to extract the value.
        prepped = self.field.get_db_prep_value(self.network, connection)
        manual = connection.Database.Binary(self.network_packed)
        self.assertEqual(prepped.getquoted(), manual.getquoted())

    @skipIf(
        connection.vendor != "mysql",
        "mysql is not the database driver",
    )
    def test_get_db_prep_value_mysql(self):
        """Test `VarbinaryIPField.get_db_prep_value` for MySQL."""

        # MySQL uses raw `bytes`
        prepped = self.field.get_db_prep_value(self.network, connection)
        manual = bytes(self.network_packed)
        self.assertEqual(prepped, manual)


class TestAggregate(TestCase):
    def test_get_utilization(self):
        rir = RIR.objects.create(name="RIR 1", slug="rir-1")
        aggregate = Aggregate(prefix=netaddr.IPNetwork("10.0.0.0/8"), rir=rir)
        aggregate.save()

        # 25% utilization
        Prefix.objects.bulk_create(
            (
                Prefix(prefix=netaddr.IPNetwork("10.0.0.0/12")),
                Prefix(prefix=netaddr.IPNetwork("10.16.0.0/12")),
                Prefix(prefix=netaddr.IPNetwork("10.32.0.0/12")),
                Prefix(prefix=netaddr.IPNetwork("10.48.0.0/12")),
            )
        )
        self.assertEqual(aggregate.get_utilization(), (4194304, 16777216))

        # 50% utilization
        Prefix.objects.bulk_create((Prefix(prefix=netaddr.IPNetwork("10.64.0.0/10")),))
        self.assertEqual(aggregate.get_utilization(), (8388608, 16777216))

        # 100% utilization
        Prefix.objects.bulk_create((Prefix(prefix=netaddr.IPNetwork("10.128.0.0/9")),))
        self.assertEqual(aggregate.get_utilization(), (16777216, 16777216))


class TestPrefix(TestCase):
    def setUp(self):
        super().setUp()
        self.statuses = Status.objects.get_for_model(Prefix)

    def test_get_duplicates(self):
        prefixes = (
            Prefix.objects.create(prefix=netaddr.IPNetwork("192.0.2.0/24")),
            Prefix.objects.create(prefix=netaddr.IPNetwork("192.0.2.0/24")),
            Prefix.objects.create(prefix=netaddr.IPNetwork("192.0.2.0/24")),
        )
        duplicate_prefix_pks = [p.pk for p in prefixes[0].get_duplicates()]

        self.assertSetEqual(set(duplicate_prefix_pks), {prefixes[1].pk, prefixes[2].pk})

    def test_get_child_prefixes(self):
        vrfs = (
            VRF.objects.create(name="VRF 1"),
            VRF.objects.create(name="VRF 2"),
            VRF.objects.create(name="VRF 3"),
        )
        prefixes = (
            Prefix.objects.create(prefix=netaddr.IPNetwork("10.0.0.0/16"), status=Prefix.STATUS_CONTAINER),
            Prefix.objects.create(prefix=netaddr.IPNetwork("10.0.0.0/24"), vrf=None),
            Prefix.objects.create(prefix=netaddr.IPNetwork("10.0.1.0/24"), vrf=vrfs[0]),
            Prefix.objects.create(prefix=netaddr.IPNetwork("10.0.2.0/24"), vrf=vrfs[1]),
            Prefix.objects.create(prefix=netaddr.IPNetwork("10.0.3.0/24"), vrf=vrfs[2]),
        )
        child_prefix_pks = {p.pk for p in prefixes[0].get_child_prefixes()}

        # Global container should return all children
        self.assertSetEqual(
            child_prefix_pks,
            {prefixes[1].pk, prefixes[2].pk, prefixes[3].pk, prefixes[4].pk},
        )

        prefixes[0].vrf = vrfs[0]
        prefixes[0].save()
        child_prefix_pks = {p.pk for p in prefixes[0].get_child_prefixes()}

        # VRF container is limited to its own VRF
        self.assertSetEqual(child_prefix_pks, {prefixes[2].pk})

    def test_get_child_ips(self):
        vrfs = (
            VRF.objects.create(name="VRF 1"),
            VRF.objects.create(name="VRF 2"),
            VRF.objects.create(name="VRF 3"),
        )
        parent_prefix = Prefix.objects.create(prefix=netaddr.IPNetwork("10.0.0.0/16"), status=Prefix.STATUS_CONTAINER)
        ips = (
            IPAddress.objects.create(address=netaddr.IPNetwork("10.0.0.1/24"), vrf=None),
            IPAddress.objects.create(address=netaddr.IPNetwork("10.0.1.1/24"), vrf=vrfs[0]),
            IPAddress.objects.create(address=netaddr.IPNetwork("10.0.2.1/24"), vrf=vrfs[1]),
            IPAddress.objects.create(address=netaddr.IPNetwork("10.0.3.1/24"), vrf=vrfs[2]),
        )
        child_ip_pks = {p.pk for p in parent_prefix.get_child_ips()}

        # Global container should return all children
        self.assertSetEqual(child_ip_pks, {ips[0].pk, ips[1].pk, ips[2].pk, ips[3].pk})

        parent_prefix.vrf = vrfs[0]
        parent_prefix.save()
        child_ip_pks = {p.pk for p in parent_prefix.get_child_ips()}

        # VRF container is limited to its own VRF
        self.assertSetEqual(child_ip_pks, {ips[1].pk})

        # Make sure /31 is handled correctly
        parent_prefix_31 = Prefix.objects.create(
            prefix=netaddr.IPNetwork("10.0.4.0/31"), status=Prefix.STATUS_CONTAINER
        )
        ips_31 = (
            IPAddress.objects.create(address=netaddr.IPNetwork("10.0.4.0/31"), vrf=None),
            IPAddress.objects.create(address=netaddr.IPNetwork("10.0.4.1/31"), vrf=None),
        )

        child_ip_pks = {p.pk for p in parent_prefix_31.get_child_ips()}
        self.assertSetEqual(child_ip_pks, {ips_31[0].pk, ips_31[1].pk})

    def test_get_available_prefixes(self):

        prefixes = Prefix.objects.bulk_create(
            (
                Prefix(prefix=netaddr.IPNetwork("10.0.0.0/16")),  # Parent prefix
                Prefix(prefix=netaddr.IPNetwork("10.0.0.0/20")),
                Prefix(prefix=netaddr.IPNetwork("10.0.32.0/20")),
                Prefix(prefix=netaddr.IPNetwork("10.0.128.0/18")),
            )
        )
        missing_prefixes = netaddr.IPSet(
            [
                netaddr.IPNetwork("10.0.16.0/20"),
                netaddr.IPNetwork("10.0.48.0/20"),
                netaddr.IPNetwork("10.0.64.0/18"),
                netaddr.IPNetwork("10.0.192.0/18"),
            ]
        )
        available_prefixes = prefixes[0].get_available_prefixes()

        self.assertEqual(available_prefixes, missing_prefixes)

    def test_get_available_ips(self):

        parent_prefix = Prefix.objects.create(prefix=netaddr.IPNetwork("10.0.0.0/28"))
        IPAddress.objects.bulk_create(
            (
                IPAddress(address=netaddr.IPNetwork("10.0.0.1/26")),
                IPAddress(address=netaddr.IPNetwork("10.0.0.3/26")),
                IPAddress(address=netaddr.IPNetwork("10.0.0.5/26")),
                IPAddress(address=netaddr.IPNetwork("10.0.0.7/26")),
                IPAddress(address=netaddr.IPNetwork("10.0.0.9/26")),
                IPAddress(address=netaddr.IPNetwork("10.0.0.11/26")),
                IPAddress(address=netaddr.IPNetwork("10.0.0.13/26")),
            )
        )
        missing_ips = netaddr.IPSet(
            [
                "10.0.0.2/32",
                "10.0.0.4/32",
                "10.0.0.6/32",
                "10.0.0.8/32",
                "10.0.0.10/32",
                "10.0.0.12/32",
                "10.0.0.14/32",
            ]
        )
        available_ips = parent_prefix.get_available_ips()

        self.assertEqual(available_ips, missing_ips)

    def test_get_first_available_prefix(self):

        prefixes = Prefix.objects.bulk_create(
            (
                Prefix(prefix=netaddr.IPNetwork("10.0.0.0/16")),  # Parent prefix
                Prefix(prefix=netaddr.IPNetwork("10.0.0.0/24")),
                Prefix(prefix=netaddr.IPNetwork("10.0.1.0/24")),
                Prefix(prefix=netaddr.IPNetwork("10.0.2.0/24")),
            )
        )
        self.assertEqual(prefixes[0].get_first_available_prefix(), netaddr.IPNetwork("10.0.3.0/24"))

        Prefix.objects.create(prefix=netaddr.IPNetwork("10.0.3.0/24"))
        self.assertEqual(prefixes[0].get_first_available_prefix(), netaddr.IPNetwork("10.0.4.0/22"))

    def test_get_first_available_ip(self):

        parent_prefix = Prefix.objects.create(prefix=netaddr.IPNetwork("10.0.0.0/24"))
        IPAddress.objects.bulk_create(
            (
                IPAddress(address=netaddr.IPNetwork("10.0.0.1/24")),
                IPAddress(address=netaddr.IPNetwork("10.0.0.2/24")),
                IPAddress(address=netaddr.IPNetwork("10.0.0.3/24")),
            )
        )
        self.assertEqual(parent_prefix.get_first_available_ip(), "10.0.0.4/24")

        IPAddress.objects.create(address=netaddr.IPNetwork("10.0.0.4/24"))
        self.assertEqual(parent_prefix.get_first_available_ip(), "10.0.0.5/24")

    def test_get_utilization(self):

        # Container Prefix
        prefix = Prefix.objects.create(prefix=netaddr.IPNetwork("10.0.0.0/24"), status=Prefix.STATUS_CONTAINER)
        Prefix.objects.bulk_create(
            (
                Prefix(prefix=netaddr.IPNetwork("10.0.0.0/26")),
                Prefix(prefix=netaddr.IPNetwork("10.0.0.128/26")),
            )
        )
        self.assertEqual(prefix.get_utilization(), (128, 256))

        # Non-container Prefix
        prefix.status = self.statuses.get(slug="active")
        prefix.save()
        IPAddress.objects.bulk_create(
            # Create 32 IPAddresses within the Prefix
            [IPAddress(address=netaddr.IPNetwork("10.0.0.{}/24".format(i))) for i in range(1, 33)]
        )
        self.assertEqual(prefix.get_utilization(), (32, 254))

    #
    # Uniqueness enforcement tests
    #

    @override_settings(ENFORCE_GLOBAL_UNIQUE=False)
    def test_duplicate_global(self):
        Prefix.objects.create(prefix=netaddr.IPNetwork("192.0.2.0/24"))
        duplicate_prefix = Prefix(prefix=netaddr.IPNetwork("192.0.2.0/24"))
        self.assertIsNone(duplicate_prefix.clean())

    @override_settings(ENFORCE_GLOBAL_UNIQUE=True)
    def test_duplicate_global_unique(self):
        Prefix.objects.create(prefix=netaddr.IPNetwork("192.0.2.0/24"))
        duplicate_prefix = Prefix(prefix=netaddr.IPNetwork("192.0.2.0/24"))
        self.assertRaises(ValidationError, duplicate_prefix.clean)

    def test_duplicate_vrf(self):
        vrf = VRF.objects.create(name="Test", rd="1:1", enforce_unique=False)
        Prefix.objects.create(vrf=vrf, prefix=netaddr.IPNetwork("192.0.2.0/24"))
        duplicate_prefix = Prefix(vrf=vrf, prefix=netaddr.IPNetwork("192.0.2.0/24"))
        self.assertIsNone(duplicate_prefix.clean())

    def test_duplicate_vrf_unique(self):
        vrf = VRF.objects.create(name="Test", rd="1:1", enforce_unique=True)
        Prefix.objects.create(vrf=vrf, prefix=netaddr.IPNetwork("192.0.2.0/24"))
        duplicate_prefix = Prefix(vrf=vrf, prefix=netaddr.IPNetwork("192.0.2.0/24"))
        self.assertRaises(ValidationError, duplicate_prefix.clean)


class TestIPAddress(TestCase):
    def test_get_duplicates(self):
        ips = (
            IPAddress.objects.create(address=netaddr.IPNetwork("192.0.2.1/24")),
            IPAddress.objects.create(address=netaddr.IPNetwork("192.0.2.1/24")),
            IPAddress.objects.create(address=netaddr.IPNetwork("192.0.2.1/24")),
        )
        duplicate_ip_pks = [p.pk for p in ips[0].get_duplicates()]

        self.assertSetEqual(set(duplicate_ip_pks), {ips[1].pk, ips[2].pk})

    #
    # Uniqueness enforcement tests
    #

    @override_settings(ENFORCE_GLOBAL_UNIQUE=False)
    def test_duplicate_global(self):
        IPAddress.objects.create(address=netaddr.IPNetwork("192.0.2.1/24"))
        duplicate_ip = IPAddress(address=netaddr.IPNetwork("192.0.2.1/24"))
        self.assertIsNone(duplicate_ip.clean())

    @override_settings(ENFORCE_GLOBAL_UNIQUE=True)
    def test_duplicate_global_unique(self):
        IPAddress.objects.create(address=netaddr.IPNetwork("192.0.2.1/24"))
        duplicate_ip = IPAddress(address=netaddr.IPNetwork("192.0.2.1/24"))
        self.assertRaises(ValidationError, duplicate_ip.clean)

    def test_duplicate_vrf(self):
        vrf = VRF.objects.create(name="Test", rd="1:1", enforce_unique=False)
        IPAddress.objects.create(vrf=vrf, address=netaddr.IPNetwork("192.0.2.1/24"))
        duplicate_ip = IPAddress(vrf=vrf, address=netaddr.IPNetwork("192.0.2.1/24"))
        self.assertIsNone(duplicate_ip.clean())

    def test_duplicate_vrf_unique(self):
        vrf = VRF.objects.create(name="Test", rd="1:1", enforce_unique=True)
        IPAddress.objects.create(vrf=vrf, address=netaddr.IPNetwork("192.0.2.1/24"))
        duplicate_ip = IPAddress(vrf=vrf, address=netaddr.IPNetwork("192.0.2.1/24"))
        self.assertRaises(ValidationError, duplicate_ip.clean)

    @override_settings(ENFORCE_GLOBAL_UNIQUE=True)
    def test_duplicate_nonunique_role(self):
        IPAddress.objects.create(
            address=netaddr.IPNetwork("192.0.2.1/24"),
            role=IPAddressRoleChoices.ROLE_VIP,
        )
        IPAddress.objects.create(
            address=netaddr.IPNetwork("192.0.2.1/24"),
            role=IPAddressRoleChoices.ROLE_VIP,
        )

<<<<<<< HEAD
    def test_multiple_nat_outside(self):
        nat_inside = IPAddress.objects.create(address=netaddr.IPNetwork("192.168.0.1/24"))
        nat_outside1 = IPAddress.objects.create(address=netaddr.IPNetwork("192.0.2.1/24"), nat_inside=nat_inside)
        nat_outside2 = IPAddress.objects.create(address=netaddr.IPNetwork("192.0.2.2/24"), nat_inside=nat_inside)

        nat_inside.refresh_from_db()
        self.assertEqual(nat_inside.nat_outside, nat_outside1)
        self.assertEqual(nat_inside.nat_outside_list.first(), nat_outside1)
        self.assertEqual(nat_inside.nat_outside_list.last(), nat_outside2)
=======
    @override_settings(ENFORCE_GLOBAL_UNIQUE=True)
    def test_not_null_assigned_object_type_and_null_assigned_object_id(self):
        site = Site.objects.create(name="Test Site 1", slug="test-site-1")
        manufacturer = Manufacturer.objects.create(name="Test Manufacturer 1", slug="test-manufacturer-1")
        devicetype = DeviceType.objects.create(
            manufacturer=manufacturer,
            model="Test Device Type 1",
            slug="test-device-type-1",
        )
        devicerole = DeviceRole.objects.create(name="Test Device Role 1", slug="test-device-role-1", color="ff0000")
        device_status = Status.objects.get_for_model(Device).get(slug="active")
        device = Device.objects.create(
            device_type=devicetype,
            device_role=devicerole,
            name="TestDevice1",
            site=site,
            status=device_status,
        )
        interface = Interface.objects.create(device=device, name="eth0")
        ipaddress_1 = IPAddress(
            address=netaddr.IPNetwork("192.0.2.1/24"),
            role=IPAddressRoleChoices.ROLE_VIP,
            assigned_object_id=interface.id,
        )

        self.assertRaises(ValidationError, ipaddress_1.clean)

        # Test IPAddress.clean() raises no exception if assigned_object_id and assigned_object_type
        # are both provided
        ipaddress_2 = IPAddress(
            address=netaddr.IPNetwork("192.0.2.1/24"),
            role=IPAddressRoleChoices.ROLE_VIP,
            assigned_object_id=interface.id,
            assigned_object_type=ContentType.objects.get_for_model(Interface),
        )
        self.assertIsNone(ipaddress_2.clean())
>>>>>>> a056a89b


class TestVLANGroup(TestCase):
    def test_get_next_available_vid(self):

        vlangroup = VLANGroup.objects.create(name="VLAN Group 1", slug="vlan-group-1")
        VLAN.objects.bulk_create(
            (
                VLAN(name="VLAN 1", vid=1, group=vlangroup),
                VLAN(name="VLAN 2", vid=2, group=vlangroup),
                VLAN(name="VLAN 3", vid=3, group=vlangroup),
                VLAN(name="VLAN 5", vid=5, group=vlangroup),
            )
        )
        self.assertEqual(vlangroup.get_next_available_vid(), 4)

        VLAN.objects.bulk_create((VLAN(name="VLAN 4", vid=4, group=vlangroup),))
        self.assertEqual(vlangroup.get_next_available_vid(), 6)<|MERGE_RESOLUTION|>--- conflicted
+++ resolved
@@ -399,7 +399,6 @@
             role=IPAddressRoleChoices.ROLE_VIP,
         )
 
-<<<<<<< HEAD
     def test_multiple_nat_outside(self):
         nat_inside = IPAddress.objects.create(address=netaddr.IPNetwork("192.168.0.1/24"))
         nat_outside1 = IPAddress.objects.create(address=netaddr.IPNetwork("192.0.2.1/24"), nat_inside=nat_inside)
@@ -409,7 +408,7 @@
         self.assertEqual(nat_inside.nat_outside, nat_outside1)
         self.assertEqual(nat_inside.nat_outside_list.first(), nat_outside1)
         self.assertEqual(nat_inside.nat_outside_list.last(), nat_outside2)
-=======
+
     @override_settings(ENFORCE_GLOBAL_UNIQUE=True)
     def test_not_null_assigned_object_type_and_null_assigned_object_id(self):
         site = Site.objects.create(name="Test Site 1", slug="test-site-1")
@@ -446,7 +445,6 @@
             assigned_object_type=ContentType.objects.get_for_model(Interface),
         )
         self.assertIsNone(ipaddress_2.clean())
->>>>>>> a056a89b
 
 
 class TestVLANGroup(TestCase):

--- conflicted
+++ resolved
@@ -16,23 +16,15 @@
 from django.core.serializers import serialize
 from django.db.models import Count, ForeignKey, Model, OuterRef, Subquery
 from django.db.models.functions import Coalesce
-<<<<<<< HEAD
-from django.urls import reverse
-from django.utils.tree import Node
-
-from django.template import engines
-from django.utils.module_loading import import_string
-from django.utils.text import slugify
-from rest_framework.serializers import ListSerializer
-=======
 from django.http import QueryDict
 from django.template import engines
+from django.urls import reverse
 from django.utils.module_loading import import_string
 from django.utils.text import slugify
 from django.utils.tree import Node
 from django_filters import BooleanFilter, DateFilter, DateTimeFilter, filters, NumberFilter, TimeFilter
 from django_filters.utils import verbose_lookup_expr
->>>>>>> eab3ba2b
+from rest_framework.serializers import ListSerializer
 from taggit.managers import _TaggableManager
 
 from nautobot.dcim import choices
@@ -744,7 +736,6 @@
     return pretty_str(query)
 
 
-<<<<<<< HEAD
 def get_model_api_endpoint(related_model):
     app_label = related_model._meta.app_label
     model_name = related_model._meta.model_name
@@ -834,7 +825,8 @@
         if not field_value.read_only
     }
     return writeable_fields
-=======
+
+
 def build_lookup_label(field_name, _verbose_name):
     """
     Return lookup expr with its verbose name
@@ -1082,5 +1074,4 @@
         raise ValidationError("content_type not found", code=404)
     field_name = query_params.get("field_name")
 
-    return field_name, model
->>>>>>> eab3ba2b
+    return field_name, model
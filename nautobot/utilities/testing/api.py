from django.conf import settings
from django.contrib.auth import get_user_model
from django.contrib.contenttypes.models import ContentType
from django.urls import reverse
from django.test import override_settings, tag
from rest_framework import status
from rest_framework.test import APIClient, APITransactionTestCase as _APITransactionTestCase

from nautobot.users.models import ObjectPermission, Token
from nautobot.extras.choices import ObjectChangeActionChoices
from nautobot.extras.models import ObjectChange
from .utils import disable_warnings
from .views import ModelTestCase


__all__ = (
    "APITestCase",
    "APIViewTestCases",
)


# Use the proper swappable User model
User = get_user_model()


#
# REST API Tests
#


class APITestCase(ModelTestCase):
    """
    Base test case for API requests.

    client_class: Test client class
    view_namespace: Namespace for API views. If None, the model's app_label will be used.
    """

    client_class = APIClient
    view_namespace = None

    def setUp(self):
        """
        Create a superuser and token for API calls.
        """
        # Create the test user and assign permissions
        self.user = User.objects.create_user(username="testuser")
        self.add_permissions(*self.user_permissions)
        self.token = Token.objects.create(user=self.user)
        self.header = {"HTTP_AUTHORIZATION": "Token {}".format(self.token.key)}

    def _get_view_namespace(self):
        if self.view_namespace:
            return f"{self.view_namespace}-api"
        if self.model._meta.app_label in settings.PLUGINS:
            return f"plugins-api:{self.model._meta.app_label}-api"
        return f"{self.model._meta.app_label}-api"

    def _get_detail_url(self, instance):
        viewname = f"{self._get_view_namespace()}:{instance._meta.model_name}-detail"
        return reverse(viewname, kwargs={"pk": instance.pk})

    def _get_list_url(self):
        viewname = f"{self._get_view_namespace()}:{self.model._meta.model_name}-list"
        return reverse(viewname)


@tag("unit")
class APIViewTestCases:
    class GetObjectViewTestCase(APITestCase):
        @override_settings(EXEMPT_VIEW_PERMISSIONS=["*"])
        def test_get_object_anonymous(self):
            """
            GET a single object as an unauthenticated user.
            """
            url = self._get_detail_url(self._get_queryset().first())
            if (
                self.model._meta.app_label,
                self.model._meta.model_name,
            ) in settings.EXEMPT_EXCLUDE_MODELS:
                # Models listed in EXEMPT_EXCLUDE_MODELS should not be accessible to anonymous users
                with disable_warnings("django.request"):
                    self.assertHttpStatus(self.client.get(url, **self.header), status.HTTP_403_FORBIDDEN)
            else:
                response = self.client.get(url, **self.header)
                self.assertHttpStatus(response, status.HTTP_200_OK)

        @override_settings(EXEMPT_VIEW_PERMISSIONS=[])
        def test_get_object_without_permission(self):
            """
            GET a single object as an authenticated user without the required permission.
            """
            url = self._get_detail_url(self._get_queryset().first())

            # Try GET without permission
            with disable_warnings("django.request"):
                self.assertHttpStatus(self.client.get(url, **self.header), status.HTTP_403_FORBIDDEN)

        @override_settings(EXEMPT_VIEW_PERMISSIONS=[])
        def test_get_object(self):
            """
            GET a single object as an authenticated user with permission to view the object.
            """
            self.assertGreaterEqual(
                self._get_queryset().count(),
                2,
                f"Test requires the creation of at least two {self.model} instances",
            )
            instance1, instance2 = self._get_queryset()[:2]

            # Add object-level permission
            obj_perm = ObjectPermission(
                name="Test permission",
                constraints={"pk": instance1.pk},
                actions=["view"],
            )
            obj_perm.save()
            obj_perm.users.add(self.user)
            obj_perm.object_types.add(ContentType.objects.get_for_model(self.model))

            # Try GET to permitted object
            url = self._get_detail_url(instance1)
            self.assertHttpStatus(self.client.get(url, **self.header), status.HTTP_200_OK)

            # Try GET to non-permitted object
            url = self._get_detail_url(instance2)
            self.assertHttpStatus(self.client.get(url, **self.header), status.HTTP_404_NOT_FOUND)

        @override_settings(EXEMPT_VIEW_PERMISSIONS=["*"])
        def test_options_object(self):
            """
            Make an OPTIONS request for a single object.
            """
            url = self._get_detail_url(self._get_queryset().first())
            response = self.client.options(url, **self.header)
            self.assertHttpStatus(response, status.HTTP_200_OK)

    class ListObjectsViewTestCase(APITestCase):
        brief_fields = []
        choices_fields = None

        @override_settings(EXEMPT_VIEW_PERMISSIONS=["*"])
        def test_list_objects_anonymous(self):
            """
            GET a list of objects as an unauthenticated user.
            """
            url = self._get_list_url()
            if (
                self.model._meta.app_label,
                self.model._meta.model_name,
            ) in settings.EXEMPT_EXCLUDE_MODELS:
                # Models listed in EXEMPT_EXCLUDE_MODELS should not be accessible to anonymous users
                with disable_warnings("django.request"):
                    self.assertHttpStatus(self.client.get(url, **self.header), status.HTTP_403_FORBIDDEN)
            else:
                response = self.client.get(url, **self.header)
                self.assertHttpStatus(response, status.HTTP_200_OK)
                self.assertEqual(len(response.data["results"]), self._get_queryset().count())

        @override_settings(EXEMPT_VIEW_PERMISSIONS=[])
        def test_list_objects_brief(self):
            """
            GET a list of objects using the "brief" parameter.
            """
            self.add_permissions(f"{self.model._meta.app_label}.view_{self.model._meta.model_name}")
            url = f"{self._get_list_url()}?brief=1"
            response = self.client.get(url, **self.header)

            self.assertEqual(len(response.data["results"]), self._get_queryset().count())
            self.assertEqual(sorted(response.data["results"][0]), self.brief_fields)

        @override_settings(EXEMPT_VIEW_PERMISSIONS=[])
        def test_list_objects_without_permission(self):
            """
            GET a list of objects as an authenticated user without the required permission.
            """
            url = self._get_list_url()

            # Try GET without permission
            with disable_warnings("django.request"):
                self.assertHttpStatus(self.client.get(url, **self.header), status.HTTP_403_FORBIDDEN)

        @override_settings(EXEMPT_VIEW_PERMISSIONS=[])
        def test_list_objects(self):
            """
            GET a list of objects as an authenticated user with permission to view the objects.
            """
            self.assertGreaterEqual(
                self._get_queryset().count(),
                3,
                f"Test requires the creation of at least three {self.model} instances",
            )
            instance1, instance2 = self._get_queryset()[:2]

            # Add object-level permission
            obj_perm = ObjectPermission(
                name="Test permission",
                constraints={"pk__in": [instance1.pk, instance2.pk]},
                actions=["view"],
            )
            obj_perm.save()
            obj_perm.users.add(self.user)
            obj_perm.object_types.add(ContentType.objects.get_for_model(self.model))

            # Try GET to permitted objects
            response = self.client.get(self._get_list_url(), **self.header)
            self.assertHttpStatus(response, status.HTTP_200_OK)
            self.assertEqual(len(response.data["results"]), 2)

        @override_settings(EXEMPT_VIEW_PERMISSIONS=["*"])
        def test_options_objects(self):
            """
            Make an OPTIONS request for a list endpoint.
            """
            response = self.client.options(self._get_list_url(), **self.header)
            self.assertHttpStatus(response, status.HTTP_200_OK)

        @override_settings(EXEMPT_VIEW_PERMISSIONS=[])
        def test_options_objects_returns_display_and_value(self):
            """
            Make an OPTIONS request for a list endpoint and validate choices use the display and value keys.
            """
            # Save self.user as superuser to be able to view available choices on list views.
            self.user.is_superuser = True
            self.user.save()

            response = self.client.options(self._get_list_url(), **self.header)
            self.assertHttpStatus(response, status.HTTP_200_OK)

            # Grab any field that has choices defined (fields with enums)
            field_choices = {k: v["choices"] for k, v in response.json()["actions"]["POST"].items() if "choices" in v}

            # Will successfully assert if field_choices has entries and will not fail if model as no enum choices
            # Broken down to provide better failure messages
            for field, choices in field_choices.items():
                for choice in choices:
                    self.assertIn("display", choice, f"A choice in {field} is missing the display key")
                    self.assertIn("value", choice, f"A choice in {field} is missing the value key")

        @override_settings(EXEMPT_VIEW_PERMISSIONS=[])
        def test_options_returns_expected_choices(self):
            """
            Make an OPTIONS request for a list endpoint and validate choice fields match expected choice fields for serializer.
            """
            # Set to self.choices_fields as empty set to compare classes that shouldn't have any choice fields on serializer.
            if not self.choices_fields:
                self.choices_fields = set()

            # Save self.user as superuser to be able to view available choices on list views.
            self.user.is_superuser = True
            self.user.save()

            response = self.client.options(self._get_list_url(), **self.header)
            self.assertHttpStatus(response, status.HTTP_200_OK)

            # Grab any field name that has choices defined (fields with enums)
            field_choices = {k for k, v in response.json()["actions"]["POST"].items() if "choices" in v}

            self.assertEqual(set(self.choices_fields), field_choices)

        @override_settings(EXEMPT_VIEW_PERMISSIONS=["*"])
        def test_status_options_returns_expected_choices(self):
            # Set to self.choices_fields as empty set to compare classes that shouldn't have any choice fields on serializer.
            if not self.choices_fields:
                self.choices_fields = set()

            # Don't bother testing if there's no `status` field.
            if "status" not in self.choices_fields:
                self.skipTest("Object does not contain a `status` field.")

            # Save self.user as superuser to be able to view available choices on list views.
            self.user.is_superuser = True
            self.user.save()

            response = self.client.options(self._get_list_url(), **self.header)
            actions = response.json()["actions"]["POST"]
            choices = actions["status"]["choices"]

            # Import Status here to avoid circular import issues w/ test utilities.
            from nautobot.extras.models import Status  # noqa

            # Assert that the expected Status objects matches what is emitted.
            statuses = Status.objects.get_for_model(self.model)
            expected = [{"value": v, "display": d} for (v, d) in statuses.values_list("slug", "name")]
            self.assertListEqual(choices, expected)

    class CreateObjectViewTestCase(APITestCase):
        create_data = []
        validation_excluded_fields = []

        def test_create_object_without_permission(self):
            """
            POST a single object without permission.
            """
            url = self._get_list_url()

            # Try POST without permission
            with disable_warnings("django.request"):
                response = self.client.post(url, self.create_data[0], format="json", **self.header)
                self.assertHttpStatus(response, status.HTTP_403_FORBIDDEN)

        def test_create_object(self):
            """
            POST a single object with permission.
            """
            # Add object-level permission
            obj_perm = ObjectPermission(name="Test permission", actions=["add"])
            obj_perm.save()
            obj_perm.users.add(self.user)
            obj_perm.object_types.add(ContentType.objects.get_for_model(self.model))

            initial_count = self._get_queryset().count()
<<<<<<< HEAD
            response = self.client.post(self._get_list_url(), self.create_data[0], format="json", **self.header)
            self.assertHttpStatus(response, status.HTTP_201_CREATED)
            self.assertEqual(self._get_queryset().count(), initial_count + 1)
            instance = self._get_queryset().get(pk=response.data["id"])
            self.assertInstanceEqual(
                instance,
                self.create_data[0],
                exclude=self.validation_excluded_fields,
                api=True,
            )
=======
            for i, create_data in enumerate(self.create_data):
                response = self.client.post(self._get_list_url(), create_data, format="json", **self.header)
                self.assertHttpStatus(response, status.HTTP_201_CREATED)
                self.assertEqual(self._get_queryset().count(), initial_count + i + 1)
                self.assertInstanceEqual(
                    self._get_queryset().get(pk=response.data["id"]),
                    create_data,
                    exclude=self.validation_excluded_fields,
                    api=True,
                )
>>>>>>> 3d2b7b5f

            # Verify ObjectChange creation
            if hasattr(self.model, "to_objectchange"):
                objectchanges = ObjectChange.objects.filter(
                    changed_object_type=ContentType.objects.get_for_model(instance), changed_object_id=instance.pk
                )
                self.assertEqual(len(objectchanges), 1)
                self.assertEqual(objectchanges[0].action, ObjectChangeActionChoices.ACTION_CREATE)

        def test_bulk_create_objects(self):
            """
            POST a set of objects in a single request.
            """
            # Add object-level permission
            obj_perm = ObjectPermission(name="Test permission", actions=["add"])
            obj_perm.save()
            obj_perm.users.add(self.user)
            obj_perm.object_types.add(ContentType.objects.get_for_model(self.model))

            initial_count = self._get_queryset().count()
            response = self.client.post(self._get_list_url(), self.create_data, format="json", **self.header)
            self.assertHttpStatus(response, status.HTTP_201_CREATED)
            self.assertEqual(len(response.data), len(self.create_data))
            self.assertEqual(self._get_queryset().count(), initial_count + len(self.create_data))
            for i, obj in enumerate(response.data):
                for field in self.create_data[i]:
                    if field not in self.validation_excluded_fields:
                        self.assertIn(
                            field,
                            obj,
                            f"Bulk create field '{field}' missing from object {i} in response",
                        )
            for i, obj in enumerate(response.data):
                self.assertInstanceEqual(
                    self._get_queryset().get(pk=obj["id"]),
                    self.create_data[i],
                    exclude=self.validation_excluded_fields,
                    api=True,
                )

    class UpdateObjectViewTestCase(APITestCase):
        update_data = {}
        bulk_update_data = None
        validation_excluded_fields = []

        def test_update_object_without_permission(self):
            """
            PATCH a single object without permission.
            """
            url = self._get_detail_url(self._get_queryset().first())
            update_data = self.update_data or getattr(self, "create_data")[0]

            # Try PATCH without permission
            with disable_warnings("django.request"):
                response = self.client.patch(url, update_data, format="json", **self.header)
                self.assertHttpStatus(response, status.HTTP_403_FORBIDDEN)

        def test_update_object(self):
            """
            PATCH a single object identified by its ID.
            """
            instance = self._get_queryset().first()
            url = self._get_detail_url(instance)
            update_data = self.update_data or getattr(self, "create_data")[0]

            # Add object-level permission
            obj_perm = ObjectPermission(name="Test permission", actions=["change"])
            obj_perm.save()
            obj_perm.users.add(self.user)
            obj_perm.object_types.add(ContentType.objects.get_for_model(self.model))

            response = self.client.patch(url, update_data, format="json", **self.header)
            self.assertHttpStatus(response, status.HTTP_200_OK)
            instance.refresh_from_db()
            self.assertInstanceEqual(instance, update_data, exclude=self.validation_excluded_fields, api=True)

            # Verify ObjectChange creation
            if hasattr(self.model, "to_objectchange"):
                objectchanges = ObjectChange.objects.filter(
                    changed_object_type=ContentType.objects.get_for_model(instance), changed_object_id=instance.pk
                )
                self.assertEqual(len(objectchanges), 1)
                self.assertEqual(objectchanges[0].action, ObjectChangeActionChoices.ACTION_UPDATE)

        def test_bulk_update_objects(self):
            """
            PATCH a set of objects in a single request.
            """
            if self.bulk_update_data is None:
                self.skipTest("Bulk update data not set")

            # Add object-level permission
            obj_perm = ObjectPermission(name="Test permission", actions=["change"])
            obj_perm.save()
            obj_perm.users.add(self.user)
            obj_perm.object_types.add(ContentType.objects.get_for_model(self.model))

            id_list = list(self._get_queryset().values_list("id", flat=True)[:3])
            self.assertEqual(len(id_list), 3, "Insufficient number of objects to test bulk update")
            data = [{"id": id, **self.bulk_update_data} for id in id_list]

            response = self.client.patch(self._get_list_url(), data, format="json", **self.header)
            self.assertHttpStatus(response, status.HTTP_200_OK)
            for i, obj in enumerate(response.data):
                for field in self.bulk_update_data:
                    self.assertIn(
                        field,
                        obj,
                        f"Bulk update field '{field}' missing from object {i} in response",
                    )
            for instance in self._get_queryset().filter(pk__in=id_list):
                self.assertInstanceEqual(
                    instance,
                    self.bulk_update_data,
                    exclude=self.validation_excluded_fields,
                    api=True,
                )

    class DeleteObjectViewTestCase(APITestCase):
        def test_delete_object_without_permission(self):
            """
            DELETE a single object without permission.
            """
            url = self._get_detail_url(self._get_queryset().first())

            # Try DELETE without permission
            with disable_warnings("django.request"):
                response = self.client.delete(url, **self.header)
                self.assertHttpStatus(response, status.HTTP_403_FORBIDDEN)

        def test_delete_object(self):
            """
            DELETE a single object identified by its primary key.
            """
            instance = self._get_queryset().first()
            url = self._get_detail_url(instance)

            # Add object-level permission
            obj_perm = ObjectPermission(name="Test permission", actions=["delete"])
            obj_perm.save()
            obj_perm.users.add(self.user)
            obj_perm.object_types.add(ContentType.objects.get_for_model(self.model))

            response = self.client.delete(url, **self.header)
            self.assertHttpStatus(response, status.HTTP_204_NO_CONTENT)
            self.assertFalse(self._get_queryset().filter(pk=instance.pk).exists())

            # Verify ObjectChange creation
            if hasattr(self.model, "to_objectchange"):
                objectchanges = ObjectChange.objects.filter(
                    changed_object_type=ContentType.objects.get_for_model(instance), changed_object_id=instance.pk
                )
                self.assertEqual(len(objectchanges), 1)
                self.assertEqual(objectchanges[0].action, ObjectChangeActionChoices.ACTION_DELETE)

        def test_bulk_delete_objects(self):
            """
            DELETE a set of objects in a single request.
            """
            # Add object-level permission
            obj_perm = ObjectPermission(name="Test permission", actions=["delete"])
            obj_perm.save()
            obj_perm.users.add(self.user)
            obj_perm.object_types.add(ContentType.objects.get_for_model(self.model))

            id_list = self._get_queryset().values_list("id", flat=True)
            data = [{"id": id} for id in id_list]

            response = self.client.delete(self._get_list_url(), data, format="json", **self.header)
            self.assertHttpStatus(response, status.HTTP_204_NO_CONTENT)
            self.assertEqual(self._get_queryset().count(), 0)

    class APIViewTestCase(
        GetObjectViewTestCase,
        ListObjectsViewTestCase,
        CreateObjectViewTestCase,
        UpdateObjectViewTestCase,
        DeleteObjectViewTestCase,
    ):
        pass


@tag("unit")
class APITransactionTestCase(_APITransactionTestCase):
    def setUp(self):
        """
        Create a superuser and token for API calls.
        """
        self.user = User.objects.create(username="testuser", is_superuser=True)
        self.token = Token.objects.create(user=self.user)
        self.header = {"HTTP_AUTHORIZATION": "Token {}".format(self.token.key)}

    def assertHttpStatus(self, response, expected_status):
        """
        Provide more detail in the event of an unexpected HTTP response.
        """
        err_message = "Expected HTTP status {}; received {}: {}"
        self.assertEqual(
            response.status_code,
            expected_status,
            err_message.format(expected_status, response.status_code, response.data),
        )<|MERGE_RESOLUTION|>--- conflicted
+++ resolved
@@ -310,18 +310,6 @@
             obj_perm.object_types.add(ContentType.objects.get_for_model(self.model))
 
             initial_count = self._get_queryset().count()
-<<<<<<< HEAD
-            response = self.client.post(self._get_list_url(), self.create_data[0], format="json", **self.header)
-            self.assertHttpStatus(response, status.HTTP_201_CREATED)
-            self.assertEqual(self._get_queryset().count(), initial_count + 1)
-            instance = self._get_queryset().get(pk=response.data["id"])
-            self.assertInstanceEqual(
-                instance,
-                self.create_data[0],
-                exclude=self.validation_excluded_fields,
-                api=True,
-            )
-=======
             for i, create_data in enumerate(self.create_data):
                 response = self.client.post(self._get_list_url(), create_data, format="json", **self.header)
                 self.assertHttpStatus(response, status.HTTP_201_CREATED)
@@ -332,7 +320,7 @@
                     exclude=self.validation_excluded_fields,
                     api=True,
                 )
->>>>>>> 3d2b7b5f
+
 
             # Verify ObjectChange creation
             if hasattr(self.model, "to_objectchange"):

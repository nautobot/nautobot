<<<<<<< HEAD
from django.contrib.contenttypes.models import ContentType
from django.test import TestCase
from django.templatetags.static import static
from django.conf import settings
from unittest import skipIf

from nautobot.extras.models import Role
from nautobot.ipam.models import VLAN
from nautobot.utilities.choices import ColorChoices
from nautobot.utilities.templatetags.helpers import (
    hyperlinked_object,
    placeholder,
    add_html_id,
    render_boolean,
    render_json,
    render_yaml,
    render_markdown,
    meta,
    viewname,
    validated_viewname,
    bettertitle,
    humanize_speed,
    tzoffset,
    fgcolor,
    divide,
    percentage,
    get_docs_url,
    has_perms,
    has_one_or_more_perms,
    split,
    as_range,
    meters_to_feet,
    get_item,
    render_obj_display,
)
from nautobot.dcim.models import Site
=======
from unittest import skipIf

from django.conf import settings
from django.templatetags.static import static
from django.test import TestCase
>>>>>>> 7ffc978d
from example_plugin.models import AnotherExampleModel, ExampleModel

from nautobot.dcim import models
from nautobot.utilities.templatetags import helpers


@skipIf(
    "example_plugin" not in settings.PLUGINS,
    "example_plugin not in settings.PLUGINS",
)
class NautobotTemplatetagsHelperTest(TestCase):
    def test_hyperlinked_object(self):
        # None gives a placeholder
        self.assertEqual(helpers.hyperlinked_object(None), helpers.placeholder(None))
        # An object without get_absolute_url gives a string
        self.assertEqual(helpers.hyperlinked_object("hello"), "hello")
        # An object with get_absolute_url gives a hyperlink
        site = models.Site.objects.first()
        self.assertEqual(helpers.hyperlinked_object(site), f'<a href="/dcim/sites/{site.slug}/">{site.name}</a>')
        # An object with get_absolute_url and a description gives a titled hyperlink
        site.description = "An important site"
        site.save()
        self.assertEqual(
            helpers.hyperlinked_object(site),
            f'<a href="/dcim/sites/{site.slug}/" title="An important site">{site.name}</a>',
        )
        # Optionally you can request a field other than the object's display string
        self.assertEqual(
            helpers.hyperlinked_object(site, "slug"),
            f'<a href="/dcim/sites/{site.slug}/" title="An important site">{site.slug}</a>',
        )
        # If you request a nonexistent field, it defaults to the string representation
        self.assertEqual(
            helpers.hyperlinked_object(site, "foo"),
            f'<a href="/dcim/sites/{site.slug}/" title="An important site">{site!s}</a>',
        )

    def test_placeholder(self):
        self.assertEqual(helpers.placeholder(None), '<span class="text-muted">&mdash;</span>')
        self.assertEqual(helpers.placeholder([]), '<span class="text-muted">&mdash;</span>')
        self.assertEqual(helpers.placeholder("something"), "something")

    def test_add_html_id(self):
        # Case where what we have isn't actually a HTML element but just a bare string
        self.assertEqual(helpers.add_html_id("hello", "my-id"), "hello")
        # Basic success case
        self.assertEqual(helpers.add_html_id("<div></div>", "my-div"), '<div id="my-div" ></div>')
        # Cases of more complex HTML
        self.assertEqual(
            helpers.add_html_id('<a href="..." title="...">Hello!</a>', "my-a"),
            '<a id="my-a" href="..." title="...">Hello!</a>',
        )
        self.assertEqual(
            helpers.add_html_id('Hello\n<div class="...">\nGoodbye\n</div>', "my-div"),
            'Hello\n<div id="my-div" class="...">\nGoodbye\n</div>',
        )

    def test_render_markdown(self):
        self.assertTrue(callable(helpers.render_markdown))
        # Test common markdown formatting.
        self.assertEqual(helpers.render_markdown("**bold**"), "<p><strong>bold</strong></p>")
        self.assertEqual(helpers.render_markdown("__bold__"), "<p><strong>bold</strong></p>")
        self.assertEqual(helpers.render_markdown("_italics_"), "<p><em>italics</em></p>")
        self.assertEqual(helpers.render_markdown("*italics*"), "<p><em>italics</em></p>")
        self.assertEqual(
            helpers.render_markdown("**bold and _italics_**"), "<p><strong>bold and <em>italics</em></strong></p>"
        )
        self.assertEqual(helpers.render_markdown("* list"), "<ul>\n<li>list</li>\n</ul>")
        self.assertEqual(
            helpers.render_markdown("[I am a link](https://www.example.com)"),
            '<p><a href="https://www.example.com">I am a link</a></p>',
        )

    def test_render_json(self):
        self.assertEqual(
            helpers.render_json({"first": [1, 2, 3]}), '{\n    "first": [\n        1,\n        2,\n        3\n    ]\n}'
        )
        self.assertEqual('"I am UTF-8! 😀"', helpers.render_json("I am UTF-8! 😀"))

    def test_render_yaml(self):
        self.assertEqual("utf8:\n- 😀😀\n- 😀\n", helpers.render_yaml({"utf8": ["😀😀", "😀"]}))

    def test_meta(self):
        site = models.Site.objects.first()

        self.assertEqual(helpers.meta(site, "app_label"), "dcim")
        self.assertEqual(helpers.meta(models.Site, "app_label"), "dcim")
        self.assertEqual(helpers.meta(site, "not_present"), "")

        self.assertEqual(helpers.meta(ExampleModel, "app_label"), "example_plugin")

    def test_viewname(self):
        site = models.Site.objects.first()

        self.assertEqual(helpers.viewname(site, "edit"), "dcim:site_edit")
        self.assertEqual(helpers.viewname(models.Site, "test"), "dcim:site_test")

        self.assertEqual(helpers.viewname(ExampleModel, "edit"), "plugins:example_plugin:examplemodel_edit")

    def test_validated_viewname(self):
        site = models.Site.objects.first()

        self.assertEqual(helpers.validated_viewname(site, "list"), "dcim:site_list")
        self.assertIsNone(helpers.validated_viewname(models.Site, "notvalid"))

        self.assertEqual(helpers.validated_viewname(ExampleModel, "list"), "plugins:example_plugin:examplemodel_list")
        self.assertIsNone(helpers.validated_viewname(ExampleModel, "notvalid"))

    def test_bettertitle(self):
        self.assertEqual(helpers.bettertitle("myTITle"), "MyTITle")
        self.assertEqual(helpers.bettertitle("mytitle"), "Mytitle")
        self.assertEqual(helpers.bettertitle("my title"), "My Title")

    def test_humanize_speed(self):
        self.assertEqual(helpers.humanize_speed(1544), "1.544 Mbps")
        self.assertEqual(helpers.humanize_speed(100000), "100 Mbps")
        self.assertEqual(helpers.humanize_speed(10000000), "10 Gbps")

    def test_tzoffset(self):
        self.assertTrue(callable(helpers.tzoffset))
        # TODO add unit tests for tzoffset

    def test_fgcolor(self):
        self.assertEqual(helpers.fgcolor("#999999"), "#ffffff")
        self.assertEqual(helpers.fgcolor("#111111"), "#ffffff")
        self.assertEqual(helpers.fgcolor("#000000"), "#ffffff")
        self.assertEqual(helpers.fgcolor("#ffffff"), "#000000")

    def test_divide(self):
        self.assertEqual(helpers.divide(10, 3), 3)
        self.assertEqual(helpers.divide(12, 4), 3)
        self.assertEqual(helpers.divide(11, 3), 4)

    def test_percentage(self):
        self.assertEqual(helpers.percentage(2, 10), 20)
        self.assertEqual(helpers.percentage(10, 3), 333)

    def test_get_docs_url(self):
        self.assertTrue(callable(helpers.get_docs_url))
        site = models.Site.objects.first()
        self.assertEqual(helpers.get_docs_url(site), static("docs/models/dcim/site.html"))
        example_model = ExampleModel.objects.create(name="test", number=1)
        self.assertEqual(helpers.get_docs_url(example_model), static("example_plugin/docs/models/examplemodel.html"))
        # AnotherExampleModel does not have documentation.
        another_model = AnotherExampleModel.objects.create(name="test", number=1)
        self.assertIsNone(helpers.get_docs_url(another_model))

    def test_has_perms(self):
        self.assertTrue(callable(helpers.has_perms))
        # TODO add unit tests for has_perms

    def test_has_one_or_more_perms(self):
        self.assertTrue(callable(helpers.has_one_or_more_perms))
        # TODO add more unit tests for has_one_or_more_perms

    def test_split(self):
        self.assertEqual(helpers.split("nothing"), ["nothing"])
        self.assertEqual(helpers.split("1,2,3"), ["1", "2", "3"])
        self.assertEqual(helpers.split("1,2,3", "|"), ["1,2,3"])
        self.assertEqual(helpers.split("1|2|3", "|"), ["1", "2", "3"])

    def test_as_range(self):
        self.assertEqual(helpers.as_range(2), range(0, 2))
        self.assertEqual(helpers.as_range("3"), range(0, 3))
        self.assertEqual(helpers.as_range("four"), [])

    def test_meters_to_feet(self):
        self.assertEqual(helpers.meters_to_feet(11), 36.08924)
        self.assertEqual(helpers.meters_to_feet("22"), 72.17848)

    def test_get_item(self):
        data = {"first": "1st", "second": "2nd"}
        self.assertEqual(helpers.get_item(data, "first"), "1st")
        self.assertEqual(helpers.get_item(data, "second"), "2nd")

    def test_render_boolean(self):
        for value in [True, "arbitrary string", 1]:
            self.assertEqual(
                helpers.render_boolean(value),
                '<span class="text-success"><i class="mdi mdi-check-bold" title="Yes"></i></span>',
            )
        for value in [False, "", 0]:
            self.assertEqual(
                helpers.render_boolean(value),
                '<span class="text-danger"><i class="mdi mdi-close-thick" title="No"></i></span>',
            )
<<<<<<< HEAD
        self.assertEqual(render_boolean(None), '<span class="text-muted">&mdash;</span>')

    def test_render_obj_display(self):
        vlan_ct = ContentType.objects.get_for_model(VLAN)
        role = Role.objects.create(name="New Role", color=ColorChoices.COLOR_GREY)
        role.content_types.add(vlan_ct)
        site = Site.objects.create(name="Site-1", slug="site-1")
        vlan = VLAN.objects.create(name="VLAN 1", vid=100, site=site, role=role)
        self.assertEqual(
            render_obj_display(vlan, "role"),
            '<span class="label" style="color: #ffffff; background-color: #9e9e9e">New Role</span>',
        )
        self.assertEqual(render_obj_display(vlan, "status"), "—")
=======
        self.assertEqual(helpers.render_boolean(None), '<span class="text-muted">&mdash;</span>')
>>>>>>> 7ffc978d
<|MERGE_RESOLUTION|>--- conflicted
+++ resolved
@@ -1,50 +1,15 @@
-<<<<<<< HEAD
+from unittest import skipIf
+
+from django.conf import settings
 from django.contrib.contenttypes.models import ContentType
+from django.templatetags.static import static
 from django.test import TestCase
-from django.templatetags.static import static
-from django.conf import settings
-from unittest import skipIf
-
+from example_plugin.models import AnotherExampleModel, ExampleModel
+
+from nautobot.dcim import models
+from nautobot.dcim.models import Site
 from nautobot.extras.models import Role
 from nautobot.ipam.models import VLAN
-from nautobot.utilities.choices import ColorChoices
-from nautobot.utilities.templatetags.helpers import (
-    hyperlinked_object,
-    placeholder,
-    add_html_id,
-    render_boolean,
-    render_json,
-    render_yaml,
-    render_markdown,
-    meta,
-    viewname,
-    validated_viewname,
-    bettertitle,
-    humanize_speed,
-    tzoffset,
-    fgcolor,
-    divide,
-    percentage,
-    get_docs_url,
-    has_perms,
-    has_one_or_more_perms,
-    split,
-    as_range,
-    meters_to_feet,
-    get_item,
-    render_obj_display,
-)
-from nautobot.dcim.models import Site
-=======
-from unittest import skipIf
-
-from django.conf import settings
-from django.templatetags.static import static
-from django.test import TestCase
->>>>>>> 7ffc978d
-from example_plugin.models import AnotherExampleModel, ExampleModel
-
-from nautobot.dcim import models
 from nautobot.utilities.templatetags import helpers
 
 
@@ -228,8 +193,7 @@
                 helpers.render_boolean(value),
                 '<span class="text-danger"><i class="mdi mdi-close-thick" title="No"></i></span>',
             )
-<<<<<<< HEAD
-        self.assertEqual(render_boolean(None), '<span class="text-muted">&mdash;</span>')
+        self.assertEqual(helpers.render_boolean(None), '<span class="text-muted">&mdash;</span>')
 
     def test_render_obj_display(self):
         vlan_ct = ContentType.objects.get_for_model(VLAN)
@@ -241,7 +205,4 @@
             render_obj_display(vlan, "role"),
             '<span class="label" style="color: #ffffff; background-color: #9e9e9e">New Role</span>',
         )
-        self.assertEqual(render_obj_display(vlan, "status"), "—")
-=======
-        self.assertEqual(helpers.render_boolean(None), '<span class="text-muted">&mdash;</span>')
->>>>>>> 7ffc978d
+        self.assertEqual(render_obj_display(vlan, "status"), "—")
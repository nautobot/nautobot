<<<<<<< HEAD
from nautobot.cloud.api.serializers import CloudAccountSerializer, CloudServiceSerializer, CloudTypeSerializer
from nautobot.cloud.filters import CloudAccountFilterSet, CloudServiceFilterSet, CloudTypeFilterSet
=======
from django.db.models import Q
from django_tables2 import RequestConfig

from nautobot.circuits.models import Circuit
from nautobot.circuits.tables import CircuitTable
from nautobot.cloud.api.serializers import CloudAccountSerializer, CloudNetworkSerializer, CloudTypeSerializer
from nautobot.cloud.filters import CloudAccountFilterSet, CloudNetworkFilterSet, CloudTypeFilterSet
>>>>>>> 771c05d8
from nautobot.cloud.forms import (
    CloudAccountBulkEditForm,
    CloudAccountFilterForm,
    CloudAccountForm,
<<<<<<< HEAD
    CloudServiceBulkEditForm,
    CloudServiceFilterForm,
    CloudServiceForm,
=======
    CloudNetworkBulkEditForm,
    CloudNetworkFilterForm,
    CloudNetworkForm,
>>>>>>> 771c05d8
    CloudTypeBulkEditForm,
    CloudTypeFilterForm,
    CloudTypeForm,
)
<<<<<<< HEAD
from nautobot.cloud.models import CloudAccount, CloudService, CloudType
from nautobot.cloud.tables import CloudAccountTable, CloudServiceTable, CloudTypeTable
=======
from nautobot.cloud.models import CloudAccount, CloudNetwork, CloudType
from nautobot.cloud.tables import CloudAccountTable, CloudNetworkTable, CloudTypeTable
from nautobot.core.views.paginator import EnhancedPaginator, get_paginate_count
>>>>>>> 771c05d8
from nautobot.core.views.viewsets import NautobotUIViewSet
from nautobot.ipam.tables import PrefixTable


class CloudAccountUIViewSet(NautobotUIViewSet):
    bulk_update_form_class = CloudAccountBulkEditForm
    queryset = CloudAccount.objects.all()
    filterset_class = CloudAccountFilterSet
    filterset_form_class = CloudAccountFilterForm
    serializer_class = CloudAccountSerializer
    table_class = CloudAccountTable
    form_class = CloudAccountForm


class CloudNetworkUIViewSet(NautobotUIViewSet):
    queryset = CloudNetwork.objects.all()
    filterset_class = CloudNetworkFilterSet
    filterset_form_class = CloudNetworkFilterForm
    serializer_class = CloudNetworkSerializer
    table_class = CloudNetworkTable
    form_class = CloudNetworkForm
    bulk_update_form_class = CloudNetworkBulkEditForm

    def get_extra_context(self, request, instance=None):
        context = super().get_extra_context(request, instance)
        if self.action == "retrieve":
            prefixes = instance.prefixes.restrict(request.user, "view")
            prefix_count = prefixes.count()
            prefix_table = PrefixTable(prefixes.select_related("namespace"))
            prefix_table.columns.hide("location_count")
            prefix_table.columns.hide("vlan")
            children_table = CloudNetworkTable(instance.children.restrict(request.user, "view"))
            children_table.columns.hide("parent")

            circuits = Circuit.objects.restrict(request.user, "view").filter(
                Q(circuit_termination_a__cloud_network=instance.pk)
                | Q(circuit_termination_z__cloud_network=instance.pk)
            )

            circuits_table = CircuitTable(circuits)
            circuits_table.columns.hide("circuit_termination_a")
            circuits_table.columns.hide("circuit_termination_z")

            paginate = {"paginator_class": EnhancedPaginator, "per_page": get_paginate_count(request)}
            RequestConfig(request, paginate).configure(circuits_table)

            context.update(
                {
                    "prefix_count": prefix_count,
                    "prefix_table": prefix_table,
                    "children_table": children_table,
                    "circuits_table": circuits_table,
                }
            )

        return context

    def extra_post_save_action(self, obj, form):
        if form.cleaned_data.get("add_prefixes", None):
            obj.prefixes.add(*form.cleaned_data["add_prefixes"])
        if form.cleaned_data.get("remove_prefixes", None):
            obj.prefixes.remove(*form.cleaned_data["remove_prefixes"])


class CloudTypeUIViewSet(NautobotUIViewSet):
    queryset = CloudType.objects.all()
    filterset_class = CloudTypeFilterSet
    filterset_form_class = CloudTypeFilterForm
    serializer_class = CloudTypeSerializer
    table_class = CloudTypeTable
    form_class = CloudTypeForm
    bulk_update_form_class = CloudTypeBulkEditForm


class CloudServiceUIViewSet(NautobotUIViewSet):
    queryset = CloudService.objects.all()
    filterset_class = CloudServiceFilterSet
    filterset_form_class = CloudServiceFilterForm
    serializer_class = CloudServiceSerializer
    table_class = CloudServiceTable
    form_class = CloudServiceForm
    bulk_update_form_class = CloudServiceBulkEditForm<|MERGE_RESOLUTION|>--- conflicted
+++ resolved
@@ -1,40 +1,37 @@
-<<<<<<< HEAD
-from nautobot.cloud.api.serializers import CloudAccountSerializer, CloudServiceSerializer, CloudTypeSerializer
-from nautobot.cloud.filters import CloudAccountFilterSet, CloudServiceFilterSet, CloudTypeFilterSet
-=======
 from django.db.models import Q
 from django_tables2 import RequestConfig
 
 from nautobot.circuits.models import Circuit
 from nautobot.circuits.tables import CircuitTable
-from nautobot.cloud.api.serializers import CloudAccountSerializer, CloudNetworkSerializer, CloudTypeSerializer
-from nautobot.cloud.filters import CloudAccountFilterSet, CloudNetworkFilterSet, CloudTypeFilterSet
->>>>>>> 771c05d8
+from nautobot.cloud.api.serializers import (
+    CloudAccountSerializer,
+    CloudNetworkSerializer,
+    CloudServiceSerializer,
+    CloudTypeSerializer,
+)
+from nautobot.cloud.filters import (
+    CloudAccountFilterSet,
+    CloudNetworkFilterSet,
+    CloudServiceFilterSet,
+    CloudTypeFilterSet,
+)
 from nautobot.cloud.forms import (
     CloudAccountBulkEditForm,
     CloudAccountFilterForm,
     CloudAccountForm,
-<<<<<<< HEAD
+    CloudNetworkBulkEditForm,
+    CloudNetworkFilterForm,
+    CloudNetworkForm,
     CloudServiceBulkEditForm,
     CloudServiceFilterForm,
     CloudServiceForm,
-=======
-    CloudNetworkBulkEditForm,
-    CloudNetworkFilterForm,
-    CloudNetworkForm,
->>>>>>> 771c05d8
     CloudTypeBulkEditForm,
     CloudTypeFilterForm,
     CloudTypeForm,
 )
-<<<<<<< HEAD
-from nautobot.cloud.models import CloudAccount, CloudService, CloudType
-from nautobot.cloud.tables import CloudAccountTable, CloudServiceTable, CloudTypeTable
-=======
-from nautobot.cloud.models import CloudAccount, CloudNetwork, CloudType
-from nautobot.cloud.tables import CloudAccountTable, CloudNetworkTable, CloudTypeTable
+from nautobot.cloud.models import CloudAccount, CloudNetwork, CloudService, CloudType
+from nautobot.cloud.tables import CloudAccountTable, CloudNetworkTable, CloudServiceTable, CloudTypeTable
 from nautobot.core.views.paginator import EnhancedPaginator, get_paginate_count
->>>>>>> 771c05d8
 from nautobot.core.views.viewsets import NautobotUIViewSet
 from nautobot.ipam.tables import PrefixTable
 

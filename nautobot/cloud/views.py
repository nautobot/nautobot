<<<<<<< HEAD
from django.db.models import Q
from django.urls import reverse
=======
>>>>>>> de3d8806
from django_tables2 import RequestConfig
from rest_framework.decorators import action
from rest_framework.response import Response

from nautobot.circuits.tables import CircuitTable
from nautobot.cloud.api.serializers import (
    CloudAccountSerializer,
    CloudNetworkSerializer,
    CloudResourceTypeSerializer,
    CloudServiceSerializer,
)
from nautobot.cloud.filters import (
    CloudAccountFilterSet,
    CloudNetworkFilterSet,
    CloudResourceTypeFilterSet,
    CloudServiceFilterSet,
)
from nautobot.cloud.forms import (
    CloudAccountBulkEditForm,
    CloudAccountFilterForm,
    CloudAccountForm,
    CloudNetworkBulkEditForm,
    CloudNetworkFilterForm,
    CloudNetworkForm,
    CloudResourceTypeBulkEditForm,
    CloudResourceTypeFilterForm,
    CloudResourceTypeForm,
    CloudServiceBulkEditForm,
    CloudServiceFilterForm,
    CloudServiceForm,
)
from nautobot.cloud.models import CloudAccount, CloudNetwork, CloudResourceType, CloudService
from nautobot.cloud.tables import CloudAccountTable, CloudNetworkTable, CloudResourceTypeTable, CloudServiceTable
from nautobot.core.tables import ButtonsColumn
from nautobot.core.ui import object_detail
from nautobot.core.ui.choices import SectionChoices
from nautobot.core.views.paginator import EnhancedPaginator, get_paginate_count
from nautobot.core.views.viewsets import NautobotUIViewSet
from nautobot.ipam.tables import PrefixTable


class CloudAccountUIViewSet(NautobotUIViewSet):
    bulk_update_form_class = CloudAccountBulkEditForm
    queryset = CloudAccount.objects.all()
    filterset_class = CloudAccountFilterSet
    filterset_form_class = CloudAccountFilterForm
    serializer_class = CloudAccountSerializer
    table_class = CloudAccountTable
    form_class = CloudAccountForm

    object_detail_content = object_detail.ObjectDetailContent(
        panels=(
            object_detail.ObjectFieldsPanel(
                weight=100,
                section=SectionChoices.LEFT_HALF,
                fields="__all__",
            ),
        )
    )


class CloudNetworkUIViewSet(NautobotUIViewSet):
    queryset = CloudNetwork.objects.all()
    filterset_class = CloudNetworkFilterSet
    filterset_form_class = CloudNetworkFilterForm
    serializer_class = CloudNetworkSerializer
    table_class = CloudNetworkTable
    form_class = CloudNetworkForm
    bulk_update_form_class = CloudNetworkBulkEditForm

    object_detail_content = object_detail.ObjectDetailContent(
        panels=(
            object_detail.ObjectFieldsPanel(
                section=SectionChoices.LEFT_HALF,
                weight=100,
                fields=("name", "cloud_resource_type", "cloud_account", "parent", "description"),
            ),
            object_detail.ObjectTextPanel(
                section=SectionChoices.RIGHT_HALF,
                weight=100,
                object_field="extra_config",
                label="Extra Config",
                render_as=object_detail.ObjectTextPanel.RenderOptions.JSON,
            ),
        ),
        extra_tabs=(
            object_detail.DistinctViewTab(
                weight=700,
                tab_id="children",
                label="Children",
                url_name="cloud:cloudnetwork_children",
                related_object_attribute="children",
                panels=(
                    object_detail.ObjectsTablePanel(
                        section=SectionChoices.FULL_WIDTH,
                        weight=100,
                        label="Children",
                        table_class=CloudNetworkTable,
                        table_attribute="children",
                        tab_id="children",
                    ),
                ),
            ),
            object_detail.DistinctViewTab(
                weight=800,
                tab_id="prefixes",
                label="Prefixes",
                url_name="cloud:cloudnetwork_prefixes",
                related_object_attribute="prefixes",
                panels=(
                    object_detail.ObjectsTablePanel(
                        section=SectionChoices.FULL_WIDTH,
                        weight=100,
                        table_class=PrefixTable,
                        table_attribute="prefixes",
                        exclude_columns=("location_count", "vlan"),
                        tab_id="prefixes",
                    ),
                ),
            ),
            object_detail.DistinctViewTab(
                weight=900,
                tab_id="circuits",
                label="Circuits",
                url_name="cloud:cloudnetwork_circuits",
                related_object_attribute="circuit_terminations",
                panels=(
                    object_detail.ObjectsTablePanel(
                        section=SectionChoices.FULL_WIDTH,
                        weight=100,
                        table_class=CircuitTable,
                        table_filter=["circuit_termination_a__cloud_network", "circuit_termination_z__cloud_network"],
                        exclude_columns=("circuit_termination_a", "circuit_termination_z"),
                        tab_id="circuits",
                    ),
                ),
            ),
            object_detail.DistinctViewTab(
                weight=1000,
                tab_id="cloud_services",
                label="Cloud Services",
                url_name="cloud:cloudnetwork_cloud_services",
                related_object_attribute="cloud_services",
                panels=(
                    object_detail.ObjectsTablePanel(
                        section=SectionChoices.FULL_WIDTH,
                        weight=100,
                        table_class=CloudServiceTable,
                        table_attribute="cloud_services",
                        exclude_columns=("cloud_network_count"),
                        tab_id="cloud_services",
                    ),
                ),
            ),
        ),
    )

    @action(detail=True, url_path="children")
    def children(self, request, *args, **kwargs):
        return Response({})

    @action(detail=True, url_path="prefixes")
    def prefixes(self, request, *args, **kwargs):
        return Response({})

    @action(detail=True, url_path="circuits")
    def circuits(self, request, *args, **kwargs):
        return Response({})

    @action(detail=True, url_path="cloud-services", url_name="cloud_services")
    def cloud_services(self, request, *args, **kwargs):
        return Response({})


class CloudResourceTypeUIViewSet(NautobotUIViewSet):
    queryset = CloudResourceType.objects.all()
    filterset_class = CloudResourceTypeFilterSet
    filterset_form_class = CloudResourceTypeFilterForm
    serializer_class = CloudResourceTypeSerializer
    table_class = CloudResourceTypeTable
    form_class = CloudResourceTypeForm
    bulk_update_form_class = CloudResourceTypeBulkEditForm

    object_detail_content = object_detail.ObjectDetailContent(
        panels=(
            object_detail.ObjectFieldsPanel(
                section=SectionChoices.LEFT_HALF,
                weight=100,
                fields=("name", "provider", "content_types", "description"),
            ),
            object_detail.ObjectTextPanel(
                section=SectionChoices.RIGHT_HALF,
                weight=100,
                object_field="config_schema",
                label="Config Schema",
                render_as=object_detail.ObjectTextPanel.RenderOptions.JSON,
            ),
        ),
        extra_tabs=(
            object_detail.DistinctViewTab(
                weight=900,
                tab_id="networks",
                label="Cloud Networks",
                url_name="cloud:cloudresourcetype_networks",
                related_object_attribute="cloud_networks",
            ),
            object_detail.DistinctViewTab(
                weight=1000,
                tab_id="services",
                label="Cloud Services",
                url_name="cloud:cloudresourcetype_services",
                related_object_attribute="cloud_services",
            ),
        ),
    )

    def get_extra_context(self, request, instance):
        context = super().get_extra_context(request, instance)
        context.update({"object_detail_content": self.object_detail_content})
        return context

    @action(detail=True, url_path="networks")
    def networks(self, request, *args, **kwargs):
        instance = self.get_object()
        networks = instance.cloud_networks.restrict(request.user, "view")
        networks_table = CloudNetworkTable(
            data=networks,
            extra_columns=[("actions", ButtonsColumn(model=CloudNetwork, return_url_extra="?tab=networks"))],
        )
        networks_table.columns.hide("cloud_resource_type")
        RequestConfig(
            request, paginate={"paginator_class": EnhancedPaginator, "per_page": get_paginate_count(request)}
        ).configure(networks_table)
        network_url = reverse("cloud:cloudnetwork_add")
        network_table_add_url = f"{network_url}?cloud_resource_type={instance.id}"
        return Response(
            {"networks_table": networks_table, "active_tab": "networks", "network_table_add_url": network_table_add_url}
        )

    @action(detail=True, url_path="services", url_name="services")
    def services(self, request, *args, **kwargs):
        instance = self.get_object()
        services = instance.cloud_services.restrict(request.user, "view")
        services_table = CloudServiceTable(
            data=services,
            extra_columns=[("actions", ButtonsColumn(model=CloudService, return_url_extra="?tab=services"))],
        )
        services_table.columns.hide("cloud_resource_type")
        RequestConfig(
            request, paginate={"paginator_class": EnhancedPaginator, "per_page": get_paginate_count(request)}
        ).configure(services_table)
        service_url = reverse("cloud:cloudservice_add")
        service_table_add_url = f"{service_url}?cloud_resource_type={instance.id}"

        return Response(
            {
                "services_table": services_table,
                "active_tab": "services",
                "service_table_add_url": service_table_add_url,
            }
        )


class CloudServiceUIViewSet(NautobotUIViewSet):
    queryset = CloudService.objects.all()
    filterset_class = CloudServiceFilterSet
    filterset_form_class = CloudServiceFilterForm
    serializer_class = CloudServiceSerializer
    table_class = CloudServiceTable
    form_class = CloudServiceForm
    bulk_update_form_class = CloudServiceBulkEditForm

    def get_extra_context(self, request, instance=None):
        context = super().get_extra_context(request, instance)
        if self.action == "retrieve":
            paginate = {"paginator_class": EnhancedPaginator, "per_page": get_paginate_count(request)}

            networks = instance.cloud_networks.restrict(request.user, "view")
            networks_table = CloudNetworkTable(networks)
            RequestConfig(request, paginate).configure(networks_table)

            context.update(
                {
                    "networks_count": networks.count(),
                    "networks_table": networks_table,
                }
            )

        return context<|MERGE_RESOLUTION|>--- conflicted
+++ resolved
@@ -1,8 +1,3 @@
-<<<<<<< HEAD
-from django.db.models import Q
-from django.urls import reverse
-=======
->>>>>>> de3d8806
 from django_tables2 import RequestConfig
 from rest_framework.decorators import action
 from rest_framework.response import Response
@@ -36,7 +31,6 @@
 )
 from nautobot.cloud.models import CloudAccount, CloudNetwork, CloudResourceType, CloudService
 from nautobot.cloud.tables import CloudAccountTable, CloudNetworkTable, CloudResourceTypeTable, CloudServiceTable
-from nautobot.core.tables import ButtonsColumn
 from nautobot.core.ui import object_detail
 from nautobot.core.ui.choices import SectionChoices
 from nautobot.core.views.paginator import EnhancedPaginator, get_paginate_count
@@ -208,6 +202,16 @@
                 label="Cloud Networks",
                 url_name="cloud:cloudresourcetype_networks",
                 related_object_attribute="cloud_networks",
+                panels=(
+                    object_detail.ObjectsTablePanel(
+                        section=SectionChoices.FULL_WIDTH,
+                        weight=100,
+                        label="cloud_networks",
+                        table_class=CloudNetworkTable,
+                        table_attribute="cloud_networks",
+                        tab_id="cloud_networks",
+                    ),
+                ),
             ),
             object_detail.DistinctViewTab(
                 weight=1000,
@@ -215,55 +219,27 @@
                 label="Cloud Services",
                 url_name="cloud:cloudresourcetype_services",
                 related_object_attribute="cloud_services",
+                panels=(
+                    object_detail.ObjectsTablePanel(
+                        section=SectionChoices.FULL_WIDTH,
+                        weight=100,
+                        table_class=CloudServiceTable,
+                        table_attribute="cloud_services",
+                        exclude_columns=("cloud_network_count"),
+                        tab_id="cloud_services",
+                    ),
+                ),
             ),
         ),
     )
-
-    def get_extra_context(self, request, instance):
-        context = super().get_extra_context(request, instance)
-        context.update({"object_detail_content": self.object_detail_content})
-        return context
 
     @action(detail=True, url_path="networks")
     def networks(self, request, *args, **kwargs):
-        instance = self.get_object()
-        networks = instance.cloud_networks.restrict(request.user, "view")
-        networks_table = CloudNetworkTable(
-            data=networks,
-            extra_columns=[("actions", ButtonsColumn(model=CloudNetwork, return_url_extra="?tab=networks"))],
-        )
-        networks_table.columns.hide("cloud_resource_type")
-        RequestConfig(
-            request, paginate={"paginator_class": EnhancedPaginator, "per_page": get_paginate_count(request)}
-        ).configure(networks_table)
-        network_url = reverse("cloud:cloudnetwork_add")
-        network_table_add_url = f"{network_url}?cloud_resource_type={instance.id}"
-        return Response(
-            {"networks_table": networks_table, "active_tab": "networks", "network_table_add_url": network_table_add_url}
-        )
+        return Response({})
 
     @action(detail=True, url_path="services", url_name="services")
     def services(self, request, *args, **kwargs):
-        instance = self.get_object()
-        services = instance.cloud_services.restrict(request.user, "view")
-        services_table = CloudServiceTable(
-            data=services,
-            extra_columns=[("actions", ButtonsColumn(model=CloudService, return_url_extra="?tab=services"))],
-        )
-        services_table.columns.hide("cloud_resource_type")
-        RequestConfig(
-            request, paginate={"paginator_class": EnhancedPaginator, "per_page": get_paginate_count(request)}
-        ).configure(services_table)
-        service_url = reverse("cloud:cloudservice_add")
-        service_table_add_url = f"{service_url}?cloud_resource_type={instance.id}"
-
-        return Response(
-            {
-                "services_table": services_table,
-                "active_tab": "services",
-                "service_table_add_url": service_table_add_url,
-            }
-        )
+        return Response({})
 
 
 class CloudServiceUIViewSet(NautobotUIViewSet):

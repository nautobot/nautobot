--- conflicted
+++ resolved
@@ -1,118 +1,4 @@
-<<<<<<< HEAD
 {% extends 'generic/object_retrieve.html' %}
 {% block extra_breadcrumbs %}
-    <li><a href="{% url 'cloud:cloudresourcetype_list' %}?provider={{ object.provider.pk }}">{{ object.provider }}</a></li>
-{% endblock extra_breadcrumbs %}
-=======
-{% extends 'generic/object_retrieve.html' %}
-{% load helpers %}
-
-{% block extra_breadcrumbs %}
-    <li class="breadcrumb-item"><a href="{% url 'cloud:cloudresourcetype_list' %}?provider={{ object.provider.pk }}">{{ object.provider }}</a></li>
-{% endblock extra_breadcrumbs %}
-
-{% block extra_nav_tabs %}
-    {% if networks_count %}
-        <li role="presentation"{% if request.GET.tab == 'networks' %} class="active"{% endif %}>
-            <a href="{{ object.get_absolute_url }}#networks" onclick="switch_tab(this.href, reload=false)" aria-controls="networks" role="tab" data-toggle="tab">
-                Cloud Networks {% badge networks_count %}
-            </a>
-        </li>
-    {% endif %}
-    {% if services_count %}
-        <li role="presentation"{% if request.GET.tab == 'services' %} class="active"{% endif %}>
-            <a href="{{ object.get_absolute_url }}#services" onclick="switch_tab(this.href, reload=false)" aria-controls="services" role="tab" data-toggle="tab">
-                Cloud Services {% badge services_count %}
-            </a>
-        </li>
-    {% endif %}
-{% endblock extra_nav_tabs %}
-
-{% block content_left_page %}
-    <div class="panel panel-default">
-        <div class="panel-heading">
-            <strong>Cloud Resource Type</strong>
-        </div>
-        <table class="table table-hover panel-body attr-table">
-            <tr>
-                <td>Name</td>
-                <td>
-                    {{ object.name }}
-                </td>
-            </tr>
-            <tr>
-                <td>Provider</td>
-                <td>{{ object.provider|hyperlinked_object }}</td>
-            </tr>
-            <tr>
-                <td>Content Type(s)</td>
-                <td>
-                    {% if object.content_types.all %}
-                        <ul>
-                            {% for content_type in object.content_types.all %}
-                                <li>{{ content_type }}</li>
-                            {% endfor %}
-                        </ul>
-                    {% else %}
-                        {{ None|placeholder }}
-                    {% endif %}
-                </td>
-            </tr>
-            <tr>
-                <td>Description</td>
-                <td>{{ object.description|placeholder }}</td>
-            </tr>
-        </table>
-    </div>
-{% endblock content_left_page %}
-
-{% block content_right_page %}
-    <div class="panel panel-default">
-        <div class="panel-heading">
-            <strong>Config Schema</strong>
-        </div>
-        <div class="panel-body">
-            <pre>{{ object.config_schema|render_json }}</pre>
-        </div>
-    </div>
-{% endblock content_right_page %}
-
-{% block extra_tab_content %}
-    {% if networks_count %}
-        <div id="networks" role="tabpanel" class="tab-pane {% if not active_tab and not request.GET.tab or request.GET.tab == "networks" %}active{% else %}fade{% endif %}">
-            <div class="panel panel-default">
-                <div class="panel-heading">
-                    <strong>Cloud Networks</strong>
-                </div>
-                {% include 'inc/table.html' with table=networks_table %}
-                {% if perms.cloud.add_cloudnetwork %}
-                    <div class="panel-footer text-right noprint">
-                        <a href="{% url 'cloud:cloudnetwork_add' %}?cloud_resource_type={{ object.pk }}" class="btn btn-xs btn-primary">
-                            <span class="mdi mdi-plus-thick" aria-hidden="true"></span> Add cloud network
-                        </a>
-                    </div>
-                {% endif %}
-            </div>
-            {% include 'inc/paginator.html' with paginator=networks_table.paginator page=networks_table.page %}
-        </div>
-    {% endif %}
-    {% if services_count %}
-        <div id="services" role="tabpanel" class="tab-pane {% if not active_tab and not request.GET.tab or request.GET.tab == "services" %}active{% else %}fade{% endif %}">
-            <div class="panel panel-default">
-                <div class="panel-heading">
-                    <strong>Cloud Services</strong>
-                </div>
-                {% include 'inc/table.html' with table=services_table %}
-                {% if perms.cloud.add_cloudservice %}
-                    <div class="panel-footer text-right noprint">
-                        <a href="{% url 'cloud:cloudservice_add' %}?cloud_resource_type={{ object.pk }}" class="btn btn-xs btn-primary">
-                            <span class="mdi mdi-plus-thick" aria-hidden="true"></span> Add cloud service
-                        </a>
-                    </div>
-                {% endif %}
-            </div>
-            {% include 'inc/paginator.html' with paginator=services_table.paginator page=services_table.page %}
-        </div>
-    {% endif %}
-{% endblock extra_tab_content %}
->>>>>>> ab5dffeb
+    <li><a class="breadcrumb-item" href="{% url 'cloud:cloudresourcetype_list' %}?provider={{ object.provider.pk }}">{{ object.provider }}</a></li>
+{% endblock extra_breadcrumbs %}
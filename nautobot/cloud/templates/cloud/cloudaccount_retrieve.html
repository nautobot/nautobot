{% extends 'generic/object_retrieve.html' %}
{% block extra_breadcrumbs %}
<<<<<<< HEAD
    <li><a href="{% url 'cloud:cloudaccount_list' %}?provider={{ object.provider.pk }}">{{ object.provider }}</a></li>
=======
                <li class="breadcrumb-item"><a href="{% url 'cloud:cloudaccount_list' %}?provider={{ object.provider.pk }}">{{ object.provider }}</a></li>
>>>>>>> ab5dffeb
{% endblock extra_breadcrumbs %}
{% comment %}3.0 TODO: remove this template, which only exists for backward compatibility with 2.4 and earlier{% endcomment %}<|MERGE_RESOLUTION|>--- conflicted
+++ resolved
@@ -1,9 +1,5 @@
 {% extends 'generic/object_retrieve.html' %}
 {% block extra_breadcrumbs %}
-<<<<<<< HEAD
-    <li><a href="{% url 'cloud:cloudaccount_list' %}?provider={{ object.provider.pk }}">{{ object.provider }}</a></li>
-=======
-                <li class="breadcrumb-item"><a href="{% url 'cloud:cloudaccount_list' %}?provider={{ object.provider.pk }}">{{ object.provider }}</a></li>
->>>>>>> ab5dffeb
+    <li class="breadcrumb-item"><a href="{% url 'cloud:cloudaccount_list' %}?provider={{ object.provider.pk }}">{{ object.provider }}</a></li>
 {% endblock extra_breadcrumbs %}
 {% comment %}3.0 TODO: remove this template, which only exists for backward compatibility with 2.4 and earlier{% endcomment %}
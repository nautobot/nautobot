--- conflicted
+++ resolved
@@ -114,11 +114,7 @@
 
     is_dynamic_group_associable_model = False  # TODO: remove this when adding a UI for this model
     is_saved_view_model = False  # TODO: remove this when adding a UI for this model
-<<<<<<< HEAD
-    is_metadata_associable_model = False
-=======
     is_metadata_associable_model = False  # TODO: remove this when adding a UI for this model
->>>>>>> 98131b9c
 
     class Meta:
         ordering = ["name"]

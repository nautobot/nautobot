from nautobot.cloud.models import CloudAccount, CloudType
from nautobot.core.testing import APIViewTestCases
from nautobot.dcim.models import Manufacturer
from nautobot.extras.models import SecretsGroup


class CloudAccountTest(APIViewTestCases.APIViewTestCase):
    model = CloudAccount

    @classmethod
    def setUpTestData(cls):
        secrets_groups = (
            SecretsGroup.objects.create(name="Secrets Group 1"),
            SecretsGroup.objects.create(name="Secrets Group 2"),
            SecretsGroup.objects.create(name="Secrets Group 3"),
        )
        manufacturers = Manufacturer.objects.all()
        cls.create_data = [
            {
                "name": "Account 1",
                "account_number": "1238910123",
                "provider": manufacturers[0].pk,
                "secrets_group": secrets_groups[0].pk,
            },
            {
                "name": "Account 2",
                "account_number": "5123121012",
                "provider": manufacturers[1].pk,
                "secrets_group": secrets_groups[1].pk,
            },
            {
                "name": "Account 3",
                "account_number": "6782109915",
                "provider": manufacturers[3].pk,
                "secrets_group": secrets_groups[2].pk,
            },
            {
                "name": "Account 4",
                "account_number": "0989076098",
                "provider": manufacturers[4].pk,
                "secrets_group": secrets_groups[2].pk,
            },
        ]
        cls.bulk_update_data = {
            "provider": manufacturers[2].pk,
<<<<<<< HEAD
        }


class CloudTypeTest(APIViewTestCases.APIViewTestCase):
    model = CloudType
    bulk_update_data = {
        "description": "Some generic description of multiple types. Not very useful.",
    }

    @classmethod
    def setUpTestData(cls):
        manufacturers = Manufacturer.objects.all()
        cls.create_data = [
            {
                "name": "Account 1",
                "provider": manufacturers[0].pk,
                "content_types": ["ipam.prefix", "ipam.vlangroup", "ipam.vlan"],
                "description": "An example description",
            },
            {
                "name": "Account 2",
                "provider": manufacturers[1].pk,
                "content_types": ["ipam.prefix", "ipam.vlangroup"],
            },
            {
                "name": "Account 3",
                "provider": manufacturers[3].pk,
                "content_types": ["ipam.prefix"],
            },
            {
                "name": "Account 4",
                "provider": manufacturers[4].pk,
                "description": "An example description",
                "content_types": ["ipam.vlan"],
            },
        ]
=======
            "secrets_group": secrets_groups[1].pk,
        }
>>>>>>> 0d1672d5
<|MERGE_RESOLUTION|>--- conflicted
+++ resolved
@@ -43,7 +43,7 @@
         ]
         cls.bulk_update_data = {
             "provider": manufacturers[2].pk,
-<<<<<<< HEAD
+            "secrets_group": secrets_groups[1].pk,
         }
 
 
@@ -79,8 +79,4 @@
                 "description": "An example description",
                 "content_types": ["ipam.vlan"],
             },
-        ]
-=======
-            "secrets_group": secrets_groups[1].pk,
-        }
->>>>>>> 0d1672d5
+        ]
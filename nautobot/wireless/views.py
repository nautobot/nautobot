from functools import partial

from django.core.exceptions import ValidationError
from django_tables2 import RequestConfig

from nautobot.core.templatetags import helpers
from nautobot.core.ui import object_detail
from nautobot.core.ui.choices import SectionChoices
<<<<<<< HEAD
=======
from nautobot.core.ui.object_detail import ObjectDetailContent, ObjectFieldsPanel, ObjectsTablePanel
>>>>>>> 07988e14
from nautobot.core.views.paginator import EnhancedPaginator, get_paginate_count
from nautobot.core.views.viewsets import NautobotUIViewSet
from nautobot.wireless.api.serializers import (
    RadioProfileSerializer,
    SupportedDataRateSerializer,
    WirelessNetworkSerializer,
)
from nautobot.wireless.filters import (
    RadioProfileFilterSet,
    SupportedDataRateFilterSet,
    WirelessNetworkFilterSet,
)
from nautobot.wireless.forms import (
    RadioProfileBulkEditForm,
    RadioProfileFilterForm,
    RadioProfileForm,
    SupportedDataRateBulkEditForm,
    SupportedDataRateFilterForm,
    SupportedDataRateForm,
    WirelessNetworkBulkEditForm,
    WirelessNetworkControllerManagedDeviceGroupFormSet,
    WirelessNetworkFilterForm,
    WirelessNetworkForm,
)
from nautobot.wireless.models import RadioProfile, SupportedDataRate, WirelessNetwork
from nautobot.wireless.tables import (
    ControllerManagedDeviceGroupWirelessNetworkAssignmentTable,
    RadioProfileTable,
    SupportedDataRateTable,
    WirelessNetworkTable,
)


class RadioProfileUIViewSet(NautobotUIViewSet):
    queryset = RadioProfile.objects.all()
    filterset_class = RadioProfileFilterSet
    filterset_form_class = RadioProfileFilterForm
    serializer_class = RadioProfileSerializer
    table_class = RadioProfileTable
    form_class = RadioProfileForm
    bulk_update_form_class = RadioProfileBulkEditForm

    object_detail_content = ObjectDetailContent(
        panels=(
            ObjectFieldsPanel(
                weight=100,
                section=SectionChoices.LEFT_HALF,
                fields="__all__",
                value_transforms={
                    "tx_power_min": [helpers.dbm],
                    "tx_power_max": [helpers.dbm],
                    "rx_power_min": [helpers.dbm],
                    "channel_width": [partial(helpers.label_list, suffix="MHz")],
                    "allowed_channel_list": [helpers.label_list],
                },
            ),
            ObjectsTablePanel(
                weight=100,
                section=SectionChoices.FULL_WIDTH,
                table_title="Supported Data Rates",
                table_class=SupportedDataRateTable,
                table_filter="radio_profiles",
                add_button_route=None,
            ),
        )
    )


class SupportedDataRateUIViewSet(NautobotUIViewSet):
    queryset = SupportedDataRate.objects.all()
    filterset_class = SupportedDataRateFilterSet
    filterset_form_class = SupportedDataRateFilterForm
    serializer_class = SupportedDataRateSerializer
    table_class = SupportedDataRateTable
    form_class = SupportedDataRateForm
    bulk_update_form_class = SupportedDataRateBulkEditForm
    object_detail_content = object_detail.ObjectDetailContent(
        panels=(
            object_detail.ObjectFieldsPanel(
                weight=100,
                section=SectionChoices.LEFT_HALF,
                fields="__all__",
                value_transforms={
                    "rate": [helpers.humanize_speed],
                },
            ),
        )
    )


class WirelessNetworkUIViewSet(NautobotUIViewSet):
    queryset = WirelessNetwork.objects.all()
    filterset_class = WirelessNetworkFilterSet
    filterset_form_class = WirelessNetworkFilterForm
    serializer_class = WirelessNetworkSerializer
    table_class = WirelessNetworkTable
    form_class = WirelessNetworkForm
    bulk_update_form_class = WirelessNetworkBulkEditForm

    object_detail_content = object_detail.ObjectDetailContent(
        panels=(
            object_detail.ObjectFieldsPanel(
                section=SectionChoices.LEFT_HALF,
                weight=100,
            ),
            object_detail.ObjectsTablePanel(
                section=SectionChoices.FULL_WIDTH,
                weight=100,
                table_class=ControllerManagedDeviceGroupWirelessNetworkAssignmentTable,
                table_title="Controller Managed Device Groups",
                table_filter="wireless_network",
                related_field_name="wireless_networks",
                exclude_columns=[
                    "wireless_network",
                    "ssid",
                    "mode",
                    "enabled",
                    "authentication",
                    "hidden",
                    "secrets_group",
                ],
            ),
        )
    )

    def get_extra_context(self, request, instance=None):
        context = super().get_extra_context(request, instance)
        if self.action in ["create", "update"]:
            context["controller_managed_device_groups"] = WirelessNetworkControllerManagedDeviceGroupFormSet(
                instance=instance,
                data=request.POST if request.method == "POST" else None,
            )

        return context

    def form_save(self, form, **kwargs):
        obj = super().form_save(form, **kwargs)

        ctx = self.get_extra_context(self.request, obj)
        controller_managed_device_groups = ctx.get("controller_managed_device_groups")
        if controller_managed_device_groups.is_valid():
            controller_managed_device_groups.save()
        else:
            raise ValidationError(controller_managed_device_groups.errors)

        return obj<|MERGE_RESOLUTION|>--- conflicted
+++ resolved
@@ -1,16 +1,10 @@
 from functools import partial
 
 from django.core.exceptions import ValidationError
-from django_tables2 import RequestConfig
 
 from nautobot.core.templatetags import helpers
 from nautobot.core.ui import object_detail
 from nautobot.core.ui.choices import SectionChoices
-<<<<<<< HEAD
-=======
-from nautobot.core.ui.object_detail import ObjectDetailContent, ObjectFieldsPanel, ObjectsTablePanel
->>>>>>> 07988e14
-from nautobot.core.views.paginator import EnhancedPaginator, get_paginate_count
 from nautobot.core.views.viewsets import NautobotUIViewSet
 from nautobot.wireless.api.serializers import (
     RadioProfileSerializer,
@@ -52,9 +46,9 @@
     form_class = RadioProfileForm
     bulk_update_form_class = RadioProfileBulkEditForm
 
-    object_detail_content = ObjectDetailContent(
+    object_detail_content = object_detail.ObjectDetailContent(
         panels=(
-            ObjectFieldsPanel(
+            object_detail.ObjectFieldsPanel(
                 weight=100,
                 section=SectionChoices.LEFT_HALF,
                 fields="__all__",
@@ -66,7 +60,7 @@
                     "allowed_channel_list": [helpers.label_list],
                 },
             ),
-            ObjectsTablePanel(
+            object_detail.ObjectsTablePanel(
                 weight=100,
                 section=SectionChoices.FULL_WIDTH,
                 table_title="Supported Data Rates",

--- conflicted
+++ resolved
@@ -2,18 +2,12 @@
 
 from nautobot.extras.forms import (
     AddRemoveTagsForm,
-<<<<<<< HEAD
-    CustomFieldBulkEditForm,
-    NautobotFilterform,
-=======
-    CustomFieldFilterForm,
->>>>>>> b610589a
+    NautobotFilterForm,
     CustomFieldModelCSVForm,
     NautobotBulkEditForm,
     NautobotModelForm,
 )
 from nautobot.utilities.forms import (
-    BootstrapMixin,
     CommentField,
     CSVModelChoiceField,
     DynamicModelChoiceField,
@@ -101,7 +95,7 @@
         ]
 
 
-class TenantFilterForm(NautobotFilterform):
+class TenantFilterForm(NautobotFilterForm):
     model = Tenant
     q = forms.CharField(required=False, label="Search")
     group = DynamicModelMultipleChoiceField(

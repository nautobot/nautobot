--- conflicted
+++ resolved
@@ -107,9 +107,6 @@
             ),
         )
 
-<<<<<<< HEAD
-    def test_tenant_group(self):
-=======
         # TODO: move this to nautobot.core.management.commands.generate_test_data and update all impacted tests
         factory.random.reseed_random("Nautobot")
         CircuitTypeFactory.create_batch(10)
@@ -242,13 +239,11 @@
             self.queryset.filter(devices__isnull=True).distinct(),
         )
 
-    def test_group(self):
->>>>>>> 4ce5d2a9
+    def test_tenant_group(self):
         groups = list(TenantGroup.objects.filter(tenants__isnull=False))[:2]
         groups_including_children = []
         for group in groups:
             groups_including_children += group.descendants(include_self=True)
-<<<<<<< HEAD
         params = {"tenant_group": [groups[0].pk, groups[1].pk]}
         self.assertEqual(
             self.filterset(params, self.queryset).qs.count(),
@@ -258,16 +253,6 @@
         self.assertEqual(
             self.filterset(params, self.queryset).qs.count(),
             self.queryset.filter(tenant_group__in=groups_including_children).count(),
-=======
-        params = {"group": [groups[0].pk, groups[1].pk]}
-        self.assertQuerysetEqualAndNotEmpty(
-            self.filterset(params, self.queryset).qs,
-            self.queryset.filter(group__in=groups_including_children),
-        )
-        params = {"group": [groups[0].slug, groups[1].slug]}
-        self.assertQuerysetEqualAndNotEmpty(
-            self.filterset(params, self.queryset).qs,
-            self.queryset.filter(group__in=groups_including_children),
         )
 
     def test_ip_addresses(self):
@@ -290,7 +275,6 @@
         self.assertQuerysetEqualAndNotEmpty(
             self.filterset(params, self.queryset).qs,
             self.queryset.filter(ip_addresses__isnull=True).distinct(),
->>>>>>> 4ce5d2a9
         )
 
     def test_locations(self):

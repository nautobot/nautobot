--- conflicted
+++ resolved
@@ -31,12 +31,6 @@
     def __str__(self):
         return self.name
 
-<<<<<<< HEAD
-=======
-    def get_absolute_url(self):
-        return reverse("tenancy:tenantgroup", args=[self.pk])
-
->>>>>>> 29348b13
     def to_csv(self):
         return (
             self.name,
@@ -81,12 +75,6 @@
     def __str__(self):
         return self.name
 
-<<<<<<< HEAD
-=======
-    def get_absolute_url(self):
-        return reverse("tenancy:tenant", args=[self.pk])
-
->>>>>>> 29348b13
     def to_csv(self):
         return (
             self.name,

--- conflicted
+++ resolved
@@ -79,12 +79,7 @@
 
 
 class TenantView(generic.ObjectView):
-<<<<<<< HEAD
-    # v2 TODO(jathan): Replace prefetch_related with select_related
-    queryset = Tenant.objects.prefetch_related("tenant_group")
-=======
-    queryset = Tenant.objects.select_related("group")
->>>>>>> 9700388e
+    queryset = Tenant.objects.select_related("tenant_group")
 
     def get_extra_context(self, request, instance):
         stats = {
@@ -127,23 +122,13 @@
 
 
 class TenantBulkEditView(generic.BulkEditView):
-<<<<<<< HEAD
-    # v2 TODO(jathan): Replace prefetch_related with select_related
-    queryset = Tenant.objects.prefetch_related("tenant_group")
-=======
-    queryset = Tenant.objects.select_related("group")
->>>>>>> 9700388e
+    queryset = Tenant.objects.select_related("tenant_group")
     filterset = filters.TenantFilterSet
     table = tables.TenantTable
     form = forms.TenantBulkEditForm
 
 
 class TenantBulkDeleteView(generic.BulkDeleteView):
-<<<<<<< HEAD
-    # v2 TODO(jathan): Replace prefetch_related with select_related
-    queryset = Tenant.objects.prefetch_related("tenant_group")
-=======
-    queryset = Tenant.objects.select_related("group")
->>>>>>> 9700388e
+    queryset = Tenant.objects.select_related("tenant_group")
     filterset = filters.TenantFilterSet
     table = tables.TenantTable
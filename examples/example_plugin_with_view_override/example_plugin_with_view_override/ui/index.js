<<<<<<< HEAD
export { default as PluginFullWidthPageComponent } from "./FullWidthPage";
export { default as ExamplePluginRetrieveViewOverride } from "./CustomView"
export { default as ExamplePluginNonModelView } from "./NonModelView"
=======
export { default as PluginFullWidthPageComponent } from "./FullWidthPage.jsx";
export { default as ExamplePluginRetrieveViewOverride } from "./CustomView";
>>>>>>> ca034f46

const app_config = {
    full_width_components: {
        "dcim:sites": ["PluginFullWidthPageComponent"]
    },
    view_overrides: {
        "example-plugin:models": {
            "retrieve": "ExamplePluginRetrieveViewOverride"
        }
    },
}

export default app_config<|MERGE_RESOLUTION|>--- conflicted
+++ resolved
@@ -1,11 +1,6 @@
-<<<<<<< HEAD
 export { default as PluginFullWidthPageComponent } from "./FullWidthPage";
 export { default as ExamplePluginRetrieveViewOverride } from "./CustomView"
 export { default as ExamplePluginNonModelView } from "./NonModelView"
-=======
-export { default as PluginFullWidthPageComponent } from "./FullWidthPage.jsx";
-export { default as ExamplePluginRetrieveViewOverride } from "./CustomView";
->>>>>>> ca034f46
 
 const app_config = {
     full_width_components: {

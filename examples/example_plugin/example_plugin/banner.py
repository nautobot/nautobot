--- conflicted
+++ resolved
@@ -25,14 +25,10 @@
         "<div>Example Plugin says “Hello, <strong>{}</strong>!” 👋</div>",
         context.request.user,
     )
-<<<<<<< HEAD
 
-    if "object" in context and hasattr(context["object"], "_meta"):
-=======
     # NautobotUIViewSet list view will pass an `object` context variable with value None
     # We need to account for that too
-    if "object" in context and context["object"] is not None:
->>>>>>> bb2f3af9
+    if "object" in context and hasattr(context["object"], "_meta"):
         # Object detail view
         content += format_html(
             "<div>You are viewing {} {}</div>",

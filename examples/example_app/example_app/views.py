--- conflicted
+++ resolved
@@ -5,12 +5,9 @@
 
 from nautobot.apps import ui, views
 from nautobot.circuits.models import Circuit
-<<<<<<< HEAD
 from nautobot.circuits.tables import CircuitTable
 from nautobot.core.ui.object_detail import TextPanel
-=======
 from nautobot.circuits.views import CircuitUIViewSet
->>>>>>> e4213f3f
 from nautobot.dcim.models import Device
 
 from example_app import filters, forms, tables

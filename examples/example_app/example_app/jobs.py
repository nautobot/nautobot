--- conflicted
+++ resolved
@@ -27,11 +27,8 @@
 )
 from nautobot.dcim.models import Device, Location, LocationType
 from nautobot.extras.choices import ObjectChangeActionChoices
-<<<<<<< HEAD
+from nautobot.extras.jobs import get_task_logger
 from nautobot.extras.models import Status
-=======
-from nautobot.extras.jobs import get_task_logger
->>>>>>> 591209cd
 
 name = "Example App jobs"  # The "grouping" that will contain all Jobs defined in this file.
 

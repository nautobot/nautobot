--- conflicted
+++ resolved
@@ -35,17 +35,14 @@
 if [[ $RC != 0 ]]; then
 	echo -e "\n$(info) one or more Black errors detected; failing build."
 	exit $RC
-<<<<<<< HEAD
 fi
 
 # Dockerfile lint with hadolint
-hadolint docker/Dockerfile
+invoke hadolint
 RC=$?
 if [[ $RC != 0 ]]; then
 	echo -e "\n$(info) Dockerfile did not pass hadolint; failing build."
 	exit $RC
-=======
->>>>>>> ac1768ab
 fi
 
 # Run Nautobot tests

--- conflicted
+++ resolved
@@ -399,11 +399,7 @@
 
     class Meta(BaseTable.Meta):
         model = Platform
-<<<<<<< HEAD
-        fields = ('pk', 'name', 'manufacturer', 'device_count', 'slug', 'napalm_driver', 'actions')
-=======
-        fields = ('pk', 'name', 'device_count', 'vm_count', 'slug', 'napalm_driver', 'actions')
->>>>>>> 5262156e
+        fields = ('pk', 'name', 'manufacturer', 'device_count', 'vm_count', 'slug', 'napalm_driver', 'actions')
 
 
 #

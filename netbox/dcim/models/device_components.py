--- conflicted
+++ resolved
@@ -316,8 +316,6 @@
             self.description,
         )
 
-<<<<<<< HEAD
-=======
     def clean(self):
 
         if self.maximum_draw is not None and self.allocated_draw is not None:
@@ -326,44 +324,6 @@
                     'allocated_draw': f"Allocated draw cannot exceed the maximum draw ({self.maximum_draw}W)."
                 })
 
-    @property
-    def connected_endpoint(self):
-        """
-        Return the connected PowerOutlet, if it exists, or the connected PowerFeed, if it exists. We have to check for
-        ObjectDoesNotExist in case the referenced object has been deleted from the database.
-        """
-        try:
-            if self._connected_poweroutlet:
-                return self._connected_poweroutlet
-        except ObjectDoesNotExist:
-            pass
-        try:
-            if self._connected_powerfeed:
-                return self._connected_powerfeed
-        except ObjectDoesNotExist:
-            pass
-        return None
-
-    @connected_endpoint.setter
-    def connected_endpoint(self, value):
-        # TODO: Fix circular import
-        from . import PowerFeed
-
-        if value is None:
-            self._connected_poweroutlet = None
-            self._connected_powerfeed = None
-        elif isinstance(value, PowerOutlet):
-            self._connected_poweroutlet = value
-            self._connected_powerfeed = None
-        elif isinstance(value, PowerFeed):
-            self._connected_poweroutlet = None
-            self._connected_powerfeed = value
-        else:
-            raise ValueError(
-                "Connected endpoint must be a PowerOutlet or PowerFeed, not {}.".format(type(value))
-            )
-
->>>>>>> 75455994
     def get_power_draw(self):
         """
         Return the allocated and maximum power draw (in VA) and child PowerOutlet count for this PowerPort.

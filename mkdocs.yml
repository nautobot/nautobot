--- conflicted
+++ resolved
@@ -136,14 +136,11 @@
           - Regions: "user-guides/getting-started/regions.md"
           - Tenants: "user-guides/getting-started/tenants.md"
           - The Search Bar: "user-guides/getting-started/search-bar.md"
-<<<<<<< HEAD
           - Git as a Data Source: "user-guides/git-data-source.md"
           - GraphQL: "user-guides/graphql.md"
           - Relationships: "user-guides/relationships.md"
           - Django Storages with S3: "user-guides/s3-django-storage.md"
-=======
           - VLANS and VLAN Groups: "user-guides/getting-started/vlans-and-vlan-groups.md"
->>>>>>> 693e2f24
       - Core Functionality:
           - Circuits: "core-functionality/circuits.md"
           - Devices and Cabling: "core-functionality/devices.md"

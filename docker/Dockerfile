--- conflicted
+++ resolved
@@ -4,10 +4,10 @@
 ################################ Overview
 # This builds the following hierarchy of images:
 #
-# python:${PYTHON_VER}-slim --> (base) --> (dependencies) --> (dependencies-dev) -->  dev
-#                                 |              .                    |
-#                                 V              .                    V
-#                               final <...........                final-dev
+# python:${PYTHON_VER}-slim --> (base) --> (dependencies) --> (dependencies-dev-platform-ARCH) --> (dependencies-dev) -->  dev
+#                                 |              .                                                        |
+#                                 V              .                                                        V
+#                               final <...........                                                    final-dev
 #
 # base (intermediate build target; basis for all other images herein)
 #   adds OS-level dependencies for *running* Nautobot
@@ -21,8 +21,10 @@
 #   uses Pip/Poetry to install Nautobot's Python dependencies (but *not* development dependencies or Nautobot itself)
 #   uses Poetry to build a Nautobot wheel (but not yet install it)
 #
+# dependencies-dev-platform-ARCH (intermediate build target)
+#   installs Hadolint, Markdownlint which have platform specific commands
+#
 # dependencies-dev (intermediate build target)
-#   installs hadolint for validating Dockerfiles
 #   uses Poetry to additionally install Nautobot's *development* dependencies
 #   adds files and configuration for Nautobot development server to run
 #
@@ -76,11 +78,7 @@
 # Install development/install-time OS dependencies
 # hadolint ignore=DL3008
 RUN apt-get update && \
-<<<<<<< HEAD
-    apt-get install --no-install-recommends -y openssl build-essential libxmlsec1-dev libxmlsec1-openssl pkg-config libldap-dev libsasl2-dev libmariadb-dev postgresql-common libpq-dev && \
-=======
     apt-get install --no-install-recommends -y build-essential libssl-dev libxmlsec1-dev libxmlsec1-openssl pkg-config libldap-dev libsasl2-dev libmariadb-dev && \
->>>>>>> 2164dc99
     apt-get autoremove -y && \
     apt-get clean all && \
     rm -rf /var/lib/apt/lists/*
@@ -123,12 +121,11 @@
 # Build the wheel
 RUN poetry build
 
-################################ Stage: dependencies-dev (intermediate build target)
-
-FROM dependencies as dependencies-dev
-
+################################ Stage: dependencies-dev-platform-ARCH (intermediate build target)
+
+FROM dependencies as dependencies-dev-platform-amd64
 # Install hadolint for linting Dockerfiles
-RUN curl -Lo /usr/bin/hadolint https://github.com/hadolint/hadolint/releases/download/v2.0.0/hadolint-Linux-x86_64 && \
+RUN curl -Lo /usr/bin/hadolint https://github.com/hadolint/hadolint/releases/download/v2.10.0/hadolint-Linux-x86_64 && \
     chmod +x /usr/bin/hadolint
 
 # Install NodeJS and use it to install markdownlint-cli
@@ -142,6 +139,26 @@
 
 RUN npm install --global markdownlint-cli@0.31.1
 
+FROM dependencies as dependencies-dev-platform-arm64
+# Install hadolint for linting Dockerfiles
+RUN curl -Lo /usr/bin/hadolint https://github.com/hadolint/hadolint/releases/download/v2.10.0/hadolint-Linux-arm64 && \
+    chmod +x /usr/bin/hadolint
+
+# Install NodeJS and use it to install markdownlint-cli
+
+RUN curl -Lo /tmp/node.tar.xz https://nodejs.org/dist/v17.9.0/node-v17.9.0-linux-arm64.tar.xz && \
+    mkdir -p /usr/local/lib/nodejs && \
+    tar -xf /tmp/node.tar.xz -C /usr/local/lib/nodejs && \
+    rm -rf /tmp/node.tar.xz
+
+ENV PATH="${PATH}:/usr/local/lib/nodejs/node-v17.9.0-linux-arm64/bin"
+
+RUN npm install --global markdownlint-cli@0.31.1
+
+################################ Stage: dependencies-dev (intermediate build target)
+# hadolint ignore=DL3006
+FROM dependencies-dev-platform-$TARGETARCH as dependencies-dev
+
 # Install development-specific dependencies of Nautobot
 RUN poetry install --no-root --no-ansi --extras all
 
@@ -159,12 +176,7 @@
 RUN poetry install --no-ansi && \
     rm -rf /source
 
-<<<<<<< HEAD
-# hadolint ignore=DL3008
-RUN apt-get update && apt-get install --no-install-recommends -y build-essential libssl-dev libxmlsec1-dev libxmlsec1-openssl pkg-config libldap-dev libsasl2-dev libmariadb-dev postgresql-common libpq-dev
-=======
 ################################ Stage: final-dev (development environment for Nautobot plugins)
->>>>>>> 2164dc99
 
 FROM dependencies-dev as final-dev
 

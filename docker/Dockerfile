# syntax=docker/dockerfile:1
ARG PYTHON_VER

################################ Overview
<<<<<<< HEAD

# There are three end-target images for this Dockerfile:
# 1. "dev"
#    - a local Nautobot-core dev environment, used with the provided docker-compose files to mount the local
#      Nautobot source code into the Docker environment for live reloads and such while developing Nautobot.
#    - installs Python package dependencies (including dev dependencies) to a virtualenv in /opt/nautobot/
#    - installs Node module dependencies (including dev dependencies) to /opt/nautobot/ui/node_modules/
#    - installs Nautobot itself (and example apps) from /source/ in editable mode (to be overwritten by a volume mount)
#    - pre-renders the 2.0 UI
#    - runs Nautobot dev server as "root" user using the "development/nautobot_config.py" file.
# 2. "final-dev"
#    - base image for Nautobot apps development
#    - installs Python package dependencies (including dev dependencies) to a virtualenv in /opt/nautobot/
#    - installs Node module dependencies (including dev dependencies) to /opt/nautobot/ui/node_modules/
#    - installs Nautobot itself as a built wheel
#    - pre-renders the 2.0 UI
#    - runs Nautobot dev server as "nautobot" user using a freshly generated "nautobot_config.py" file.
# 3. "final"
#    - production-ready Nautobot environment
#    - installs Python package dependencies to a virtualenv in /opt/nautobot/
#    - installs Node module dependencies to /opt/nautobot/ui/node_modules/
#    - installs Nautobot itself as a built wheel
#    - pre-renders the 2.0 UI
#    - runs Nautobot uwsgi server as "nautobot" user using the same "nautobot_config.py" file as in final-dev.
=======
# This builds the following hierarchy of images:
#
# python:${PYTHON_VER}-slim
#            |
#            V
#         (base)
#            |----------------------------------------------------------
#            V                                                          |
#     (dependencies)                                                    |
#            |                                                          V
#            |----------------> (build-nautobot) . . . . . . . . . >  final
#            V                        /\               .
# (dependencies-dev-python)            .               .
#            |                         .               .
#            |-----------------> (build-docs)          .
#            V                                         .
# (dependencies-dev-platform-ARCH)                     .
#            |                                         .
#            V                                         .
#    (dependencies-dev) < . . . . . . . . . . . . . . .
#       |          |
#       V          V
#      dev     final-dev
#
#  The design philosphy for this image hierarchy is:
#
#  - pyproject.toml is the source of truth for dependencies
#  - Non-intermediate image targets (final, final-dev, dev) will not contain files they don't need
#      - EX: No dev dependencies in final image
#  - When changing source code only (no dependency changes):
#      - Dependencies will NOT need to be reinstalled (cached, time intensive)
#      - Docs will NOT need to be rebuilt
#      - Wheel will need to be rebuilt
#      - Each non-intermediate final image will need to be rebuilt
#  - When changing docs only (no dependency changes):
#      - Dependencies will NOT need to be reinstalled (cached, time intensive)
#      - Docs will need to be rebuilt
#      - Wheel will need to be rebuilt (due to packaging docs in wheel, container)
#      - Each non-intermediate final image will need to be rebuilt
#  - When changing dependencies (regardless of code changes):
#      - Dependencies will need to be reinstalled (cache will be invalid)
#      - Docs will need to be rebuilt
#      - Wheel will need to be rebuilt
#      - Each non-intermediate final image will need to be rebuilt
#  - Minimize repeating the same steps twice
#
# base (intermediate build target; basis for all other images herein)
#   adds OS-level dependencies for *running* Nautobot
#   installs Pip and wheel
#   creates required directories and adds Docker healthcheck and entrypoint script
#
# dependencies (intermediate build target)
#   adds OS-level dependencies for *installing* Nautobot, its dependencies, and its development dependencies
#   installs Poetry
#   copies Nautobot source files and packaging definition into the image
#   uses Pip/Poetry to install Nautobot's Python dependencies (but *not* development dependencies or Nautobot itself)
#
# dependencies-dev-python (intermediate build target)
#   uses Poetry to additionally install Nautobot's *development* dependencies
#
# build-docs (intermediate build target)
#   uses mkdocs to build docs static files for wheel and Docker image build
#
# build-nautobot (intermediate build target)
#   uses Poetry to build a Nautobot wheel (but not yet install it)
#
# dependencies-dev-platform-ARCH (intermediate build target)
#   installs Hadolint, Node.JS which have platform specific commands
#
# dependencies-dev (intermediate build target)
#   copies built Nautobot wheel and files from build-nautobot
#   installs Markdownlint
#   adds files and configuration for Nautobot development server to run
>>>>>>> e7704bb2
#
# To create the above targets, we use the following intermediate stages to allow for parallelization and caching:
#
# - "system-dependencies" - system-level production dependencies (DB clients, Git, OpenSSL, NodeJS(*), etc.)
#   - "system-dev-dependencies" - system-level development dependencies (Poetry, dev versions of libraries, etc.)
#     - "system-dev-dependencies-$TARGETARCH" - system-level architecture-specific development dependencies (hadolint)
#       - "python-dependencies" - Python production dependencies (+ Poetry, though not included in the 'final' image)
#         - "python-dev-dependencies" - Python development dependencies (linters, example apps, debug toolbar, etc.)
#           - "build-nautobot" - Compilation of Nautobot static documentation as well as the Nautobot sdist and wheel
#     - "node-dependencies" - NodeJS production dependencies
#       - "node-dev-dependencies" - NodeJS development dependencies (linters, etc.)
#
# (*) NodeJS is a prod dependency because, even though we ship a pre-compiled Nautobot 2.0 UI in the 'final' image,
#     there's a need to be able to re-build the UI after adding/removing/upgrading Nautobot Apps.

################################ Stage: system-dependencies (intermediate build target; basis for all images herein)

FROM python:${PYTHON_VER}-slim AS system-dependencies

ENV PYTHONUNBUFFERED=1 \
    NAUTOBOT_ROOT=/opt/nautobot \
    prometheus_multiproc_dir=/prom_cache

# DL3008 - Require pinned dependencies for apt install
# DL3009 - Delete the apt-get lists after installing something
# DL3013 - pin all Python package versions
# DL3042 - run pip install with --no-cache-dir (https://github.com/hadolint/hadolint/issues/497)
# DL4006 - Set the SHELL option -o pipefail before RUN with a pipe in
# hadolint ignore=DL3008,DL3009,DL3013,DL3042,DL4006
RUN --mount=type=cache,target="/root/.cache/pip",sharing=locked \
    apt-get update && \
    apt-get upgrade -y && \
<<<<<<< HEAD
    apt-get install --no-install-recommends -y curl && \
    curl -fsSL https://deb.nodesource.com/setup_18.x | bash - && \
    apt-get install --no-install-recommends -y git mime-support libxml2 libmariadb3 openssl nodejs && \
=======
    apt-get install --no-install-recommends -y git mime-support curl libxml2 libmariadb3 openssl libxmlsec1-dev libxmlsec1-openssl && \
>>>>>>> e7704bb2
    apt-get autoremove -y && \
    apt-get clean all && \
    rm -rf /var/lib/apt/lists/* && \
    npm install -g npm@latest && \
    rm -rf /root/.npm && \
    pip install --upgrade pip wheel && \
    rm -rf /tmp/tmp*

HEALTHCHECK --interval=5s --timeout=5s --start-period=5s --retries=1 CMD curl --fail http://localhost:8080/health/ || exit 1

# Generate nautobot user and its required dirs for later consumption
RUN mkdir /opt/nautobot /opt/nautobot/.cache /prom_cache /source && \
    groupadd --gid 999 --system nautobot && \
    useradd --uid 999 --gid 999 --system --shell /bin/bash --create-home --home-dir /opt/nautobot nautobot && \
    chown -R nautobot:nautobot /opt/nautobot /prom_cache /source

# Common entrypoint for all environments
COPY docker/docker-entrypoint.sh /docker-entrypoint.sh
ENTRYPOINT ["/docker-entrypoint.sh"]

################################ Stage: system-dev-dependencies (intermediate build target)

FROM system-dependencies AS system-dev-dependencies

# Install development/install-time OS dependencies
# hadolint ignore=DL3008
RUN apt-get update && \
    apt-get install --no-install-recommends -y build-essential libssl-dev pkg-config libldap-dev libsasl2-dev libmariadb-dev && \
    apt-get autoremove -y && \
    apt-get clean all && \
    rm -rf /var/lib/apt/lists/*

################################ Stage: system-dev-dependencies-$ARCH (intermediate build target)

FROM system-dev-dependencies AS system-dev-dependencies-amd64

# Install hadolint for linting Dockerfiles
RUN curl -Lo /usr/bin/hadolint https://github.com/hadolint/hadolint/releases/download/v2.10.0/hadolint-Linux-x86_64 && \
    chmod +x /usr/bin/hadolint

FROM system-dev-dependencies AS system-dev-dependencies-arm64

# Install hadolint for linting Dockerfiles
RUN curl -Lo /usr/bin/hadolint https://github.com/hadolint/hadolint/releases/download/v2.10.0/hadolint-Linux-arm64 && \
    chmod +x /usr/bin/hadolint

################################ Stage: node-dependencies (intermediate build target)

FROM system-dev-dependencies AS node-dependencies

USER nautobot
COPY --chown=nautobot:nautobot nautobot/ui/package.json nautobot/ui/package-lock.json /opt/nautobot/ui/
WORKDIR /opt/nautobot/ui

# Install (non-development) Node dependencies of Nautobot UI
RUN npm install --omit=dev

################################ Stage: node-dev-dependencies (intermediate build target)

FROM node-dependencies AS node-dev-dependencies

# Install development Node dependencies of Nautobot UI
RUN npm install --include=dev

################################ Stage: python-dependencies (intermediate build target)

# hadolint ignore=DL3006
FROM system-dev-dependencies-$TARGETARCH AS python-dependencies

USER nautobot

# Install Poetry manually via its installer script;
# if we instead used "pip install poetry" it would install its own dependencies globally which may conflict with ours.
# https://python-poetry.org/docs/master/#installing-with-the-official-installer
# This also makes it so that Poetry will *not* be included in the "final" image since it's not installed to /usr/local/
RUN --mount=type=cache,target="/opt/nautobot/.cache",uid=999,gid=999,sharing=locked \
    curl -sSL https://install.python-poetry.org -o /tmp/install-poetry.py && \
    python /tmp/install-poetry.py --version 1.5.1 && \
    rm -f /tmp/install-poetry.py

# Add poetry install location to the $PATH
ENV PATH="${PATH}:/opt/nautobot/.local/bin"

RUN --mount=type=cache,target="/opt/nautobot/.cache",uid=999,gid=999,sharing=locked \
    python -m venv /opt/nautobot

ENV PATH="/opt/nautobot/bin:${PATH}"
ENV VIRTUAL_ENV="/opt/nautobot"

# Poetry 1.1.0 added parallel installation as an option;
# unfortunately it seems to have some issues with installing/updating "requests" and "certifi"
# while simultaneously atttempting to *use* those packages to install other packages.
# This is disabled by default (safer), but can be re-enabled by setting POETRY_PARALLEL=true
# pyuwsgi wheel doesn't support ssl so we build it from source
# https://github.com/nautobot/nautobot/issues/193
RUN poetry config installer.parallel "${POETRY_PARALLEL:-false}" && \
    poetry config installer.no-binary pyuwsgi

# The example_plugin is only a dev dependency, but Poetry fails to install non-dev dependencies if its source is missing
COPY --chown=nautobot:nautobot pyproject.toml poetry.lock README.md /source/
COPY --chown=nautobot:nautobot examples /source/examples

WORKDIR /source

# Install (non-development) Python dependencies of Nautobot
RUN --mount=type=cache,target="/opt/nautobot/.cache",uid=999,gid=999,sharing=locked \
    poetry install --no-root --only main --no-ansi --extras all && \
    rm -rf /tmp/tmp*

################################ Stage: python-dev-dependencies (intermediate build target)

FROM python-dependencies AS python-dev-dependencies

# Add development-specific dependencies of Nautobot to the installation
RUN --mount=type=cache,target="/opt/nautobot/.cache",uid=999,gid=999,sharing=locked \
    poetry install --no-root --no-ansi --extras all && \
    rm -rf /tmp/tmp*

################################ Stage: build-nautobot (intermediate build target)

FROM python-dev-dependencies AS build-nautobot

COPY --chown=nautobot:nautobot mkdocs.yml /source/mkdocs.yml
COPY --chown=nautobot:nautobot docs /source/docs
COPY --chown=nautobot:nautobot nautobot /source/nautobot

# Build the rendered docs, this ensures that the docs are in the final image.
RUN mkdocs build --no-directory-urls && \
    poetry build

################################ Stage: dev (development environment for Nautobot core)

FROM python-dev-dependencies AS dev

COPY --chown=nautobot:nautobot nautobot/ui /opt/nautobot/ui
COPY --from=node-dev-dependencies --chown=nautobot:nautobot /opt/nautobot/ui/node_modules /opt/nautobot/ui/node_modules

COPY --chown=nautobot:nautobot nautobot /source/nautobot

COPY --from=build-nautobot --chown=nautobot:nautobot /source/nautobot/project-static/docs /source/nautobot/project-static/docs

RUN --mount=type=cache,target="/opt/nautobot/.cache",uid=999,gid=999,sharing=locked \
    poetry install --no-ansi --extras all && \
    rm -rf /tmp/tmp*

ENV NAUTOBOT_INSTALLATION_METRICS_ENABLED=false

COPY --chown=nautobot:nautobot development/nautobot_config.py /opt/nautobot/nautobot_config.py

RUN nautobot-server build_ui && rm -rf /source/*

# switch to root user for dev stage: https://github.com/nautobot/nautobot/issues/4164
# hadolint ignore=DL3002
USER root

# Run Nautobot development server by default
EXPOSE 8080
CMD ["nautobot-server", "runserver", "0.0.0.0:8080", "--insecure"]

################################ Stage: final-dev (development environment for Nautobot plugins)

FROM python-dev-dependencies AS final-dev

COPY --chown=nautobot:nautobot nautobot/ui /opt/nautobot/ui
COPY --from=node-dev-dependencies --chown=nautobot:nautobot /opt/nautobot/ui/node_modules /opt/nautobot/ui/node_modules

COPY --from=build-nautobot --chown=nautobot:nautobot /source/dist /source/dist

# Install Nautobot wheel, and uninstall example apps as they're not included in the final-dev image
# DL3042 - run pip install with --no-cache-dir (https://github.com/hadolint/hadolint/issues/497)
# hadolint ignore=DL3042
RUN --mount=type=cache,target="/opt/nautobot/.cache",uid=999,gid=999,sharing=locked \
    pip install --no-deps /source/dist/*.whl && \
    pip uninstall -y example-plugin example-plugin-with-view-override && \
    rm -rf /source/*

WORKDIR /opt/nautobot

# Don't send install metrics as this is a development target, not a deployment one
ENV NAUTOBOT_INSTALLATION_METRICS_ENABLED=false

RUN nautobot-server init && \
    nautobot-server build_ui

# switch to root user for final-dev stage: https://github.com/nautobot/nautobot/issues/4300
# hadolint ignore=DL3002
USER root

# Run Nautobot development server by default
EXPOSE 8080
CMD ["nautobot-server", "runserver", "0.0.0.0:8080", "--insecure"]

################################ Stage: final (production-ready image)

FROM system-dependencies AS final

USER nautobot
ENV PATH="/opt/nautobot/bin:${PATH}"
ENV VIRTUAL_ENV="/opt/nautobot"

COPY --from=python-dependencies --chown=nautobot:nautobot /opt/nautobot/bin /opt/nautobot/bin
COPY --from=python-dependencies --chown=nautobot:nautobot /opt/nautobot/include /opt/nautobot/include
COPY --from=python-dependencies --chown=nautobot:nautobot /opt/nautobot/lib /opt/nautobot/lib
COPY --from=python-dependencies --chown=nautobot:nautobot /opt/nautobot/lib64 /opt/nautobot/lib64
COPY --from=python-dependencies --chown=nautobot:nautobot /opt/nautobot/pyvenv.cfg /opt/nautobot/pyvenv.cfg

COPY --from=build-nautobot --chown=nautobot:nautobot /source/dist /source/dist

COPY --from=final-dev --chown=nautobot:nautobot /opt/nautobot/nautobot_config.py /opt/nautobot/nautobot_config.py
COPY --from=final-dev --chown=nautobot:nautobot /opt/nautobot/ui /opt/nautobot/ui

# DL3042 - run pip install with --no-cache-dir (https://github.com/hadolint/hadolint/issues/497)
# hadolint ignore=DL3042
RUN --mount=type=cache,target="/opt/nautobot/.cache",uid=999,gid=999,sharing=locked \
    pip install --no-deps /source/dist/*.whl && \
    rm -rf /source/*

# Generate self-signed SSL certs
RUN openssl req -new -newkey rsa:4096 -days 365 -nodes -x509 -subj \
    '/C=US/ST=NY/L=NYC/O=Nautobot/CN=nautobot.local' \
    -keyout /opt/nautobot/nautobot.key -out /opt/nautobot/nautobot.crt

# Set up Nautobot to run in production
WORKDIR /opt/nautobot

# Run Nautobot server under uwsgi by default
COPY --chown=nautobot:nautobot docker/uwsgi.ini /opt/nautobot
EXPOSE 8080 8443
CMD ["nautobot-server", "start", "--ini", "/opt/nautobot/uwsgi.ini"]<|MERGE_RESOLUTION|>--- conflicted
+++ resolved
@@ -2,7 +2,6 @@
 ARG PYTHON_VER
 
 ################################ Overview
-<<<<<<< HEAD
 
 # There are three end-target images for this Dockerfile:
 # 1. "dev"
@@ -27,81 +26,6 @@
 #    - installs Nautobot itself as a built wheel
 #    - pre-renders the 2.0 UI
 #    - runs Nautobot uwsgi server as "nautobot" user using the same "nautobot_config.py" file as in final-dev.
-=======
-# This builds the following hierarchy of images:
-#
-# python:${PYTHON_VER}-slim
-#            |
-#            V
-#         (base)
-#            |----------------------------------------------------------
-#            V                                                          |
-#     (dependencies)                                                    |
-#            |                                                          V
-#            |----------------> (build-nautobot) . . . . . . . . . >  final
-#            V                        /\               .
-# (dependencies-dev-python)            .               .
-#            |                         .               .
-#            |-----------------> (build-docs)          .
-#            V                                         .
-# (dependencies-dev-platform-ARCH)                     .
-#            |                                         .
-#            V                                         .
-#    (dependencies-dev) < . . . . . . . . . . . . . . .
-#       |          |
-#       V          V
-#      dev     final-dev
-#
-#  The design philosphy for this image hierarchy is:
-#
-#  - pyproject.toml is the source of truth for dependencies
-#  - Non-intermediate image targets (final, final-dev, dev) will not contain files they don't need
-#      - EX: No dev dependencies in final image
-#  - When changing source code only (no dependency changes):
-#      - Dependencies will NOT need to be reinstalled (cached, time intensive)
-#      - Docs will NOT need to be rebuilt
-#      - Wheel will need to be rebuilt
-#      - Each non-intermediate final image will need to be rebuilt
-#  - When changing docs only (no dependency changes):
-#      - Dependencies will NOT need to be reinstalled (cached, time intensive)
-#      - Docs will need to be rebuilt
-#      - Wheel will need to be rebuilt (due to packaging docs in wheel, container)
-#      - Each non-intermediate final image will need to be rebuilt
-#  - When changing dependencies (regardless of code changes):
-#      - Dependencies will need to be reinstalled (cache will be invalid)
-#      - Docs will need to be rebuilt
-#      - Wheel will need to be rebuilt
-#      - Each non-intermediate final image will need to be rebuilt
-#  - Minimize repeating the same steps twice
-#
-# base (intermediate build target; basis for all other images herein)
-#   adds OS-level dependencies for *running* Nautobot
-#   installs Pip and wheel
-#   creates required directories and adds Docker healthcheck and entrypoint script
-#
-# dependencies (intermediate build target)
-#   adds OS-level dependencies for *installing* Nautobot, its dependencies, and its development dependencies
-#   installs Poetry
-#   copies Nautobot source files and packaging definition into the image
-#   uses Pip/Poetry to install Nautobot's Python dependencies (but *not* development dependencies or Nautobot itself)
-#
-# dependencies-dev-python (intermediate build target)
-#   uses Poetry to additionally install Nautobot's *development* dependencies
-#
-# build-docs (intermediate build target)
-#   uses mkdocs to build docs static files for wheel and Docker image build
-#
-# build-nautobot (intermediate build target)
-#   uses Poetry to build a Nautobot wheel (but not yet install it)
-#
-# dependencies-dev-platform-ARCH (intermediate build target)
-#   installs Hadolint, Node.JS which have platform specific commands
-#
-# dependencies-dev (intermediate build target)
-#   copies built Nautobot wheel and files from build-nautobot
-#   installs Markdownlint
-#   adds files and configuration for Nautobot development server to run
->>>>>>> e7704bb2
 #
 # To create the above targets, we use the following intermediate stages to allow for parallelization and caching:
 #
@@ -134,13 +58,9 @@
 RUN --mount=type=cache,target="/root/.cache/pip",sharing=locked \
     apt-get update && \
     apt-get upgrade -y && \
-<<<<<<< HEAD
     apt-get install --no-install-recommends -y curl && \
     curl -fsSL https://deb.nodesource.com/setup_18.x | bash - && \
     apt-get install --no-install-recommends -y git mime-support libxml2 libmariadb3 openssl nodejs && \
-=======
-    apt-get install --no-install-recommends -y git mime-support curl libxml2 libmariadb3 openssl libxmlsec1-dev libxmlsec1-openssl && \
->>>>>>> e7704bb2
     apt-get autoremove -y && \
     apt-get clean all && \
     rm -rf /var/lib/apt/lists/* && \

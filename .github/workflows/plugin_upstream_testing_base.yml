--- conflicted
+++ resolved
@@ -20,21 +20,13 @@
     strategy:
       fail-fast: false
       matrix:
-<<<<<<< HEAD
-        nautobot-version: ["next", "develop", "ltm/1.6"]
-=======
         nautobot-version: ["develop", "ltm-1.6"]
->>>>>>> 1c240588
     runs-on: "ubuntu-20.04"
     steps:
       - name: "Check out repository code"
         uses: "actions/checkout@v2"
         with:
-<<<<<<< HEAD
-          ref: "${{ matrix.nautobot-version == 'next' && 'next-2.0' || matrix.nautobot-version == 'ltm/1.6' && 'ltm/1.6' || env.GITHUB_REF_NAME || 'develop' }}"
-=======
           ref: "${{ matrix.nautobot-version == 'develop' && 'next-2.0' || matrix.nautobot-version == 'ltm-1.6' && 'develop' || env.GITHUB_REF_NAME || 'develop' }}"
->>>>>>> 1c240588
       - name: "Setup environment"
         uses: "networktocode/gh-action-setup-poetry-environment@v2"
       - name: "Set up Docker Buildx"

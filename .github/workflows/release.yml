--- conflicted
+++ resolved
@@ -77,15 +77,10 @@
             latest=false
           tags: |
             type=semver,pattern={{version}}-py${{ matrix.python-version }}
-<<<<<<< HEAD
             type=semver,pattern={{version}},enable=${{ matrix.python-version == 3.7 }}
+            type=semver,pattern={{major}}.{{minor}}-py${{ matrix.python-version }}
+            type=semver,pattern={{major}}.{{minor}},enable=${{ matrix.python-version == 3.7 }}
             type=raw,value=stable,enable=${{ matrix.python-version == 3.7 }}
-=======
-            type=semver,pattern={{version}},enable=${{ matrix.python-version == 3.6 }}
-            type=semver,pattern={{major}}.{{minor}}-py${{ matrix.python-version }}
-            type=semver,pattern={{major}}.{{minor}},enable=${{ matrix.python-version == 3.6 }}
-            type=raw,value=stable,enable=${{ matrix.python-version == 3.6 }}
->>>>>>> 341ebd80
             type=raw,value=stable-py${{ matrix.python-version }}
           labels: |
             org.opencontainers.image.title=Nautobot
@@ -111,15 +106,10 @@
             latest=false
           tags: |
             type=semver,pattern={{version}}-py${{ matrix.python-version }}
-<<<<<<< HEAD
             type=semver,pattern={{version}},enable=${{ matrix.python-version == 3.7 }}
+            type=semver,pattern={{major}}.{{minor}}-py${{ matrix.python-version }}
+            type=semver,pattern={{major}}.{{minor}},enable=${{ matrix.python-version == 3.7 }}
             type=raw,value=stable,enable=${{ matrix.python-version == 3.7 }}
-=======
-            type=semver,pattern={{version}},enable=${{ matrix.python-version == 3.6 }}
-            type=semver,pattern={{major}}.{{minor}}-py${{ matrix.python-version }}
-            type=semver,pattern={{major}}.{{minor}},enable=${{ matrix.python-version == 3.6 }}
-            type=raw,value=stable,enable=${{ matrix.python-version == 3.6 }}
->>>>>>> 341ebd80
             type=raw,value=stable-py${{ matrix.python-version }}
           labels: |
             org.opencontainers.image.title=Nautobot

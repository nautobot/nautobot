---
# A lighter-weight version of CI specifically for pull requests
name: "CI - Pull Request"
concurrency:  # Cancel any existing runs of this workflow for this same PR
  group: "${{ github.workflow }}-${{ github.ref }}"
  cancel-in-progress: true
on:  # yamllint disable
  pull_request:
  workflow_call:

jobs:
  security-tooling:
    name: "Security Tooling"
    runs-on: "ubuntu-22.04"
    steps:
      - name: "Check out repository code"
        uses: "actions/checkout@v4"
      - name: "Security checks"
        uses: "./.github/actions/security-checks"
  ruff:
    runs-on: "ubuntu-24.04"
    env:
      INVOKE_NAUTOBOT_LOCAL: "True"
    steps:
      - name: "Check out repository code"
        uses: "actions/checkout@v4"
      - name: "Setup environment"
        uses: "networktocode/gh-action-setup-poetry-environment@v6"
        with:
          poetry-install-options: "--only dev --only linting"
          poetry-version: "1.8.5"
          python-version: "3.13"
      - name: "Linting: ruff"
        run: "poetry run invoke ruff --output-format github"
  yamllint:
    runs-on: "ubuntu-24.04"
    env:
      INVOKE_NAUTOBOT_LOCAL: "True"
    steps:
      - name: "Check out repository code"
        uses: "actions/checkout@v4"
      - name: "Setup environment"
        uses: "networktocode/gh-action-setup-poetry-environment@v6"
        with:
          poetry-install-options: "--only dev --only linting"
          poetry-version: "1.8.5"
          python-version: "3.13"
      - name: "Linting: yamllint"
        run: "poetry run invoke yamllint"
  markdownlint:
    runs-on: "ubuntu-24.04"
    env:
      INVOKE_NAUTOBOT_LOCAL: "True"
    steps:
      - name: "Check out repository code"
        uses: "actions/checkout@v4"
      - name: "Setup environment"
        uses: "networktocode/gh-action-setup-poetry-environment@v6"
        with:
          poetry-install-options: "--only dev --only linting"
          poetry-version: "1.8.5"
          python-version: "3.13"
      - name: "Linting: pymarkdownlnt"
        run: "poetry run invoke markdownlint"
  hadolint:
    runs-on: "ubuntu-24.04"
    env:
      INVOKE_NAUTOBOT_LOCAL: "True"
    steps:
      - name: "Check out repository code"
        uses: "actions/checkout@v4"
      - name: "Run Hadolint"
        uses: "hadolint/hadolint-action@d7b38582334d9ac11c12021c16f21d63015fa250" # v1.6.0
        with:
          dockerfile: "docker/Dockerfile"
  check-migrations:
    name: "Run 'nautobot-server makemigrations --dry-run --check'"
    runs-on: "ubuntu-24.04"
    env:
      INVOKE_NAUTOBOT_LOCAL: "True"
      NAUTOBOT_DB_USER: "nautobot"
      NAUTOBOT_DB_PASSWORD: "decinablesprewad"
      NAUTOBOT_DB_ENGINE: "django_prometheus.db.backends.postgresql"
    services:
      postgres:
        image: "postgres:13-alpine"
        env:
          POSTGRES_USER: "nautobot"
          POSTGRES_PASSWORD: "decinablesprewad"
          POSTGRES_DB: "nautobot"
        ports:
          - "5432:5432"
    steps:
      - name: "Check out repository code"
        uses: "actions/checkout@v4"
      - name: "Setup environment"
        uses: "networktocode/gh-action-setup-poetry-environment@v6"
        with:
          poetry-install-options: ""  # override default "--only dev"
          poetry-version: "1.8.5"
          python-version: "3.13"
      - name: "Run check migrations"
        run: "poetry run invoke check-migrations"
  check-schema:
    name: "Run REST API schema checks"
    runs-on: "ubuntu-24.04"
    env:
      INVOKE_NAUTOBOT_LOCAL: "True"
      NAUTOBOT_DB_USER: "nautobot"
      NAUTOBOT_DB_PASSWORD: "decinablesprewad"
      NAUTOBOT_DB_ENGINE: "django_prometheus.db.backends.postgresql"
      NAUTOBOT_CONFIG: "nautobot/core/tests/nautobot_config.py"
    services:
      postgres:
        image: "postgres:13-alpine"
        env:
          POSTGRES_USER: "nautobot"
          POSTGRES_PASSWORD: "decinablesprewad"
          POSTGRES_DB: "nautobot"
        ports:
          - "5432:5432"
    steps:
      - name: "Check out repository code"
        uses: "actions/checkout@v4"
      - name: "Setup environment"
        uses: "networktocode/gh-action-setup-poetry-environment@v6"
        with:
          poetry-install-options: ""  # override default "--only dev"
          poetry-version: "1.8.5"
          python-version: "3.13"
      - name: "Run check-schema"
        # REST API schema generation currently includes GraphQL schema generation, which is dependent on the DB :-(
        run: "poetry run invoke migrate check-schema"
  pylint:
    runs-on: "ubuntu-24.04"
    env:
      INVOKE_NAUTOBOT_LOCAL: "True"
      NAUTOBOT_DB_USER: "nautobot"
      NAUTOBOT_DB_PASSWORD: "decinablesprewad"
      NAUTOBOT_DB_ENGINE: "django_prometheus.db.backends.postgresql"
      NAUTOBOT_CONFIG: "nautobot/core/tests/nautobot_config.py"
    services:
      postgres:
        image: "postgres:13-alpine"
        env:
          POSTGRES_USER: "nautobot"
          POSTGRES_PASSWORD: "decinablesprewad"
          POSTGRES_DB: "nautobot"
        ports:
          - "5432:5432"
    steps:
      - name: "Check out repository code"
        uses: "actions/checkout@v4"
      - name: "Setup environment"
        uses: "networktocode/gh-action-setup-poetry-environment@v6"
        with:
          poetry-install-options: ""  # override default "--only dev"
          poetry-version: "1.8.5"
          python-version: "3.13"
      - name: "Run pylint"
        run: "poetry run invoke pylint"
  tests-postgres:
    name: "Unit tests (PostgreSQL and Python 3.10)"
    runs-on: "ubuntu-24.04"
    env:
      INVOKE_NAUTOBOT_LOCAL: "True"
      NAUTOBOT_DB_USER: "nautobot"
      NAUTOBOT_DB_PASSWORD: "decinablesprewad"
      NAUTOBOT_DB_ENGINE: "django_prometheus.db.backends.postgresql"
    services:
      postgres:
        image: "postgres:13-alpine"
        env:
          POSTGRES_USER: "nautobot"
          POSTGRES_PASSWORD: "decinablesprewad"
          POSTGRES_DB: "nautobot"
        ports:
          - "5432:5432"
      redis:
        image: "redis:6-alpine"
        ports:
          - "6379:6379"
    steps:
      - name: "Check out repository code"
        uses: "actions/checkout@v4"
      - name: "Setup environment"
        uses: "networktocode/gh-action-setup-poetry-environment@v6"
        with:
          poetry-install-options: ""  # override default "--only dev"
          poetry-version: "1.8.5"
          python-version: "3.10"
      - name: "Run unittest"
<<<<<<< HEAD
        run: "poetry run invoke tests --failfast --no-keepdb --no-cache-test-fixtures --parallel"
=======
        run: "poetry run invoke unittest --failfast --no-keepdb --no-cache-test-fixtures --parallel -e fix_in_v3"
>>>>>>> ab5dffeb
    needs:
      - "check-migrations"
      - "check-schema"
      - "hadolint"
      - "markdownlint"
      - "ruff"
      - "yamllint"
  tests-mysql:
    name: "Unit tests (MySQL and Python 3.13)"
    runs-on: "ubuntu-24.04"
    env:
      INVOKE_NAUTOBOT_LOCAL: "True"
      NAUTOBOT_DB_USER: "root"
      NAUTOBOT_DB_PASSWORD: "decinablesprewad"
      NAUTOBOT_DB_HOST: "127.0.0.1"
      NAUTOBOT_DB_PORT: "3306"
      NAUTOBOT_DB_ENGINE: "django_prometheus.db.backends.mysql"
    services:
      mysql:
        image: "mysql:8"
        env:
          MYSQL_ROOT_PASSWORD: "decinablesprewad"
          MYSQL_PASSWORD: "decinablesprewad"
          MYSQL_DATABASE: "nautobot"
        ports:
          - "3306:3306"
      redis:
        image: "redis:6-alpine"
        ports:
          - "6379:6379"
    steps:
      - name: "Check out repository code"
        uses: "actions/checkout@v4"
      - name: "Install Required Dependencies for MySQL Client"
        run: "sudo apt-get update && sudo apt-get install --no-install-recommends -y default-libmysqlclient-dev gcc"
      - name: "Setup environment"
        uses: "networktocode/gh-action-setup-poetry-environment@v6"
        with:
          poetry-install-options: "--extras mysql"
          poetry-version: "1.8.5"
          python-version: "3.13"
      - name: "Run unittest"
<<<<<<< HEAD
        run: "poetry run invoke tests --failfast --no-keepdb --no-cache-test-fixtures --parallel"
=======
        run: "poetry run invoke unittest --failfast --no-keepdb --no-cache-test-fixtures --parallel -e fix_in_v3"
>>>>>>> ab5dffeb
    needs:
      - "check-migrations"
      - "check-schema"
      - "hadolint"
      - "markdownlint"
      - "ruff"
      - "yamllint"
  migration-tests-mysql:
    name: "Run migrations against test dataset (MySQL and Python 3.10)"
    runs-on: "ubuntu-24.04"
    env:
      MIGRATION_TEST_DATASET: "development/datasets/nautobot_1.5.16_mysql.tar.gz"
      INVOKE_NAUTOBOT_LOCAL: "True"
      NAUTOBOT_CONFIG: "nautobot/core/tests/nautobot_config.py"
      NAUTOBOT_DB_USER: "root"
      NAUTOBOT_DB_PASSWORD: "decinablesprewad"
      NAUTOBOT_DB_HOST: "127.0.0.1"
      NAUTOBOT_DB_PORT: "3306"
      NAUTOBOT_DB_ENGINE: "django_prometheus.db.backends.mysql"
    services:
      mysql:
        image: "mysql:8"
        env:
          MYSQL_ROOT_PASSWORD: "decinablesprewad"
          MYSQL_PASSWORD: "decinablesprewad"
          MYSQL_DATABASE: "nautobot"
        ports:
          - "3306:3306"
    steps:
      - name: "Check out repository code"
        uses: "actions/checkout@v4"
      - name: "Install Required Dependencies for MySQL Client"
        run: "sudo apt-get update && sudo apt-get install --no-install-recommends -y default-libmysqlclient-dev gcc"
      - name: "Setup environment"
        uses: "networktocode/gh-action-setup-poetry-environment@v6"
        with:
          poetry-install-options: "--extras mysql"
          poetry-version: "1.8.5"
          python-version: "3.10"
      - name: "Run migration test"
        run: "poetry run invoke migration-test --db-engine mysql --dataset $MIGRATION_TEST_DATASET"
    needs:
      - "check-migrations"
      - "check-schema"
      - "hadolint"
      - "markdownlint"
      - "ruff"
      - "yamllint"
  migration-tests-postgres:
    name: "Run migrations against test dataset (PostgreSQL and Python 3.13)"
    runs-on: "ubuntu-24.04"
    env:
      MIGRATION_TEST_DATASET: "development/datasets/nautobot_1.5.16_postgres.tar.gz"
      INVOKE_NAUTOBOT_LOCAL: "True"
      NAUTOBOT_CONFIG: "nautobot/core/tests/nautobot_config.py"
      NAUTOBOT_DB_USER: "nautobot"
      NAUTOBOT_DB_PASSWORD: "decinablesprewad"
      NAUTOBOT_DB_ENGINE: "django_prometheus.db.backends.postgresql"
      PGPASSWORD: "decinablesprewad"
    services:
      postgres:
        image: "postgres:13-alpine"
        env:
          POSTGRES_USER: "nautobot"
          POSTGRES_PASSWORD: "decinablesprewad"
          POSTGRES_DB: "nautobot"
        ports:
          - "5432:5432"
    steps:
      - name: "Check out repository code"
        uses: "actions/checkout@v4"
      - name: "Setup environment"
        uses: "networktocode/gh-action-setup-poetry-environment@v6"
        with:
          poetry-install-options: ""  # override default "--only dev"
          poetry-version: "1.8.5"
          python-version: "3.13"
      - name: "Run migration test"
        run: "poetry run invoke migration-test --db-engine postgres --dataset $MIGRATION_TEST_DATASET"
    needs:
      - "check-migrations"
      - "check-schema"
      - "hadolint"
      - "markdownlint"
      - "ruff"
      - "yamllint"
  integration-test:
    runs-on: "ubuntu-24.04"
    env:
      INVOKE_NAUTOBOT_LOCAL: "True"
      NAUTOBOT_DB_USER: "nautobot"
      NAUTOBOT_DB_PASSWORD: "decinablesprewad"
      NAUTOBOT_DB_ENGINE: "django_prometheus.db.backends.postgresql"
      NAUTOBOT_SELENIUM_URL: "http://localhost:4444/wd/hub"
    services:
      postgres:
        image: "postgres:13-alpine"
        env:
          POSTGRES_USER: "nautobot"
          POSTGRES_PASSWORD: "decinablesprewad"
          POSTGRES_DB: "nautobot"
        ports:
          - "5432:5432"
      redis:
        image: "redis:6-alpine"
        ports:
          - "6379:6379"
      selenium:
        image: "selenium/standalone-firefox:4.27"
        ports:
          - "4444:4444"
    steps:
      - name: "Check out repository code"
        uses: "actions/checkout@v4"
      - name: "Setup environment"
        uses: "networktocode/gh-action-setup-poetry-environment@v6"
        with:
          poetry-install-options: ""  # override default "--only dev"
          poetry-version: "1.8.5"
          python-version: "3.13"
      - name: "Run Integration Tests"
        # If NAUTOBOT_SELENIUM_HOST is set to 'localhost' or '127.0.0.1' the connection does not work
<<<<<<< HEAD
        run: "NAUTOBOT_SELENIUM_HOST=`hostname -f` poetry run invoke tests --tag integration --no-keepdb"
=======
        run: "NAUTOBOT_SELENIUM_HOST=`hostname -f` poetry run invoke integration-test --no-keepdb -e fix_in_v3"
>>>>>>> ab5dffeb
    needs:
      - "check-migrations"
      - "check-schema"
      - "hadolint"
      - "markdownlint"
      - "ruff"
      - "yamllint"
  changelog:
    if: ${{ (contains(fromJson('["develop","next"]'), github.base_ref)) || (startsWith(github.base_ref, 'ltm')) }}
    runs-on: "ubuntu-24.04"
    steps:
      - name: "Check out repository code"
        uses: "actions/checkout@v4"
        with:
          fetch-depth: "0"
      - name: "Setup environment"
        uses: "networktocode/gh-action-setup-poetry-environment@v6"
        with:
          poetry-install-options: "--only dev"
          poetry-version: "1.8.5"
          python-version: "3.13"
      - name: "Check for changelog entry"
        run: |
          git fetch --no-tags origin +refs/heads/${{ github.base_ref }}:refs/remotes/origin/${{ github.base_ref }}
          poetry run towncrier check --compare-with origin/${{ github.base_ref }}
  container-build-test:
    name: "Test Container Build (amd64 only on Python 3.13)"
    runs-on: "ubuntu-24.04"
    needs:
      - "check-migrations"
      - "check-schema"
      - "hadolint"
      - "markdownlint"
      - "ruff"
      - "yamllint"
    steps:
      - name: "Check out repository code"
        uses: "actions/checkout@v4"
      - name: "Set up QEMU"
        uses: "docker/setup-qemu-action@2b82ce82d56a2a04d2637cd93a637ae1b359c0a7" # v2
      - name: "Set up Docker Buildx"
        uses: "docker/setup-buildx-action@885d1462b80bc1c1c7f0b00334ad271f09369c55" # v2
      - name: "Login to GitHub Container Registry"
        uses: "docker/login-action@465a07811f14bebb1938fbed4728c6a1ff8901fc" # v2
        with:
          registry: "ghcr.io"
          username: "${{ github.actor }}"
          password: "${{ secrets.GITHUB_TOKEN }}"
      - name: "Build `final`"
        uses: "./.github/actions/build-nautobot-image"
        with:
          branch: "${{ github.head_ref }}"
          image: "ghcr.io/nautobot/nautobot"
          platforms: "linux/amd64"
          push: "false"
          python-version: "3.13"
          tag-latest: "false"
          tag-latest-for-branch: "false"
          tag-latest-for-py: "false"
          target: "final"
  all-tests-passed:
    runs-on: "ubuntu-24.04"
    steps:
      - run: "echo 'All tests succeeded'"
    needs:
      - "container-build-test"
      - "integration-test"
      - "migration-tests-mysql"
      - "migration-tests-postgres"
      - "pylint"
      - "tests-mysql"
      - "tests-postgres"<|MERGE_RESOLUTION|>--- conflicted
+++ resolved
@@ -190,11 +190,7 @@
           poetry-version: "1.8.5"
           python-version: "3.10"
       - name: "Run unittest"
-<<<<<<< HEAD
-        run: "poetry run invoke tests --failfast --no-keepdb --no-cache-test-fixtures --parallel"
-=======
-        run: "poetry run invoke unittest --failfast --no-keepdb --no-cache-test-fixtures --parallel -e fix_in_v3"
->>>>>>> ab5dffeb
+        run: "poetry run invoke tests --failfast --no-keepdb --no-cache-test-fixtures --parallel -e fix_in_v3"
     needs:
       - "check-migrations"
       - "check-schema"
@@ -237,11 +233,7 @@
           poetry-version: "1.8.5"
           python-version: "3.13"
       - name: "Run unittest"
-<<<<<<< HEAD
-        run: "poetry run invoke tests --failfast --no-keepdb --no-cache-test-fixtures --parallel"
-=======
-        run: "poetry run invoke unittest --failfast --no-keepdb --no-cache-test-fixtures --parallel -e fix_in_v3"
->>>>>>> ab5dffeb
+        run: "poetry run invoke tests --failfast --no-keepdb --no-cache-test-fixtures --parallel -e fix_in_v3"
     needs:
       - "check-migrations"
       - "check-schema"
@@ -364,11 +356,7 @@
           python-version: "3.13"
       - name: "Run Integration Tests"
         # If NAUTOBOT_SELENIUM_HOST is set to 'localhost' or '127.0.0.1' the connection does not work
-<<<<<<< HEAD
-        run: "NAUTOBOT_SELENIUM_HOST=`hostname -f` poetry run invoke tests --tag integration --no-keepdb"
-=======
-        run: "NAUTOBOT_SELENIUM_HOST=`hostname -f` poetry run invoke integration-test --no-keepdb -e fix_in_v3"
->>>>>>> ab5dffeb
+        run: "NAUTOBOT_SELENIUM_HOST=`hostname -f` poetry run invoke tests --tag integration --no-keepdb -e fix_in_v3"
     needs:
       - "check-migrations"
       - "check-schema"

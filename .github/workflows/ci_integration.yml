---
# Full CI for commits to the integration branches (main, develop, next)
name: "CI - Integration Branch"
on:  # yamllint disable
  push:
    branches:
      - "main"
      - "develop"
      - "next"
  workflow_call: {}

jobs:
  black:
    runs-on: "ubuntu-22.04"
    env:
      INVOKE_NAUTOBOT_LOCAL: "True"
    steps:
      - name: "Check out repository code"
        uses: "actions/checkout@v3"
      - name: "Setup environment"
        uses: "networktocode/gh-action-setup-poetry-environment@v2"
      - name: "Linting: black"
        run: "poetry run invoke black"
  flake8:
    runs-on: "ubuntu-22.04"
    env:
      INVOKE_NAUTOBOT_LOCAL: "True"
    steps:
      - name: "Check out repository code"
        uses: "actions/checkout@v3"
      - name: "Setup environment"
        uses: "networktocode/gh-action-setup-poetry-environment@v2"
      - name: "Linting: flake8"
        run: "poetry run invoke flake8"
  markdownlint:
    runs-on: "ubuntu-22.04"
    env:
      INVOKE_NAUTOBOT_LOCAL: "True"
    steps:
      - name: "Check out repository code"
        uses: "actions/checkout@v3"
      - name: "Linting: markdownlint"
        uses: "nosborn/github-action-markdown-cli@v3.0.1"
        with:
          config_file: ".markdownlint.yml"
          files: "nautobot examples *.md"
          ignore_files: "nautobot/project-static"
          rules: "scripts/use-relative-md-links.js"
  hadolint:
    runs-on: "ubuntu-22.04"
    env:
      INVOKE_NAUTOBOT_LOCAL: "True"
    steps:
      - name: "Check out repository code"
        uses: "actions/checkout@v3"
      - name: "Run Hadolint"
        uses: "hadolint/hadolint-action@v1.6.0"
        with:
          dockerfile: "docker/Dockerfile"
  check-migrations:
    runs-on: "ubuntu-22.04"
    env:
      INVOKE_NAUTOBOT_LOCAL: "True"
      NAUTOBOT_DB_USER: "nautobot"
      NAUTOBOT_DB_PASSWORD: "decinablesprewad"
      NAUTOBOT_DB_ENGINE: "django_prometheus.db.backends.postgresql"
    services:
      postgres:
        image: "postgres:13-alpine"
        env:
          POSTGRES_USER: "nautobot"
          POSTGRES_PASSWORD: "decinablesprewad"
          POSTGRES_DB: "nautobot"
        ports:
          - "5432:5432"
    steps:
      - name: "Check out repository code"
        uses: "actions/checkout@v3"
      - name: "Setup environment"
        uses: "networktocode/gh-action-setup-poetry-environment@v2"
      - name: "Run check migrations"
        run: "poetry run invoke check-migrations"
    needs:
      - "black"
      - "flake8"
      - "markdownlint"
      - "hadolint"
  check-schema:
    runs-on: "ubuntu-22.04"
    env:
      INVOKE_NAUTOBOT_LOCAL: "True"
      NAUTOBOT_DB_USER: "nautobot"
      NAUTOBOT_DB_PASSWORD: "decinablesprewad"
      NAUTOBOT_DB_ENGINE: "django_prometheus.db.backends.postgresql"
      NAUTOBOT_CONFIG: "nautobot/core/tests/nautobot_config.py"
    services:
      postgres:
        image: "postgres:13-alpine"
        env:
          POSTGRES_USER: "nautobot"
          POSTGRES_PASSWORD: "decinablesprewad"
          POSTGRES_DB: "nautobot"
        ports:
          - "5432:5432"
    steps:
      - name: "Check out repository code"
        uses: "actions/checkout@v3"
      - name: "Setup environment"
        uses: "networktocode/gh-action-setup-poetry-environment@v2"
      - name: "Run check-schema"
        # REST API schema generation currently includes GraphQL schema generation, which is dependent on the DB :-(
        run: "poetry run invoke migrate check-schema"
    needs:
      - "black"
      - "flake8"
      - "markdownlint"
      - "hadolint"

  pylint:
    runs-on: "ubuntu-22.04"
    env:
      INVOKE_NAUTOBOT_LOCAL: "True"
      NAUTOBOT_DB_USER: "nautobot"
      NAUTOBOT_DB_PASSWORD: "decinablesprewad"
      NAUTOBOT_DB_ENGINE: "django_prometheus.db.backends.postgresql"
      NAUTOBOT_CONFIG: "nautobot/core/tests/nautobot_config.py"
    services:
      postgres:
        image: "postgres:13-alpine"
        env:
          POSTGRES_USER: "nautobot"
          POSTGRES_PASSWORD: "decinablesprewad"
          POSTGRES_DB: "nautobot"
        ports:
          - "5432:5432"
    steps:
      - name: "Check out repository code"
        uses: "actions/checkout@v3"
      - name: "Setup environment"
        uses: "networktocode/gh-action-setup-poetry-environment@v2"
      - name: "Run pylint"
        run: "poetry run invoke pylint"
    needs:
      - "check-migrations"
      - "check-schema"

  tests-postgres:
    runs-on: "ubuntu-22.04"
    strategy:
      fail-fast: true
      matrix:
        python-version: [ "3.8", "3.9", "3.10", "3.11" ]
    env:
      INVOKE_NAUTOBOT_LOCAL: "True"
      NAUTOBOT_DB_USER: "nautobot"
      NAUTOBOT_DB_PASSWORD: "decinablesprewad"
      NAUTOBOT_DB_ENGINE: "django_prometheus.db.backends.postgresql"
    services:
      postgres:
        image: "postgres:13-alpine"
        env:
          POSTGRES_USER: "nautobot"
          POSTGRES_PASSWORD: "decinablesprewad"
          POSTGRES_DB: "nautobot"
        ports:
          - "5432:5432"
      redis:
        image: "redis:6-alpine"
        ports:
          - "6379:6379"
    steps:
      - name: "Check out repository code"
        uses: "actions/checkout@v3"
      - name: "Setup environment"
        uses: "networktocode/gh-action-setup-poetry-environment@v2"
        with:
          python-version: "${{ matrix.python-version }}"
      - name: "Remove Installed Nautobots (Poetry Workaround)" # Workaround for https://github.com/python-poetry/poetry/issues/2918
        run: "for i in $(ls -d1 ~/.cache/pypoetry/virtualenvs/*/lib/*/site-packages/nautobot-*.dist-info); do poetry run pip uninstall -y nautobot; done"
      - name: "Reinstall Nautobot Local"
        run: "poetry install"
      - name: "Run unittest"
        run: "poetry run invoke unittest --failfast --keepdb"
      - name: "Run coverage"
        run: "poetry run invoke unittest-coverage"
    needs:
      - "check-migrations"
      - "check-schema"

  tests-mysql:
    runs-on: "ubuntu-22.04"
    strategy:
      fail-fast: true
      matrix:
        python-version: [ "3.8", "3.9", "3.10", "3.11" ]
    env:
      INVOKE_NAUTOBOT_LOCAL: "True"
      NAUTOBOT_DB_USER: "root"
      NAUTOBOT_DB_PASSWORD: "decinablesprewad"
      NAUTOBOT_DB_HOST: "127.0.0.1"
      NAUTOBOT_DB_PORT: "3306"
      NAUTOBOT_DB_ENGINE: "django_prometheus.db.backends.mysql"
    services:
      mysql:
        image: "mysql:8"
        env:
          MYSQL_ROOT_PASSWORD: "decinablesprewad"
          MYSQL_PASSWORD: "decinablesprewad"
          MYSQL_DATABASE: "nautobot"
        ports:
          - "3306:3306"
      redis:
        image: "redis:6-alpine"
        ports:
          - "6379:6379"
    steps:
      - name: "Check out repository code"
        uses: "actions/checkout@v3"
      - name: "Setup environment"
        uses: "networktocode/gh-action-setup-poetry-environment@v2"
        with:
          python-version: "${{ matrix.python-version }}"
      - name: "Remove Installed Nautobots (Poetry Workaround)" # Workaround for https://github.com/python-poetry/poetry/issues/2918
        run: "for i in $(ls -d1 ~/.cache/pypoetry/virtualenvs/*/lib/*/site-packages/nautobot-*.dist-info); do poetry run pip uninstall -y nautobot; done"
      - name: "Reinstall Nautobot Local"
        run: "poetry install"
      - name: "Install Required Dependencies for MySql Client"
        run: "sudo apt-get update && sudo apt-get install --no-install-recommends -y default-libmysqlclient-dev gcc"
      - name: "Install MySql Dependencies"
        run: "poetry install --no-interaction --no-root --extras mysql"
      - name: "Run unittest"
        run: "poetry run invoke unittest --failfast --keepdb"
      - name: "Run coverage"
        run: "poetry run invoke unittest-coverage"
    needs:
      - "check-migrations"
      - "check-schema"

  integration-test:
    runs-on: "ubuntu-22.04"
    env:
      INVOKE_NAUTOBOT_LOCAL: "True"
      NAUTOBOT_DB_USER: "nautobot"
      NAUTOBOT_DB_PASSWORD: "decinablesprewad"
      NAUTOBOT_DB_ENGINE: "django_prometheus.db.backends.postgresql"
      NAUTOBOT_SELENIUM_URL: "http://localhost:4444/wd/hub"
    services:
      postgres:
        image: "postgres:13-alpine"
        env:
          POSTGRES_USER: "nautobot"
          POSTGRES_PASSWORD: "decinablesprewad"
          POSTGRES_DB: "nautobot"
        ports:
          - "5432:5432"
      redis:
        image: "redis:6-alpine"
        ports:
          - "6379:6379"
      selenium:
        image: "selenium/standalone-firefox:4.9.1"
        ports:
          - "4444:4444"
    steps:
      - name: "Check out repository code"
        uses: "actions/checkout@v3"
      - name: "Setup environment"
        uses: "networktocode/gh-action-setup-poetry-environment@v2"
      - name: "Remove Installed Nautobots (Poetry Workaround)" # Workaround for https://github.com/python-poetry/poetry/issues/2918
        run: "for i in $(ls -d1 ~/.cache/pypoetry/virtualenvs/*/lib/*/site-packages/nautobot-*.dist-info); do poetry run pip uninstall -y nautobot; done"
      - name: "Reinstall Nautobot Local"
        run: "poetry install"
      - name: "Run Integration Tests"
        # If NAUTOBOT_SELENIUM_HOST is set to 'localhost' or '127.0.0.1' the connection does not work
        run: "NAUTOBOT_SELENIUM_HOST=`hostname -f` poetry run invoke integration-test --keepdb"
      - name: "Run coverage"
        run: "poetry run invoke unittest-coverage"
    needs:
      - "pylint"
      - "tests-postgres"
      - "tests-mysql"

  container-build:
    name: "Build Container Images (GHCR Only)"
    runs-on: "ubuntu-22.04"
    if: |
      github.event_name == 'push' &&
      (github.ref == 'refs/heads/develop' || github.ref == 'refs/heads/next')
    needs:
      - "integration-test"
<<<<<<< HEAD
=======
    strategy:
      fail-fast: true
      matrix:
        python-version: [ "3.8", "3.9", "3.10", "3.11" ]
    env:
      INVOKE_NAUTOBOT_PYTHON_VER: "${{ matrix.python-version }}"
>>>>>>> cc7d9588
    steps:
      - name: "Configuration"
        id: "config"
        shell: "bash"
        run: |
          ref="${{ github.ref }}"
          branch="${ref#refs/heads/}"

          # Merge cases to single branch
          case "$branch" in
            "develop"|"next")
              min_python_version="3.8"
              max_python_version="3.11"
              ;;
            *)
              echo "Invalid branch $branch"
              exit 1
              ;;
          esac

          echo "branch=$branch" >> $GITHUB_OUTPUT
          echo "min-python-version=$min_python_version" >> $GITHUB_OUTPUT
          echo "max-python-version=$max_python_version" >> $GITHUB_OUTPUT
      - name: "Check out repository code"
        uses: "actions/checkout@v3"
      - name: "Set up QEMU"
        uses: "docker/setup-qemu-action@v2"
      - name: "Set up Docker Buildx"
        uses: "docker/setup-buildx-action@v2"
      - name: "Login to GitHub Container Registry"
        uses: "docker/login-action@v2"
        with:
          registry: "ghcr.io"
          username: "${{ github.actor }}"
          password: "${{ secrets.GITHUB_TOKEN }}"
      - name: "Build `final` with max Python version"
        uses: "./.github/actions/build-nautobot-image"
        with:
<<<<<<< HEAD
          branch: "${{ steps.config.outputs.branch }}"
          image: "ghcr.io/nautobot/nautobot"
          latest: false
          push: false
          python-version: "${{ steps.config.outputs.max-python-version }}"
          target: "final"
      - name: "Build `final-dev` with min Python version"
        uses: "./.github/actions/build-nautobot-image"
=======
          images: "ghcr.io/nautobot/nautobot"
          flavor: |
            latest=false
          tags: |
            type=raw,value={{branch}}-py${{ matrix.python-version }}
            type=raw,value={{branch}}-{{sha}}-{{date 'X'}}-py${{ matrix.python-version }}
            type=raw,value={{branch}},enable=${{ matrix.python-version == 3.8 }}
            type=raw,value={{branch}}-{{sha}}-{{date 'X'}},enable=${{ matrix.python-version == 3.8 }}
            type=raw,value=latest,enable=${{ matrix.python-version == 3.8 && github.ref == 'refs/heads/develop' }}
            type=raw,value=latest-py${{ matrix.python-version }},enable=${{ github.ref == 'refs/heads/develop' }}
          labels: |
            org.opencontainers.image.title=Nautobot
      - name: "Build"
        uses: "docker/build-push-action@v2"
>>>>>>> cc7d9588
        with:
          branch: "${{ steps.config.outputs.branch }}"
          image: "ghcr.io/nautobot/nautobot-dev"
          latest: false
          push: true
<<<<<<< HEAD
          python-version: "${{ steps.config.outputs.min-python-version }}"
          target: "final-dev"
      - name: "Build `final-dev` with max Python version"
        uses: "./.github/actions/build-nautobot-image"
=======
          target: final
          file: "docker/Dockerfile"
          platforms: "linux/amd64,linux/arm64"
          tags: "${{ steps.dockermeta.outputs.tags }}"
          labels: "${{ steps.dockermeta.outputs.labels }}"
          cache-from: "type=gha,scope=nautobot-${{ steps.gitbranch.outputs.branch }}-${{ matrix.python-version }}"
          cache-to: "type=gha,mode=max,scope=nautobot-${{ steps.gitbranch.outputs.branch }}-${{ matrix.python-version }}"
          context: "."
          build-args: |
            PYTHON_VER=${{ matrix.python-version }}
            DEPENDENCIES_BASE_BRANCH=${{ steps.gitbranch.outputs.branch }}
            POETRY_PARALLEL=true
      - name: "Docker Dev Metadata"
        id: "dockerdevmeta"
        uses: "docker/metadata-action@v3"
        with:
          images: "ghcr.io/nautobot/nautobot-dev"
          flavor: |
            latest=false
          tags: |
            type=raw,value={{branch}}-py${{ matrix.python-version }}
            type=raw,value={{branch}}-{{sha}}-{{date 'X'}}-py${{ matrix.python-version }}
            type=raw,value={{branch}},enable=${{ matrix.python-version == 3.8 }}
            type=raw,value={{branch}}-{{sha}}-{{date 'X'}},enable=${{ matrix.python-version == 3.8 }}
            type=raw,value=latest,enable=${{ matrix.python-version == 3.8 && github.ref == 'refs/heads/develop' }}
            type=raw,value=latest-py${{ matrix.python-version }},enable=${{ github.ref == 'refs/heads/develop' }}
          labels: |
            org.opencontainers.image.title=Nautobot
      - name: "Build Dev Containers"
        uses: "docker/build-push-action@v2"
>>>>>>> cc7d9588
        with:
          branch: "${{ steps.config.outputs.branch }}"
          image: "ghcr.io/nautobot/nautobot-dev"
          latest: true
          push: true
          python-version: "${{ steps.config.outputs.max-python-version }}"
          target: "final-dev"<|MERGE_RESOLUTION|>--- conflicted
+++ resolved
@@ -288,15 +288,6 @@
       (github.ref == 'refs/heads/develop' || github.ref == 'refs/heads/next')
     needs:
       - "integration-test"
-<<<<<<< HEAD
-=======
-    strategy:
-      fail-fast: true
-      matrix:
-        python-version: [ "3.8", "3.9", "3.10", "3.11" ]
-    env:
-      INVOKE_NAUTOBOT_PYTHON_VER: "${{ matrix.python-version }}"
->>>>>>> cc7d9588
     steps:
       - name: "Configuration"
         id: "config"
@@ -335,7 +326,6 @@
       - name: "Build `final` with max Python version"
         uses: "./.github/actions/build-nautobot-image"
         with:
-<<<<<<< HEAD
           branch: "${{ steps.config.outputs.branch }}"
           image: "ghcr.io/nautobot/nautobot"
           latest: false
@@ -344,64 +334,15 @@
           target: "final"
       - name: "Build `final-dev` with min Python version"
         uses: "./.github/actions/build-nautobot-image"
-=======
-          images: "ghcr.io/nautobot/nautobot"
-          flavor: |
-            latest=false
-          tags: |
-            type=raw,value={{branch}}-py${{ matrix.python-version }}
-            type=raw,value={{branch}}-{{sha}}-{{date 'X'}}-py${{ matrix.python-version }}
-            type=raw,value={{branch}},enable=${{ matrix.python-version == 3.8 }}
-            type=raw,value={{branch}}-{{sha}}-{{date 'X'}},enable=${{ matrix.python-version == 3.8 }}
-            type=raw,value=latest,enable=${{ matrix.python-version == 3.8 && github.ref == 'refs/heads/develop' }}
-            type=raw,value=latest-py${{ matrix.python-version }},enable=${{ github.ref == 'refs/heads/develop' }}
-          labels: |
-            org.opencontainers.image.title=Nautobot
-      - name: "Build"
-        uses: "docker/build-push-action@v2"
->>>>>>> cc7d9588
         with:
           branch: "${{ steps.config.outputs.branch }}"
           image: "ghcr.io/nautobot/nautobot-dev"
           latest: false
           push: true
-<<<<<<< HEAD
           python-version: "${{ steps.config.outputs.min-python-version }}"
           target: "final-dev"
       - name: "Build `final-dev` with max Python version"
         uses: "./.github/actions/build-nautobot-image"
-=======
-          target: final
-          file: "docker/Dockerfile"
-          platforms: "linux/amd64,linux/arm64"
-          tags: "${{ steps.dockermeta.outputs.tags }}"
-          labels: "${{ steps.dockermeta.outputs.labels }}"
-          cache-from: "type=gha,scope=nautobot-${{ steps.gitbranch.outputs.branch }}-${{ matrix.python-version }}"
-          cache-to: "type=gha,mode=max,scope=nautobot-${{ steps.gitbranch.outputs.branch }}-${{ matrix.python-version }}"
-          context: "."
-          build-args: |
-            PYTHON_VER=${{ matrix.python-version }}
-            DEPENDENCIES_BASE_BRANCH=${{ steps.gitbranch.outputs.branch }}
-            POETRY_PARALLEL=true
-      - name: "Docker Dev Metadata"
-        id: "dockerdevmeta"
-        uses: "docker/metadata-action@v3"
-        with:
-          images: "ghcr.io/nautobot/nautobot-dev"
-          flavor: |
-            latest=false
-          tags: |
-            type=raw,value={{branch}}-py${{ matrix.python-version }}
-            type=raw,value={{branch}}-{{sha}}-{{date 'X'}}-py${{ matrix.python-version }}
-            type=raw,value={{branch}},enable=${{ matrix.python-version == 3.8 }}
-            type=raw,value={{branch}}-{{sha}}-{{date 'X'}},enable=${{ matrix.python-version == 3.8 }}
-            type=raw,value=latest,enable=${{ matrix.python-version == 3.8 && github.ref == 'refs/heads/develop' }}
-            type=raw,value=latest-py${{ matrix.python-version }},enable=${{ github.ref == 'refs/heads/develop' }}
-          labels: |
-            org.opencontainers.image.title=Nautobot
-      - name: "Build Dev Containers"
-        uses: "docker/build-push-action@v2"
->>>>>>> cc7d9588
         with:
           branch: "${{ steps.config.outputs.branch }}"
           image: "ghcr.io/nautobot/nautobot-dev"

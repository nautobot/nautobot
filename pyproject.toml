[tool.poetry]
name = "nautobot"
# Primary package version gets set here. This is used for publishing, and once
# installed, `nautobot.__version__` will have this version number.
<<<<<<< HEAD
version = "3.0.0a1"
=======
version = "2.4.10b1"
>>>>>>> 099ef7ed
description = "Source of truth and network automation platform."
authors = ["Network to Code <opensource@networktocode.com>"]
license = "Apache-2.0"
homepage = "https://nautobot.com"
repository = "https://github.com/nautobot/nautobot"
documentation = "https://docs.nautobot.com"
readme = "README.md"
keywords = ["Nautobot"]
classifiers = [
    "Intended Audience :: Developers",
    "Development Status :: 5 - Production/Stable",
    "Programming Language :: Python :: 3",
    "Programming Language :: Python :: 3.10",
    "Programming Language :: Python :: 3.11",
    "Programming Language :: Python :: 3.12",
    "Programming Language :: Python :: 3.13",
]
packages = [
    {include = "nautobot"}
]
include = [
    # Rendered documentation - Poetry by default would exclude these files as they are in .gitignore
    "nautobot/project-static/docs/**/*",
]
exclude = [
    # Source code of the documentation doesn't need to be included since we package the rendered docs
    "nautobot/docs/**/*",
]

[tool.poetry.dependencies]
python = ">=3.10,<3.14"
# Background task processing
celery = "~5.3.6"
# Cryptographic recipes and primitives.
# Not directly used by Nautobot itself, but key to many of Nautobot's dependencies.
# Added as an explicit dependency to protect against various CVEs in older versions.
cryptography = "~44.0.3"
# Fundamental web framework for Nautobot
Django = "~4.2.21"
# Adds AJAX capabilities to django-tables2
django-ajax-tables = "~1.1.1"
# LDAP Support
django-auth-ldap = {version = "~5.1.0", optional = true}
# Base functionality for task scheduling with Celery
django-celery-beat = "~2.6.0"
# Provides a database backend & models for Celery task results
django-celery-results = "~2.5.1"
# Management of app configuration via the Django admin UI
django-constance = "~4.3.0"
# Permit cross-domain API requests
django-cors-headers = "~4.4.0"
# Store files in the database for background tasks
django-db-file-storage = "~0.5.6.1"
# AutoSlugField and shell_plus
django-extensions = "~3.2.3"
# Advanced query filters
django-filter = "~25.1"
# Health check endpoint
django-health-check = "~3.18.3"
# Django Jinja - jinja2 backend for django, used to easily register custom jinja filters and render jinja.
django-jinja = "~2.11.0"
# Prometheus metrics for Django
django-prometheus = "~2.3.1"
# Redis cache for Django used for distributed locking
django-redis = "~5.4.0"
# Django silk for request profiling
django-silk = "~5.3.2"
# External Storage support (i.e. S3)
# Pinned temporarily to 1.14.3 due to https://github.com/revsys/django-health-check/issues/434
django-storages = {version = "1.14.3", optional = true}
# Structured logging for Django
django-structlog = {version = "^9.0.1", extras = ["celery"]}
# Advanced HTML tables
django-tables2 = "~2.7.5"
# Tags
django-taggit = "~6.1.0"
# Represent time zones in Django
django-timezone-field = "~7.0"
# Tree database structures based on Common Table Expressions
django-tree-queries = "~0.19.0"
# Run production webservers such as uWSGI/gunicorn as a Django management command.
django-webserver = "~1.2.0"
# REST API framework
djangorestframework = "~3.15.2"
# OpenAPI 3.0 schema generation for the REST API
drf-spectacular = {version = "~0.27.2", extras = ["sidecar"]}
# Emoji terminal output for Python.
emoji = "~2.12.1"
# Git integrations for Python
GitPython = "~3.1.44"
# GraphQL support
graphene-django = "~3.2.3"
# Graphene Optimizer
graphene-django-optimizer = "~0.10.0"
# Template rendering engine
Jinja2 = "~3.1.6"
# Optional data validation of config contexts - loose dependency since our usage is light but apps may be more specific
jsonschema = "^4.7.0"
# Messaging library for Python - dependency of Celery
# Included as an explicit dependency (for now?) to require a version with https://github.com/celery/kombu/pull/2007
kombu = "~5.4.2"
# Library to access Kubernetes API used to develop K8s integration
kubernetes = "^32.0.1"
# Rendering of markdown files to HTML
Markdown = "~3.6"
# MySQL database adapter
mysqlclient = {version = "~2.2.7", optional = true}
# NAPALM automation library
napalm = {version = ">=4.1.0,<6.0.0", optional = true}
# IP prefix and address handling
netaddr = "~1.3.0"
# Library of network related utilities including network driver mappings and Jinja Filters
# Note: netutils is limited in scope, dependencies, and observes semver, as such
#       we permit a looser (^) version constraint here.
netutils = "^1.12.0"
# HTML sanitization
nh3 = "~0.2.21"
# Handling of version numbers
packaging = ">=23.1"
# Image processing library
Pillow = "~11.0.0"
# Custom prometheus metrics
prometheus-client = "~0.20.0"
# PostgreSQL database adapter
# NOTE: psycopg3 is available now and nominally replaces psycopg2
psycopg2-binary = "~2.9.10"
# A Python slugify application that handles unicode.
python-slugify = "~8.0.3"
# The uWSGI WSGI HTTP server as a Python module
pyuwsgi = "~2.0.29"
# YAML parsing and rendering
PyYAML = "~6.0.2"
# Social authentication core
# Note that social-auth-app-django (below) is *not* an optional dependency, and it requires social-auth-core in turn.
# The only part of this dependency that is actually optional is in fact social-auth-core's "saml" extra.
social-auth-core = {version = "~4.5.6", optional = true, extras = ["saml"]}
# Social authentication/registration with support for many auth providers
social-auth-app-django = "~5.4.3"
# Rendering of SVG images (for rack elevations, etc.)
svgwrite = "~1.4.2"

[tool.poetry.extras]
all = ["django-auth-ldap", "django-storages", "mysqlclient", "napalm", "social-auth-core"]
ldap = ["django-auth-ldap"]
mysql = ["mysqlclient"]
napalm = ["napalm"]
# This is not currently possible, there is a feature request with Poetry https://github.com/python-poetry/poetry/issues/3913
# openid = ["social-auth-core[openidconnect]"]
remote_storage = ["django-storages"]
# This is not currently possible, there is a feature request with Poetry https://github.com/python-poetry/poetry/issues/3913
# saml = ["social-auth-core[saml]"]
sso = ["social-auth-core"]

[tool.poetry.group.dev.dependencies]
# Tool for debugging Django
django-debug-toolbar = "~5.0.1"
# Nautobot example App used for testing
example-app = {path = "examples/example_app", develop = true}
# Nautobot test App used for testing core view overrides
example-app-with-view-override = {path = "examples/example_app_with_view_override", develop = true}
# Random data generation
factory-boy = "~3.3.3"
# Factory Boy dependency.
faker = "~36.1.1"
# Alternative to Make, CLI based on `tasks.py`
invoke = "~2.2.0"
# Colorization and autoformatting of CLI output, used for Invoke tasks
rich = "~13.9.4"
# Change log management and generation
towncrier = "~24.8.0"
# Watch files for celery and mkdocs reload
watchdog = "~6.0.0"

[tool.poetry.group.docs.dependencies]
# Rendering docs to HTML
mkdocs = "~1.6.1"
# Embedding YAML files into Markdown documents as tables
markdown-data-tables = "~1.0.0"
# Render custom markdown for version added/changed/remove notes
markdown-version-annotations = "~1.0.1"
# Automatically generate some files as part of mkdocs build
mkdocs-gen-files = "~0.5.0"
# Image lightboxing in mkdocs
mkdocs-glightbox = "^0.4.0"
# Allow Markdown files to include other files
# 3.0 TODO: remove this, as we don't actually use it any more since 2.0?
mkdocs-include-markdown-plugin = ">=4.0.4"
# Use Jinja2 templating in docs - see settings.md
mkdocs-macros-plugin = "~1.3.7"
# Material for mkdocs theme
mkdocs-material = "~9.6.14"
# Handle docs redirections
mkdocs-redirects = "~1.2.2"
# Automatically handle index pages for docs sections
mkdocs-section-index = "~0.3.10"
# Automatic documentation from sources, for MkDocs
mkdocstrings = "~0.27.0"
# Python-specific extension to mkdocstrings
mkdocstrings-python = "~1.13.0"

[tool.poetry.group.linting.dependencies]
# Code static analysis
pylint = "~3.3.7"
# Pylint extensions for Django
pylint-django = "~2.6.1"
# Python implementation of markdownlint
pymarkdownlnt = "~0.9.30"
# Combination linter and code formatter
ruff = "~0.8.6"
# YAML linting
yamllint = "~1.35.1"

[tool.poetry.group.testing.dependencies]
# Test code coverage measurement - pinned to 6.4.0 to resolve https://github.com/nedbat/coveragepy/issues/1420
coverage = "6.4.0"
# Testing of data migrations
django-test-migrations = "~1.4.0"
# OpenAPI validator to test that our generated schema is valid
openapi-spec-validator = "^0.7.1"
# Integration Tests
requests = "~2.32.3"
# Selenium web drivers for live integration testing
selenium = "~4.27.1"
# Abstraction layer for working with Selenium
splinter = "~0.21.0"
# Serialization of tracebacks - used when running unittest with --parallel flag
tblib = "~3.0.0"
# Time travel for testing, used in ScheduledJob tests etc.
time-machine = "~2.16.0"

[tool.poetry.scripts]
nautobot-server = "nautobot.core.cli:main"

[build-system]
requires = ["poetry-core>=1.0.0"]
build-backend = "poetry.core.masonry.api"

[tool.coverage.run]
concurrency = ["multiprocessing", "thread"]
omit = [
    # Don't measure coverage of test code
    "nautobot/**/tests/**/*.py",
    "nautobot/core/testing/*.py",
    "nautobot/extras/test_jobs/*.py",
]

[tool.pylint.master]
load-plugins = "pylint_django"
py-version = "3.10"
ignore-paths = [
    ".*third_party.*",
    "nautobot/extras/tests/git_data/02-invalid-files/",
]
jobs = 0

[tool.pylint.basic]
# No docstrings required yet for private functions, or for test_* functions, or for inner Meta classes.
no-docstring-rgx="^(_|test_|Meta$)"
# Don't complain about "pk" as a variable name
good-names = """_,i,j,k,pk"""

[tool.pylint.message_control]
# TODO: re-enable and fix these as time permits
disable = [
    # Warnings
    "abstract-method",
    "attribute-defined-outside-init",
    "broad-except",
    "fixme",
    "global-statement",
    "global-variable-not-assigned",
    "logging-format-interpolation",
    "logging-fstring-interpolation",
    "pointless-statement",
    "pointless-string-statement",
    "protected-access",
    "raise-missing-from",
    "self-assigning-variable",
    "signature-differs",
    "unspecified-encoding",
    "unused-argument",
    "unused-import",  # covered by ruff?
    "unused-wildcard-import",
    "wildcard-import",
    # Conventions
    "consider-iterating-dictionary",
    "empty-docstring",
    "import-outside-toplevel",
    "invalid-name",
    "keyword-arg-before-vararg",  # https://github.com/pylint-dev/pylint/issues/7396
    "line-too-long",
    "missing-class-docstring",
    "missing-function-docstring",
    "missing-module-docstring",
    "superfluous-parens",
    "too-many-lines",
    "ungrouped-imports",
    "unnecessary-dunder-call",
    "use-maxsplit-arg",
    "wrong-import-order",
    "wrong-import-position",
    # Refactoring
    "consider-using-from-import",
    "consider-using-in",
    "consider-using-generator",
    "cyclic-import",
    "duplicate-code",
    "no-else-break",
    "no-else-raise",
    "no-else-return",
    "super-with-arguments",
    "too-few-public-methods",
    "too-many-ancestors",
    "too-many-arguments",
    "too-many-boolean-expressions",
    "too-many-branches",
    "too-many-instance-attributes",
    "too-many-locals",
    "too-many-nested-blocks",
    "too-many-positional-arguments",
    "too-many-public-methods",
    "too-many-return-statements",
    "too-many-statements",
    # Pylint-Django
    "modelform-uses-exclude",
]

[tool.pylint.miscellaneous]
# We don't want to fail on "TODO" comments as there are plenty of those in our code for good reason
notes = ["FIXME", "XXX"]

[tool.pylint.typecheck]
# Regex patterns describing dynamically defined attributes that cause false reports for "no-member" checker
generated-members = [
    ".*Factory\\..*",
    ".*FactoryOptions\\..*",
    ".*FilterSet\\._meta",
    ".*FilterSet\\.base_filters",
    ".*FilterSet\\.declared_filters",
    ".*Job\\.request",
    ".*LazyAttribute\\..*",  # factory attributes
    ".*Maybe\\..*",  # factory attributes
    ".*Serializer\\.Meta",
    ".*Table\\._meta",
    ".*Table\\.base_columns",
    ".*Table\\.context",
]
extension-pkg-allow-list = [
    "nh3",
]
# @patch changes the signature of a function it's applied to; don't raise "no-value-for-parameter" here
signature-mutators = ["unittest.mock.patch"]

[tool.pymarkdown]
extensions.front-matter.enabled = true  # needed for mkdocs-macros compatibility
plugins.additional_paths = "scripts/file_relative_links.py"
plugins.code-block-style.enabled = false  # inconsistency between "code" blocks and "admonition" blocks is expected
plugins.line-length.enabled = false  # we don't wrap markdown to 80 characters.
plugins.list-anchored-indent.enabled = true  # in place of ul-indent, see below
plugins.proper-names.names = "Celery,Django,Nautobot,Pylint,PyMarkdown,Python,REST API"
plugins.proper-names.code_blocks = false  # don't check proper nouns inside ```code blocks```
plugins.proper-names.code_spans = false  # don't check proper nouns inside `code spans`
plugins.ul-indent.enabled = false  # doesn't work well with MkDocs expectations, use list-anchored-indent instead

[tool.ruff]
line-length = 120
target-version = "py310"
extend-exclude = [
    # Intentionally malformed files
    "nautobot/extras/tests/git_data/02-invalid-files/jobs",
]

[tool.ruff.lint]
select = [
    "DJ",  # flake8-django
    "E",  # pycodestyle
    "F",  # pyflakes
    "I",  # isort
    "PIE",  # flake8-pie
    "PLE",  # pylint errors
    "RUF",  # ruff itself
    "S",  # flake8-bandit
    "W",  # pycodestyle
]
ignore = [
    "E501",  # pycodestyle: line-too-long
    "PIE808",  # unnecessary-range-start
    "RUF012",  # mutable-class-default - see https://github.com/astral-sh/ruff/issues/5243
]

[tool.ruff.lint.isort]
combine-as-imports = true
force-sort-within-sections = true
known-local-folder = ["example_app"]
order-by-type = false

[tool.towncrier]
package = "nautobot"
directory = "changes"
filename = "nautobot/docs/release-notes/version-2.4.md"
template = "development/towncrier_template.j2"
start_string = "<!-- towncrier release notes start -->"
issue_format = "[#{issue}](https://github.com/nautobot/nautobot/issues/{issue})"

[[tool.towncrier.type]]
directory = "security"
name = "Security"
showcontent = true

[[tool.towncrier.type]]
directory = "added"
name = "Added"
showcontent = true

[[tool.towncrier.type]]
directory = "changed"
name = "Changed"
showcontent = true

[[tool.towncrier.type]]
directory = "deprecated"
name = "Deprecated"
showcontent = true

[[tool.towncrier.type]]
directory = "removed"
name = "Removed"
showcontent = true

[[tool.towncrier.type]]
directory = "fixed"
name = "Fixed"
showcontent = true

[[tool.towncrier.type]]
directory = "dependencies"
name = "Dependencies"
showcontent = true

[[tool.towncrier.type]]
directory = "documentation"
name = "Documentation"
showcontent = true

[[tool.towncrier.type]]
directory = "housekeeping"
name = "Housekeeping"
showcontent = true<|MERGE_RESOLUTION|>--- conflicted
+++ resolved
@@ -2,11 +2,7 @@
 name = "nautobot"
 # Primary package version gets set here. This is used for publishing, and once
 # installed, `nautobot.__version__` will have this version number.
-<<<<<<< HEAD
 version = "3.0.0a1"
-=======
-version = "2.4.10b1"
->>>>>>> 099ef7ed
 description = "Source of truth and network automation platform."
 authors = ["Network to Code <opensource@networktocode.com>"]
 license = "Apache-2.0"

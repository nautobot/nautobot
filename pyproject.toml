[tool.poetry]
name = "nautobot"
# Primary package version gets set here. This is used for publishing, and once
# installed, `nautobot.__version__` will have this version number.
version = "2.2.0b1"
description = "Source of truth and network automation platform."
authors = ["Network to Code <opensource@networktocode.com>"]
license = "Apache-2.0"
homepage = "https://nautobot.com"
repository = "https://github.com/nautobot/nautobot"
documentation = "https://docs.nautobot.com"
readme = "README.md"
keywords = ["Nautobot"]
classifiers = [
    "Intended Audience :: Developers",
    "Development Status :: 5 - Production/Stable",
    "Programming Language :: Python :: 3",
    "Programming Language :: Python :: 3.8",
    "Programming Language :: Python :: 3.9",
    "Programming Language :: Python :: 3.10",
    "Programming Language :: Python :: 3.11",
]
packages = [
    {include = "nautobot"}
]
include = [
    # Rendered documentation - Poetry by default would exclude these files as they are in .gitignore
    "nautobot/project-static/docs/**/*",
]
exclude = [
    # Source code of the documentation doesn't need to be included since we package the rendered docs
    "nautobot/docs/**/*",
]

[tool.poetry.dependencies]
python = ">=3.8,<3.12"
# Background task processing
celery = "~5.3.1"
# Fundamental web framework for Nautobot
<<<<<<< HEAD
Django = "~4.2"
=======
Django = "~3.2.25"
>>>>>>> 673789aa
# Adds AJAX capabilities to django-tables2
django-ajax-tables = "~1.1.1"
# LDAP Support
django-auth-ldap = {version = "~4.3.0", optional = true}
# Base functionality for task scheduling with Celery
django-celery-beat = "~2.5.0"
# Provides a database backend & models for Celery task results
django-celery-results = "~2.4.0"
# Management of app configuration via the Django admin UI
django-constance = {version = "~2.9.1", extras = ["database"]}
# Permit cross-domain API requests
django-cors-headers = "~4.2.0"
# Store files in the database for background tasks
django-db-file-storage = {git = "https://github.com/Aagam41/db_file_storage.git", rev = "e005505f1a8878b3920400f3df2fc93b8d9f526b"}
# AutoSlugField and shell_plus
django-extensions = "~3.2.3"
# Advanced query filters
django-filter = "~23.1"
# Health check endpoint
django-health-check = "~3.17.0"
# Django Jinja - jinja2 backend for django, used to easily register custom jinja filters and render jinja.
django-jinja = "~2.10.2"
# Prometheus metrics for Django
django-prometheus = "~2.3.1"
# Redis cache for Django used for distributed locking
django-redis = "~5.3.0"
# Django silk for request profiling
django-silk = "~5.1.0"
# External Storage support (i.e. S3)
django-storages = {version = "~1.13.2", optional = true}
# Advanced HTML tables
django-tables2 = "~2.6.0"
# Tags
django-taggit = "~4.0.0"
# Represent time zones in Django
# NOTE: django-timezone-field 4.2.x is available but appears to break our initial migrations?
django-timezone-field = "~5.1"
# Tree database structures based on Common Table Expressions
django-tree-queries = "~0.16.1"
# Run production webservers such as uWSGI/gunicorn as a Django management command.
django-webserver = "~1.2.0"
# REST API framework
djangorestframework = "~3.14.0"
# Adds JSON schema support to API endpoints for rendering JSON schema forms.
drf-react-template-framework = "^0.0.17"
# OpenAPI 3.0 schema generation for the REST API
drf-spectacular = {version = "0.26.3", extras = ["sidecar"]}
# Emoji terminal output for Python.
emoji = "~2.8.0"
# Git integrations for Python
GitPython = "~3.1.41"
# GraphQL support
# NOTE: graphene-django 3.x is available but includes breaking changes. Will address in a future release.
graphene-django = "~2.16.0"
# Graphene Optimizer
# NOTE: graphene-django-optimizer 0.9 and later require Graphene v3
graphene-django-optimizer = "~0.8.0"
# Template rendering engine
Jinja2 = "~3.1.3"
# Optional data validation of config contexts - loose dependency since our usage is light but apps may be more specific
jsonschema = ">=4.7.0,<4.19.0"
# Rendering of markdown files to HTML
Markdown = ">=3.3.7,<3.6.0"
# Escape text to use HTML and XML
MarkupSafe = "~2.1.5"
# MySQL database adapter
mysqlclient = {version = "~2.2.3", optional = true}
# NAPALM automation library
napalm = {version = "~4.1.0", optional = true}
# IP prefix and address handling
netaddr = "~0.8.0"
# Library of network related utilities including network driver mappings and Jinja Filters
# Note: netutils is limited in scope, dependencies, and observes semver, as such
#       we permit a looser (^) version constraint here.
netutils = "^1.6.0"
# HTML sanitization
nh3 = "~0.2.15"
# Handling of version numbers
packaging = ">=23.1"
# Image processing library
Pillow = "~10.2.0"
# Custom prometheus metrics
prometheus-client = "~0.17.1"
# PostgreSQL database adapter
# NOTE: psycopg3 is available now and nominally replaces psycopg2
psycopg2-binary = "~2.9.9"
# A Python slugify application that handles unicode.
python-slugify = "~8.0.3"
# The uWSGI WSGI HTTP server as a Python module
pyuwsgi = "~2.0.23"
# YAML parsing and rendering
PyYAML = "~6.0"
# Social authentication core
social-auth-core = {version = "~4.4.2", optional = true, extras = ["openidconnect", "saml"]}
# Social authentication/registration with support for many auth providers
social-auth-app-django = "~5.2.0"
# Rendering of SVG images (for rack elevations, etc.)
svgwrite = "~1.4.2"

[tool.poetry.extras]
all = ["django-auth-ldap", "django-storages", "mysqlclient", "napalm", "social-auth-core"]
ldap = ["django-auth-ldap"]
mysql = ["mysqlclient"]
napalm = ["napalm"]
# This is not currently possible, there is a feature request with Poetry https://github.com/python-poetry/poetry/issues/3913
# openid = ["social-auth-core[openidconnect]"]
remote_storage = ["django-storages"]
# This is not currently possible, there is a feature request with Poetry https://github.com/python-poetry/poetry/issues/3913
# saml = ["social-auth-core[saml]"]
sso = ["social-auth-core"]

[tool.poetry.group.dev.dependencies]
# Tool for debugging Django
django-debug-toolbar = "~4.3.0"
# DiscoverSlowestTestsRunner for running CI performance tests and benchmarking.
django-slowtests = "^1.1.1"
# Nautobot example App used for testing
example-app = {path = "examples/example_app", develop = true}
# Nautobot test App used for testing core view overrides
example-app-with-view-override = {path = "examples/example_app_with_view_override", develop = true}
# Random data generation
factory-boy = "~3.3.0"
# Alternative to Make, CLI based on `tasks.py`
invoke = "~2.2.0"
# Colorization and autoformatting of CLI output, used for Invoke tasks
rich = "~13.7.0"
# Change log management and generation
towncrier = "~23.11.0"
# Watch files for celery and mkdocs reload
watchdog = "~4.0.0"

[tool.poetry.group.docs.dependencies]
# Rendering docs to HTML
mkdocs = "~1.5.3"
# Embedding YAML files into Markdown documents as tables
markdown-data-tables = "~1.0.0"
# Automatically generate some files as part of mkdocs build
mkdocs-gen-files = "~0.5.0"
# Allow Markdown files to include other files
# 3.0 TODO: remove this, as we don't actually use it any more since 2.0?
mkdocs-include-markdown-plugin = "~4.0.4"
# Use Jinja2 templating in docs - see optional-settings.md and required-settings.md
mkdocs-macros-plugin = "~1.0.5"
# Material for mkdocs theme
mkdocs-material = "~9.5.8"
# Handle docs redirections
mkdocs-redirects = "~1.2.1"
# Automatically handle index pages for docs sections
mkdocs-section-index = "~0.3.8"
# Render custom markdown for version added/changed/remove notes
mkdocs-version-annotations = "~1.0.0"
# Automatic documentation from sources, for MkDocs
mkdocstrings = "~0.24.0"
# Python-specific extension to mkdocstrings
mkdocstrings-python = "~1.8.0"

[tool.poetry.group.linting.dependencies]
# Code static analysis
pylint = "~3.0.3"
# Pylint extensions for Django
pylint-django = "~2.5.3"
# Combination linter and code formatter
ruff = "~0.2.1"
# YAML linting
yamllint = "~1.34.0"

[tool.poetry.group.testing.dependencies]
# Test code coverage measurement - pinned to 6.4.0 to resolve https://github.com/nedbat/coveragepy/issues/1420
coverage = "6.4.0"
# DiscoverSlowestTestsRunner for running CI performance tests and benchmarking.
django-slowtests = "^1.1.1"
# Integration Tests
requests = ">=2.28.0,<2.32.0"
# Selenium web drivers for live integration testing
selenium = "~4.17.2"
# Abstraction layer for working with Selenium
splinter = "~0.21.0"
# Serialization of tracebacks - used when running unittest with --parallel flag
tblib = "~3.0.0"

[tool.poetry.scripts]
nautobot-server = "nautobot.core.cli:main"

[build-system]
requires = ["poetry-core>=1.0.0"]
build-backend = "poetry.core.masonry.api"

[tool.coverage.run]
concurrency = ["multiprocessing", "thread"]
omit = [
    # Don't measure coverage of test code
    "nautobot/**/tests/**/*.py",
    "nautobot/core/testing/*.py",
    "nautobot/extras/test_jobs/*.py",
]

[tool.pylint.master]
load-plugins = "pylint_django"
py-version = "3.8"
ignore-paths = [
    ".*third_party.*"
]
jobs = 0

[tool.pylint.basic]
# No docstrings required yet for private functions, or for test_* functions, or for inner Meta classes.
no-docstring-rgx="^(_|test_|Meta$)"
# Don't complain about "pk" as a variable name
good-names = """_,i,j,k,pk"""

[tool.pylint.message_control]
# TODO: re-enable and fix these as time permits
# unused-import is already covered by ruff
disable=""",
    abstract-method,
    arguments-differ,
    arguments-renamed,
    attribute-defined-outside-init,
    broad-except,
    consider-iterating-dictionary,
    consider-using-from-import,
    consider-using-in,
    consider-using-generator,
    cyclic-import,
    duplicate-code,
    empty-docstring,
    exec-used,
    fixme,
    global-statement,
    global-variable-not-assigned,
    hard-coded-auth-user,
    import-outside-toplevel,
    invalid-name,
    keyword-arg-before-vararg,
    line-too-long,
    logging-format-interpolation,
    logging-fstring-interpolation,
    missing-class-docstring,
    missing-function-docstring,
    missing-module-docstring,
    modelform-uses-exclude,
    no-else-raise,
    no-else-return,
    no-member,
    not-callable,
    pointless-statement,
    pointless-string-statement,
    protected-access,
    raise-missing-from,
    self-assigning-variable,
    signature-differs,
    super-init-not-called,
    super-with-arguments,
    superfluous-parens,
    too-few-public-methods,
    too-many-ancestors,
    too-many-arguments,
    too-many-boolean-expressions,
    too-many-branches,
    too-many-instance-attributes,
    too-many-lines,
    too-many-locals,
    too-many-nested-blocks,
    too-many-public-methods,
    too-many-return-statements,
    too-many-statements,
    ungrouped-imports,
    unnecessary-dunder-call,
    unspecified-encoding,
    unused-argument,
    unused-import,
    unused-wildcard-import,
    use-maxsplit-arg,
    wildcard-import,
    wrong-import-order,
    wrong-import-position,
    """

[tool.pylint.miscellaneous]
# We don't want to fail on "TODO" comments as there are plenty of those in our code for good reason
notes = """,
    FIXME,
    XXX,
    """

[tool.pylint.typecheck]
# @patch changes the signature of a function it's applied to; don't raise "no-value-for-parameter" here
signature-mutators=["unittest.mock.patch"]

[tool.ruff]
line-length = 120
target-version = "py38"

[tool.ruff.lint]
select = [
    "DJ",  # flake8-django
    "E",  # pycodestyle
    "F",  # pyflakes
    "I",  # isort
    "PIE",  # flake8-pie
    "RUF",  # ruff itself
    "S",  # flake8-bandit
    "W",  # pycodestyle
]
ignore = [
    "E501",  # pycodestyle: line-too-long
    "PIE808",  # unnecessary-range-start
    "RUF012",  # mutable-class-default - see https://github.com/astral-sh/ruff/issues/5243
]

[tool.ruff.lint.isort]
combine-as-imports = true
force-sort-within-sections = true
known-local-folder = ["example_app"]
order-by-type = false

[tool.towncrier]
package = "nautobot"
directory = "changes"
filename = "nautobot/docs/release-notes/version-2.2.md"
template = "development/towncrier_template.j2"
start_string = "<!-- towncrier release notes start -->"
issue_format = "[#{issue}](https://github.com/nautobot/nautobot/issues/{issue})"

[[tool.towncrier.type]]
directory = "security"
name = "Security"
showcontent = true

[[tool.towncrier.type]]
directory = "added"
name = "Added"
showcontent = true

[[tool.towncrier.type]]
directory = "changed"
name = "Changed"
showcontent = true

[[tool.towncrier.type]]
directory = "deprecated"
name = "Deprecated"
showcontent = true

[[tool.towncrier.type]]
directory = "removed"
name = "Removed"
showcontent = true

[[tool.towncrier.type]]
directory = "fixed"
name = "Fixed"
showcontent = true

[[tool.towncrier.type]]
directory = "dependencies"
name = "Dependencies"
showcontent = true

[[tool.towncrier.type]]
directory = "documentation"
name = "Documentation"
showcontent = true

[[tool.towncrier.type]]
directory = "housekeeping"
name = "Housekeeping"
showcontent = true<|MERGE_RESOLUTION|>--- conflicted
+++ resolved
@@ -37,11 +37,7 @@
 # Background task processing
 celery = "~5.3.1"
 # Fundamental web framework for Nautobot
-<<<<<<< HEAD
 Django = "~4.2"
-=======
-Django = "~3.2.25"
->>>>>>> 673789aa
 # Adds AJAX capabilities to django-tables2
 django-ajax-tables = "~1.1.1"
 # LDAP Support
@@ -55,7 +51,7 @@
 # Permit cross-domain API requests
 django-cors-headers = "~4.2.0"
 # Store files in the database for background tasks
-django-db-file-storage = {git = "https://github.com/Aagam41/db_file_storage.git", rev = "e005505f1a8878b3920400f3df2fc93b8d9f526b"}
+django-db-file-storage = "~0.5.6.1"
 # AutoSlugField and shell_plus
 django-extensions = "~3.2.3"
 # Advanced query filters

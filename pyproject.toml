[tool.poetry]
name = "nautobot"
# Primary package version gets set here. This is used for publishing, and once
# installed, `nautobot.__version__` will have this version number.
version = "3.1.0a1"
description = "Source of truth and network automation platform."
authors = ["Network to Code <opensource@networktocode.com>"]
license = "Apache-2.0"
homepage = "https://nautobot.com"
repository = "https://github.com/nautobot/nautobot"
documentation = "https://docs.nautobot.com"
readme = "README.md"
keywords = ["Nautobot"]
classifiers = [
    "Intended Audience :: Developers",
    "Development Status :: 5 - Production/Stable",
    "Programming Language :: Python :: 3",
    "Programming Language :: Python :: 3.10",
    "Programming Language :: Python :: 3.11",
    "Programming Language :: Python :: 3.12",
    "Programming Language :: Python :: 3.13",
]
packages = [
    {include = "nautobot"}
]
include = [
    # Rendered documentation - Poetry by default would exclude these files as they are in .gitignore
    "nautobot/project-static/docs/**/*",
]
exclude = [
    # Source code of the documentation doesn't need to be included since we package the rendered docs
    "nautobot/docs/**/*",
]

[tool.poetry.dependencies]
python = ">=3.10,<3.14"
# Background task processing
celery = "~5.5.3"
# Cryptographic recipes and primitives.
# Not directly used by Nautobot itself, but key to many of Nautobot's dependencies.
# Added as an explicit dependency to protect against various CVEs in older versions.
cryptography = "~46.0.3"
# Fundamental web framework for Nautobot
<<<<<<< HEAD
Django = "~5.2.4"
=======
Django = "~4.2.26"
>>>>>>> e3bebaf4
# Adds AJAX capabilities to django-tables2
django-ajax-tables = "~1.1.1"
# LDAP Support
django-auth-ldap = {version = "~5.2.0", optional = true}
# Base functionality for task scheduling with Celery
<<<<<<< HEAD
django-celery-beat = "~2.8.1"
=======
# Not yet upgrading to v2.8.x due to numerous reported issues, including:
# https://github.com/celery/django-celery-beat/issues/894
# https://github.com/celery/django-celery-beat/issues/922
# https://github.com/celery/django-celery-beat/issues/927
django-celery-beat = "~2.7.0"
>>>>>>> e3bebaf4
# Provides a database backend & models for Celery task results
django-celery-results = "~2.6.0"
# Management of app configuration via the Django admin UI
django-constance = "~4.3.4"
# Permit cross-domain API requests
django-cors-headers = "~4.9.0"
# Store files in the database for background tasks
django-db-file-storage = "~0.5.6.1"
# AutoSlugField and shell_plus
django-extensions = "~4.1"
# Advanced query filters
django-filter = "~25.1"
# Health check endpoint
django-health-check = "~3.20.0"
# Django Jinja - jinja2 backend for django, used to easily register custom jinja filters and render jinja.
django-jinja = "~2.11.0"
# Prometheus metrics for Django
django-prometheus = "~2.4.1"
# Redis cache for Django used for distributed locking
django-redis = "~6.0.0"
# Django silk for request profiling
django-silk = "~5.4.3"
# External Storage support (i.e. S3)
django-storages = {version = "~1.14.6", optional = true}
# Structured logging for Django
django-structlog = {version = "~10.0.0", extras = ["celery"]}
# Advanced HTML tables
django-tables2 = "~2.7.5"
# Tags
django-taggit = "~6.1.0"
# Represent time zones in Django
django-timezone-field = "~7.1"
# Tree database structures based on Common Table Expressions
django-tree-queries = "~0.21.2"
# Run production webservers such as uWSGI/gunicorn as a Django management command.
django-webserver = "~1.2.0"
# REST API framework
djangorestframework = "~3.16.1"
# OpenAPI 3.0 schema generation for the REST API
drf-spectacular = {version = "~0.28.0", extras = ["sidecar"]}
# Emoji terminal output for Python.
emoji = "~2.15.0"
# Git integrations for Python
GitPython = "~3.1.45"
# GraphQL support
graphene-django = "~3.2.3"
# Graphene Optimizer
graphene-django-optimizer = "~0.10.0"
# Template rendering engine
Jinja2 = "~3.1.6"
# Optional data validation of config contexts - loose dependency since our usage is light but apps may be more specific
jsonschema = "^4.7.0"
# Library to access Kubernetes API used to develop K8s integration
kubernetes = "^33.1.0"
# Rendering of markdown files to HTML
Markdown = "~3.8.2"
# MySQL database adapter
mysqlclient = {version = "~2.2.7", optional = true}
# NAPALM automation library
napalm = {version = ">=4.1.0,<6.0.0", optional = true}
# IP prefix and address handling
netaddr = "~1.3.0"
# Library of network related utilities including network driver mappings and Jinja Filters
# Note: netutils is limited in scope, dependencies, and observes semver, as such
#       we permit a looser (^) version constraint here.
netutils = "^1.14.0"
# HTML sanitization
nh3 = "~0.3.2"
# Handling of version numbers
packaging = ">=23.1"
# Image processing library
Pillow = "~12.0.0"
# Custom prometheus metrics
prometheus-client = "~0.23.1"
# PostgreSQL database adapter
# NOTE: psycopg3 is available now and nominally replaces psycopg2
psycopg2-binary = "~2.9.11"
# A Python slugify application that handles unicode.
python-slugify = "~8.0.4"
# The uWSGI WSGI HTTP server as a Python module
pyuwsgi = "~2.0.30"
# YAML parsing and rendering
PyYAML = "~6.0.3"
# Social authentication core
# Note that social-auth-app-django (below) is *not* an optional dependency, and it requires social-auth-core in turn.
# The only part of this dependency that is actually optional is in fact social-auth-core's "saml" extra.
social-auth-core = {version = "~4.8.1", optional = true, extras = ["saml"]}
# Social authentication/registration with support for many auth providers
# NOTE: When upgrading to 5.6.0 or later, remove the patch in nautobot/core/apps/__init__.py
#       that addresses a security vulnerability in social-auth-app-django 5.4.3
social-auth-app-django = "~5.4.3"
# Rendering of SVG images (for rack elevations, etc.)
svgwrite = "~1.4.3"

[tool.poetry.extras]
all = ["django-auth-ldap", "django-storages", "mysqlclient", "napalm", "social-auth-core"]
ldap = ["django-auth-ldap"]
mysql = ["mysqlclient"]
napalm = ["napalm"]
# This is not currently possible, there is a feature request with Poetry https://github.com/python-poetry/poetry/issues/3913
# openid = ["social-auth-core[openidconnect]"]
remote_storage = ["django-storages"]
# This is not currently possible, there is a feature request with Poetry https://github.com/python-poetry/poetry/issues/3913
# saml = ["social-auth-core[saml]"]
sso = ["social-auth-core"]

[tool.poetry.group.dev.dependencies]
# Tool for debugging Django
# Currently pinned to 5.2.0 due to https://github.com/django-commons/django-debug-toolbar/issues/2168
django-debug-toolbar = "~5.2.0"
# Nautobot example App used for testing
example-app = {path = "examples/example_app", develop = true}
# Nautobot test App used for testing core view overrides
example-app-with-view-override = {path = "examples/example_app_with_view_override", develop = true}
# Random data generation
factory-boy = "~3.3.3"
# Factory Boy dependency.
faker = "^37.12.0"
# Alternative to Make, CLI based on `tasks.py`
invoke = "~2.2.1"
# Colorization and autoformatting of CLI output, used for Invoke tasks
rich = "~14.2.0"
# Change log management and generation
towncrier = "~25.8.0"
# Watch files for celery and mkdocs reload
watchdog = "~6.0.0"

[tool.poetry.group.docs.dependencies]
# Rendering docs to HTML
mkdocs = "~1.6.1"
# Embedding YAML files into Markdown documents as tables
markdown-data-tables = "~1.0.0"
# Render custom markdown for version added/changed/remove notes
markdown-version-annotations = "~1.0.1"
# Automatically generate some files as part of mkdocs build
mkdocs-gen-files = "~0.5.0"
# Image lightboxing in mkdocs
mkdocs-glightbox = "~0.5.2"
# Use Jinja2 templating in docs - see settings.md
mkdocs-macros-plugin = "~1.4.1"
# Material for mkdocs theme
mkdocs-material = "~9.6.23"
# Handle docs redirections
mkdocs-redirects = "~1.2.2"
# Automatically handle index pages for docs sections
mkdocs-section-index = "~0.3.10"
# Automatic documentation from sources, for MkDocs
mkdocstrings = "~0.30.1"
# Python-specific extension to mkdocstrings
mkdocstrings-python = "~1.18.2"

[tool.poetry.group.linting.dependencies]
# Django template files indenter
djhtml = "~3.0.10"
# Django template files linter and formatter
djlint = "~1.36.4"
# Code static analysis
pylint = "~3.3.9"
# Pylint extensions for Django
pylint-django = "~2.6.1"
# Python implementation of markdownlint
pymarkdownlnt = "~0.9.33"
# Combination linter and code formatter
ruff = "~0.14.5"
# YAML linting
yamllint = "~1.37.1"

[tool.poetry.group.testing.dependencies]
# Test code coverage measurement
coverage = "~7.10.6"
# Testing of data migrations
django-test-migrations = "~1.5.0"
# OpenAPI validator to test that our generated schema is valid
openapi-spec-validator = "~0.7.2"
# Integration Tests
requests = "~2.32.5"
# Selenium web drivers for live integration testing
selenium = "~4.36.0"
# Abstraction layer for working with Selenium
splinter = "~0.21.0"
# Serialization of tracebacks - used when running unittest with --parallel flag
tblib = "~3.1.0"
# Time travel for testing, used in ScheduledJob tests etc.
time-machine = "~2.19.0"

[tool.poetry.scripts]
nautobot-server = "nautobot.core.cli:main"
nautobot-migrate-bootstrap-v3-to-v5 = "nautobot.core.cli.bootstrap_v3_to_v5:main"
nautobot-migrate-deprecated-templates = "nautobot.core.cli.migrate_deprecated_templates:main"

[build-system]
requires = ["poetry-core>=1.0.0"]
build-backend = "poetry.core.masonry.api"

[tool.coverage.run]
concurrency = ["multiprocessing", "thread"]
disable_warnings = ["already-imported"]
include = [
    "nautobot/*",
]
omit = [
    # Don't measure coverage of test code
    "nautobot/**/tests/**/*.py",
    "nautobot/core/testing/*.py",
    "nautobot/extras/test_jobs/*.py",
]
relative_files = true

[tool.djlint]
ignore = "H005,H006,H008,H011,H012,H013,H014,H015,H016,H019,H020,H021,H022,H023,H025,H026,H030,H031,H037,T001,T002,T003"
profile="django"
extend_exclude = "docs/,example_app/static,nautobot/project-static/"

[tool.pylint.master]
load-plugins = "pylint_django"
py-version = "3.10"
ignore-paths = [
    ".*third_party.*",
    "nautobot/extras/tests/git_data/02-invalid-files/",
]
jobs = 0

[tool.pylint.basic]
# No docstrings required yet for private functions, or for test_* functions, or for inner Meta classes.
no-docstring-rgx="^(_|test_|Meta$)"
# Don't complain about "pk" as a variable name
good-names = """_,i,j,k,pk"""

[tool.pylint.message_control]
# TODO: re-enable and fix these as time permits
disable = [
    # Warnings
    "abstract-method",
    "attribute-defined-outside-init",
    "broad-except",
    "fixme",
    "global-statement",
    "global-variable-not-assigned",
    "logging-format-interpolation",
    "logging-fstring-interpolation",
    "pointless-statement",
    "pointless-string-statement",
    "protected-access",
    "raise-missing-from",
    "self-assigning-variable",
    "signature-differs",
    "unspecified-encoding",
    "unused-argument",
    "unused-import",  # covered by ruff?
    "unused-wildcard-import",
    "wildcard-import",
    # Conventions
    "consider-iterating-dictionary",
    "empty-docstring",
    "import-outside-toplevel",
    "invalid-name",
    "keyword-arg-before-vararg",  # https://github.com/pylint-dev/pylint/issues/7396
    "line-too-long",
    "missing-class-docstring",
    "missing-function-docstring",
    "missing-module-docstring",
    "superfluous-parens",
    "too-many-lines",
    "ungrouped-imports",
    "unnecessary-dunder-call",
    "use-maxsplit-arg",
    "wrong-import-order",
    "wrong-import-position",
    # Refactoring
    "consider-using-from-import",
    "consider-using-in",
    "consider-using-generator",
    "cyclic-import",
    "duplicate-code",
    "no-else-break",
    "no-else-raise",
    "no-else-return",
    "super-with-arguments",
    "too-few-public-methods",
    "too-many-ancestors",
    "too-many-arguments",
    "too-many-boolean-expressions",
    "too-many-branches",
    "too-many-instance-attributes",
    "too-many-locals",
    "too-many-nested-blocks",
    "too-many-positional-arguments",
    "too-many-public-methods",
    "too-many-return-statements",
    "too-many-statements",
    # Pylint-Django
    "modelform-uses-exclude",
]

[tool.pylint.miscellaneous]
# We don't want to fail on "TODO" comments as there are plenty of those in our code for good reason
notes = ["FIXME", "XXX"]

[tool.pylint.typecheck]
# Regex patterns describing dynamically defined attributes that cause false reports for "no-member" checker
generated-members = [
    ".*Factory\\..*",
    ".*FactoryOptions\\..*",
    ".*FilterSet\\._meta",
    ".*FilterSet\\.base_filters",
    ".*FilterSet\\.declared_filters",
    ".*Job\\.request",
    ".*LazyAttribute\\..*",  # factory attributes
    ".*Maybe\\..*",  # factory attributes
    ".*Serializer\\.Meta",
    ".*Table\\._meta",
    ".*Table\\.base_columns",
    ".*Table\\.context",
]
extension-pkg-allow-list = [
    "nh3",
]
# @patch changes the signature of a function it's applied to; don't raise "no-value-for-parameter" here
signature-mutators = ["unittest.mock.patch"]

[tool.pymarkdown]
extensions.front-matter.enabled = true  # needed for mkdocs-macros compatibility
plugins.additional_paths = "scripts/file_relative_links.py"
plugins.code-block-style.enabled = false  # inconsistency between "code" blocks and "admonition" blocks is expected
plugins.line-length.enabled = false  # we don't wrap markdown to 80 characters.
plugins.list-anchored-indent.enabled = true  # in place of ul-indent, see below
plugins.proper-names.names = "Celery,Django,Nautobot,Pylint,PyMarkdown,Python,REST API"
plugins.proper-names.code_blocks = false  # don't check proper nouns inside ```code blocks```
plugins.proper-names.code_spans = false  # don't check proper nouns inside `code spans`
plugins.ul-indent.enabled = false  # doesn't work well with MkDocs expectations, use list-anchored-indent instead

[tool.ruff]
line-length = 120
target-version = "py310"
extend-exclude = [
    # Intentionally malformed files
    "nautobot/extras/tests/git_data/02-invalid-files/jobs",
]

[tool.ruff.lint]
select = [
    "DJ",  # flake8-django
    "E",  # pycodestyle
    "F",  # pyflakes
    "I",  # isort
    "PIE",  # flake8-pie
    "PLE",  # pylint errors
    "RUF",  # ruff itself
    "S",  # flake8-bandit
    "W",  # pycodestyle
]
ignore = [
    "E501",  # pycodestyle: line-too-long
    "PIE808",  # unnecessary-range-start
    "RUF012",  # mutable-class-default - see https://github.com/astral-sh/ruff/issues/5243
]

[tool.ruff.lint.isort]
combine-as-imports = true
force-sort-within-sections = true
known-local-folder = ["example_app"]
order-by-type = false

[tool.towncrier]
package = "nautobot"
directory = "changes"
filename = "nautobot/docs/release-notes/version-3.0.md"
template = "development/towncrier_template.j2"
start_string = "<!-- towncrier release notes start -->"
issue_format = "[#{issue}](https://github.com/nautobot/nautobot/issues/{issue})"

[[tool.towncrier.type]]
directory = "breaking"
name = "Breaking Changes"
showcontent = true

[[tool.towncrier.type]]
directory = "security"
name = "Security"
showcontent = true

[[tool.towncrier.type]]
directory = "added"
name = "Added"
showcontent = true

[[tool.towncrier.type]]
directory = "changed"
name = "Changed"
showcontent = true

[[tool.towncrier.type]]
directory = "deprecated"
name = "Deprecated"
showcontent = true

[[tool.towncrier.type]]
directory = "removed"
name = "Removed"
showcontent = true

[[tool.towncrier.type]]
directory = "fixed"
name = "Fixed"
showcontent = true

[[tool.towncrier.type]]
directory = "dependencies"
name = "Dependencies"
showcontent = true

[[tool.towncrier.type]]
directory = "documentation"
name = "Documentation"
showcontent = true

[[tool.towncrier.type]]
directory = "housekeeping"
name = "Housekeeping"
showcontent = true<|MERGE_RESOLUTION|>--- conflicted
+++ resolved
@@ -41,25 +41,17 @@
 # Added as an explicit dependency to protect against various CVEs in older versions.
 cryptography = "~46.0.3"
 # Fundamental web framework for Nautobot
-<<<<<<< HEAD
-Django = "~5.2.4"
-=======
-Django = "~4.2.26"
->>>>>>> e3bebaf4
+Django = "~5.2.9"
 # Adds AJAX capabilities to django-tables2
 django-ajax-tables = "~1.1.1"
 # LDAP Support
 django-auth-ldap = {version = "~5.2.0", optional = true}
 # Base functionality for task scheduling with Celery
-<<<<<<< HEAD
-django-celery-beat = "~2.8.1"
-=======
-# Not yet upgrading to v2.8.x due to numerous reported issues, including:
+# TODO: upgrading to v2.8.x is required for Django 5.2 support but currently has numerous reported issues, including:
 # https://github.com/celery/django-celery-beat/issues/894
 # https://github.com/celery/django-celery-beat/issues/922
 # https://github.com/celery/django-celery-beat/issues/927
-django-celery-beat = "~2.7.0"
->>>>>>> e3bebaf4
+django-celery-beat = "~2.8.1"
 # Provides a database backend & models for Celery task results
 django-celery-results = "~2.6.0"
 # Management of app configuration via the Django admin UI

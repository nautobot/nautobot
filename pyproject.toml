[tool.poetry]
name = "nautobot"
# Primary package version gets set here. This is used for publishing, and once
# installed, `nautobot.__version__` will have this version number.
version = "1.0.4-beta.1"
description = "Source of truth and network automation platform."
authors = ["Network to Code <opensource@networktocode.com>"]
license = "Apache-2.0"
homepage = "https://nautobot.com"
repository = "https://github.com/nautobot/nautobot"
documentation = "https://nautobot.readthedocs.io"
readme = "README.md"
keywords = ["Nautobot"]
classifiers = [
    "Intended Audience :: Developers",
    "Development Status :: 5 - Production/Stable",
    "Programming Language :: Python :: 3",
    "Programming Language :: Python :: 3.6",
    "Programming Language :: Python :: 3.7",
    "Programming Language :: Python :: 3.8",
    "Programming Language :: Python :: 3.9",
]
packages = [
    {include = "nautobot"}
]
include = [
    "CHANGELOG.md",
    "CONTRIBUTING.md",
    "LICENSE.txt",
    "NOTICE",
]

[tool.poetry.dependencies]
python = "^3.6"
# Background task processing
celery = "~5.1.0"
# Fundamental web framework for Nautobot
Django = "~3.1.12"
# Caching with Redis
django-cacheops = "~5.1"
# Permit cross-domain API requests
django-cors-headers = "~3.7.0"
# Support for encrypted database fields
django-cryptography = "~1.0"
# Advanced query filters
django-filter = "~2.4.0"
<<<<<<< HEAD
# Django Jinja - jinja2 backend for django, used to easily register custom jinja filters and render jinja.
django-jinja = "^2.8.0"
=======
# Health check endpoint
django-health-check = "^3.16.4"
>>>>>>> 188668ad
# Modified Preorder Tree Traversal - tree structure for Region, RackGroup, etc.
django-mptt = "~0.11.0"
# Prometheus metrics for Django
django-prometheus = "~2.1.0"
# Redis cache for Django used for distributed locking
django-redis = "~4.12.1"
# RQ (Redis Queueing) for background handlin of webhooks, jobs, etc.
django-rq = "~2.4.1"
# Advanced HTML tables
django-tables2 = "~2.3.4"
# Tags
django-taggit = "~1.3.0"
# Represent time zones in Django
django-timezone-field = "~4.1.2"
# Run production webservers such as uWSGI/gunicorn as a Django management command.
django-webserver = "~1.2.0"
# REST API framework
djangorestframework = "~3.12.4"
# Swagger schema generation for the REST API
drf-yasg = {extras = ["validation"], version = "~1.20.0"}
# Git integrations for Python
GitPython = "~3.1.15"
# GraphQL support
graphene-django = "~2.15.0"
# Package version detection in older versions of Python
importlib-metadata = {version = "~3.4.0", python = "<3.8"}
# Template rendering engine
<<<<<<< HEAD
Jinja2 = "~3.0.1"
=======
Jinja2 = "~2.11.3"
# Optional data validation of config contexts
jsonschema = "~3.2.0"
>>>>>>> 188668ad
# Rendering of markdown files to HTML
Markdown = "~3.3.4"
# MySQL database adapter
mysqlclient = {version = "~2.0.3", optional = true}
# IP prefix and address handling
netaddr = "~0.8.0"
# Image processing library
Pillow = "~8.1.0"
# PostgreSQL database adapter
psycopg2-binary = "~2.8.6"
# Cryptographic library
pycryptodome = "~3.10.1"
# The uWSGI WSGI HTTP server as a Python module
pyuwsgi = "~2.0.19.1.post0"
# YAML parsing and rendering
PyYAML = "~5.4.1"
# Social authentication/registration with support for many auth providers
social-auth-app-django = "^4.0.0"
# Rendering of SVG images (for rack elevations, etc.)
svgwrite = "~1.4.1"

[tool.poetry.extras]
mysql = ["mysqlclient"]

[tool.poetry.dev-dependencies]
# Code style enforcement
black = "^20.8b1"
# Test code coverage measurement
coverage = "~5.4"
# Tool for debugging Django
django-debug-toolbar = "~3.2.1"
# Nautobot dummy plugin used for testing
dummy-plugin = {path = "examples/dummy_plugin", develop = true}
# Code style checking and limited static analysis
flake8 = "~3.9.1"
# Alternative to Make, CLI based on `tasks.py`
invoke = "~1.5.0"
# Allow Markdown files to include other files
mkdocs-include-markdown-plugin = "~3.0.1"
# Rendering docs to HTML
mkdocs = "~1.1.2"
# Integration Tests
requests = "~2.25.1"
# Selenium web drivers for live integration testing
selenium = "~3.141.0"
# Abstraction layer for working with Selenium
splinter = "~0.14.0"

[tool.poetry.scripts]
nautobot-server = "nautobot.core.cli:main"

[build-system]
requires = ["poetry-core>=1.0.0"]
build-backend = "poetry.core.masonry.api"

[tool.black]
line-length = 120
target-version = ['py36']
include = '\.pyi?$'
exclude = '''
(
  /(
      \.eggs         # exclude a few common directories in the
    | \.git          # root of the project
    | \.hg
    | \.mypy_cache
    | \.tox
    | \.venv
    | _build
    | buck-out
    | build
    | dist
  )/
)
'''<|MERGE_RESOLUTION|>--- conflicted
+++ resolved
@@ -44,13 +44,10 @@
 django-cryptography = "~1.0"
 # Advanced query filters
 django-filter = "~2.4.0"
-<<<<<<< HEAD
+# Health check endpoint
+django-health-check = "^3.16.4"
 # Django Jinja - jinja2 backend for django, used to easily register custom jinja filters and render jinja.
 django-jinja = "^2.8.0"
-=======
-# Health check endpoint
-django-health-check = "^3.16.4"
->>>>>>> 188668ad
 # Modified Preorder Tree Traversal - tree structure for Region, RackGroup, etc.
 django-mptt = "~0.11.0"
 # Prometheus metrics for Django
@@ -78,13 +75,9 @@
 # Package version detection in older versions of Python
 importlib-metadata = {version = "~3.4.0", python = "<3.8"}
 # Template rendering engine
-<<<<<<< HEAD
 Jinja2 = "~3.0.1"
-=======
-Jinja2 = "~2.11.3"
 # Optional data validation of config contexts
 jsonschema = "~3.2.0"
->>>>>>> 188668ad
 # Rendering of markdown files to HTML
 Markdown = "~3.3.4"
 # MySQL database adapter

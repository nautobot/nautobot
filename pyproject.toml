[tool.poetry]
name = "nautobot"
# Primary package version gets set here. This is used for publishing, and once
# installed, `nautobot.__version__` will have this version number.
version = "2.4.0a1"
description = "Source of truth and network automation platform."
authors = ["Network to Code <opensource@networktocode.com>"]
license = "Apache-2.0"
homepage = "https://nautobot.com"
repository = "https://github.com/nautobot/nautobot"
documentation = "https://docs.nautobot.com"
readme = "README.md"
keywords = ["Nautobot"]
classifiers = [
    "Intended Audience :: Developers",
    "Development Status :: 5 - Production/Stable",
    "Programming Language :: Python :: 3",
    "Programming Language :: Python :: 3.9",
    "Programming Language :: Python :: 3.10",
    "Programming Language :: Python :: 3.11",
    "Programming Language :: Python :: 3.12",
]
packages = [
    {include = "nautobot"}
]
include = [
    # Rendered documentation - Poetry by default would exclude these files as they are in .gitignore
    "nautobot/project-static/docs/**/*",
]
exclude = [
    # Source code of the documentation doesn't need to be included since we package the rendered docs
    "nautobot/docs/**/*",
]

[tool.poetry.dependencies]
python = ">=3.9,<3.13"
# Background task processing
celery = "~5.3.6"
# Fundamental web framework for Nautobot
Django = "~4.2.16"
# Adds AJAX capabilities to django-tables2
django-ajax-tables = "~1.1.1"
# LDAP Support
django-auth-ldap = {version = "~5.1.0", optional = true}
# Base functionality for task scheduling with Celery
django-celery-beat = "~2.6.0"
# Provides a database backend & models for Celery task results
django-celery-results = "~2.5.1"
# Management of app configuration via the Django admin UI
# TODO: Do not upgrade to 4.x until https://github.com/jazzband/django-constance/issues/592 is resolved
django-constance = "~3.1.0"
# Permit cross-domain API requests
django-cors-headers = "~4.4.0"
# Store files in the database for background tasks
django-db-file-storage = "~0.5.6.1"
# AutoSlugField and shell_plus
django-extensions = "~3.2.3"
# Advanced query filters
django-filter = "~24.2"
# Health check endpoint
django-health-check = "~3.18.3"
# Django Jinja - jinja2 backend for django, used to easily register custom jinja filters and render jinja.
django-jinja = "~2.11.0"
# Prometheus metrics for Django
django-prometheus = "~2.3.1"
# Redis cache for Django used for distributed locking
django-redis = "~5.4.0"
# Django silk for request profiling
django-silk = "~5.1.0"
# External Storage support (i.e. S3)
# Pinned temporarily to 1.14.3 due to https://github.com/revsys/django-health-check/issues/434
django-storages = {version = "1.14.3", optional = true}
# Structured logging for Django
django-structlog = {version = "^8.1.0", extras = ["celery"]}
# Advanced HTML tables
django-tables2 = "~2.7.0"
# Tags
django-taggit = "~6.1.0"
# Represent time zones in Django
django-timezone-field = "~7.0"
# Tree database structures based on Common Table Expressions
django-tree-queries = "~0.19.0"
# Run production webservers such as uWSGI/gunicorn as a Django management command.
django-webserver = "~1.2.0"
# REST API framework
djangorestframework = "~3.15.2"
# OpenAPI 3.0 schema generation for the REST API
drf-spectacular = {version = "~0.27.2", extras = ["sidecar"]}
# Emoji terminal output for Python.
emoji = "~2.12.1"
# Git integrations for Python
GitPython = "~3.1.43"
# GraphQL support
# NOTE: graphene-django 3.x is available but includes breaking changes. Will address in a future release.
graphene-django = "~2.16.0"
# Graphene Optimizer
# NOTE: graphene-django-optimizer 0.9 and later require Graphene v3
graphene-django-optimizer = "~0.8.0"
# Template rendering engine
Jinja2 = "~3.1.4"
# Optional data validation of config contexts - loose dependency since our usage is light but apps may be more specific
jsonschema = "^4.7.0"
# Messaging library for Python - dependency of Celery
# Included as an explicit dependency (for now?) to require a version with https://github.com/celery/kombu/pull/2007
kombu = "~5.4.2"
# Rendering of markdown files to HTML
Markdown = "~3.6"
# MySQL database adapter
mysqlclient = {version = "~2.2.5", optional = true}
# NAPALM automation library
napalm = {version = ">=4.1.0,<6.0.0", optional = true}
# IP prefix and address handling
netaddr = "~1.3.0"
# Library of network related utilities including network driver mappings and Jinja Filters
# Note: netutils is limited in scope, dependencies, and observes semver, as such
#       we permit a looser (^) version constraint here.
netutils = "^1.6.0"
# HTML sanitization
nh3 = "~0.2.15"
# Handling of version numbers
packaging = ">=23.1"
# Image processing library
Pillow = "~11.0.0"
# Custom prometheus metrics
prometheus-client = "~0.20.0"
# PostgreSQL database adapter
# NOTE: psycopg3 is available now and nominally replaces psycopg2
psycopg2-binary = "~2.9.10"
# A Python slugify application that handles unicode.
python-slugify = "~8.0.3"
# The uWSGI WSGI HTTP server as a Python module
pyuwsgi = "~2.0.26"
# YAML parsing and rendering
PyYAML = "~6.0.2"
# Social authentication core
# Note that social-auth-app-django (below) is *not* an optional dependency, and it requires social-auth-core in turn.
# The only part of this dependency that is actually optional is in fact social-auth-core's "saml" extra.
social-auth-core = {version = "~4.5.3", optional = true, extras = ["saml"]}
# Social authentication/registration with support for many auth providers
social-auth-app-django = "~5.4.2"
# Rendering of SVG images (for rack elevations, etc.)
svgwrite = "~1.4.2"

[tool.poetry.extras]
all = ["django-auth-ldap", "django-storages", "mysqlclient", "napalm", "social-auth-core"]
ldap = ["django-auth-ldap"]
mysql = ["mysqlclient"]
napalm = ["napalm"]
# This is not currently possible, there is a feature request with Poetry https://github.com/python-poetry/poetry/issues/3913
# openid = ["social-auth-core[openidconnect]"]
remote_storage = ["django-storages"]
# This is not currently possible, there is a feature request with Poetry https://github.com/python-poetry/poetry/issues/3913
# saml = ["social-auth-core[saml]"]
sso = ["social-auth-core"]

[tool.poetry.group.dev.dependencies]
# Tool for debugging Django
django-debug-toolbar = "~4.4.0"
# DiscoverSlowestTestsRunner for running CI performance tests and benchmarking.
django-slowtests = "^1.1.1"
# Nautobot example App used for testing
example-app = {path = "examples/example_app", develop = true}
# Nautobot test App used for testing core view overrides
example-app-with-view-override = {path = "examples/example_app_with_view_override", develop = true}
# Random data generation
factory-boy = "~3.3.1"
# Factory Boy dependency.
faker = ">=30.1.0,<30.2.0"
# Library to access Kubernetes API used to develop K8s integration
kubernetes = "^31.0.0"
# Alternative to Make, CLI based on `tasks.py`
invoke = "~2.2.0"
# Colorization and autoformatting of CLI output, used for Invoke tasks
rich = "~13.7.1"
# Change log management and generation
towncrier = "~24.8.0"
# Watch files for celery and mkdocs reload
watchdog = "~5.0.0"

[tool.poetry.group.docs.dependencies]
# Rendering docs to HTML
mkdocs = "~1.6.1"
# Embedding YAML files into Markdown documents as tables
markdown-data-tables = "~1.0.0"
# Render custom markdown for version added/changed/remove notes
markdown-version-annotations = "~1.0.1"
# Automatically generate some files as part of mkdocs build
mkdocs-gen-files = "~0.5.0"
# Image lightboxing in mkdocs
mkdocs-glightbox = "^0.4.0"
# Allow Markdown files to include other files
# 3.0 TODO: remove this, as we don't actually use it any more since 2.0?
mkdocs-include-markdown-plugin = ">=4.0.4"
# Use Jinja2 templating in docs - see optional-settings.md and required-settings.md
mkdocs-macros-plugin = "~1.0.5"
# Material for mkdocs theme
<<<<<<< HEAD
mkdocs-material = "~9.5.41"
=======
mkdocs-material = "~9.5.42"
>>>>>>> 9359009b
# Handle docs redirections
mkdocs-redirects = "~1.2.1"
# Automatically handle index pages for docs sections
mkdocs-section-index = "~0.3.9"
# Automatic documentation from sources, for MkDocs
mkdocstrings = "~0.25.2"
# Python-specific extension to mkdocstrings
mkdocstrings-python = "~1.10.9"

[tool.poetry.group.linting.dependencies]
# Code static analysis
pylint = "~3.2.7"
# Pylint extensions for Django
pylint-django = "~2.5.3"
# Combination linter and code formatter
ruff = "~0.5.7"
# YAML linting
yamllint = "~1.35.1"

[tool.poetry.group.testing.dependencies]
# Test code coverage measurement - pinned to 6.4.0 to resolve https://github.com/nedbat/coveragepy/issues/1420
coverage = "6.4.0"
# DiscoverSlowestTestsRunner for running CI performance tests and benchmarking.
django-slowtests = "^1.1.1"
# Integration Tests
requests = "~2.32.2"
# Selenium web drivers for live integration testing
selenium = "~4.22.0"
# Abstraction layer for working with Selenium
splinter = "~0.21.0"
# Serialization of tracebacks - used when running unittest with --parallel flag
tblib = "~3.0.0"
# Time travel for testing, used in ScheduledJob tests etc.
time-machine = "~2.15.0"

[tool.poetry.scripts]
nautobot-server = "nautobot.core.cli:main"

[build-system]
requires = ["poetry-core>=1.0.0"]
build-backend = "poetry.core.masonry.api"

[tool.coverage.run]
concurrency = ["multiprocessing", "thread"]
omit = [
    # Don't measure coverage of test code
    "nautobot/**/tests/**/*.py",
    "nautobot/core/testing/*.py",
    "nautobot/extras/test_jobs/*.py",
]

[tool.pylint.master]
load-plugins = "pylint_django"
py-version = "3.9"
ignore-paths = [
    ".*third_party.*",
    "nautobot/extras/tests/git_data/02-invalid-files/",
]
jobs = 0

[tool.pylint.basic]
# No docstrings required yet for private functions, or for test_* functions, or for inner Meta classes.
no-docstring-rgx="^(_|test_|Meta$)"
# Don't complain about "pk" as a variable name
good-names = """_,i,j,k,pk"""

[tool.pylint.message_control]
# TODO: re-enable and fix these as time permits
# unused-import is already covered by ruff
disable=""",
    abstract-method,
    arguments-differ,
    arguments-renamed,
    attribute-defined-outside-init,
    broad-except,
    consider-iterating-dictionary,
    consider-using-from-import,
    consider-using-in,
    consider-using-generator,
    cyclic-import,
    duplicate-code,
    empty-docstring,
    exec-used,
    fixme,
    global-statement,
    global-variable-not-assigned,
    hard-coded-auth-user,
    import-outside-toplevel,
    invalid-name,
    keyword-arg-before-vararg,
    line-too-long,
    logging-format-interpolation,
    logging-fstring-interpolation,
    missing-class-docstring,
    missing-function-docstring,
    missing-module-docstring,
    modelform-uses-exclude,
    no-else-break,
    no-else-raise,
    no-else-return,
    no-member,
    not-callable,
    pointless-statement,
    pointless-string-statement,
    protected-access,
    raise-missing-from,
    self-assigning-variable,
    signature-differs,
    super-init-not-called,
    super-with-arguments,
    superfluous-parens,
    too-few-public-methods,
    too-many-ancestors,
    too-many-arguments,
    too-many-boolean-expressions,
    too-many-branches,
    too-many-instance-attributes,
    too-many-lines,
    too-many-locals,
    too-many-nested-blocks,
    too-many-public-methods,
    too-many-return-statements,
    too-many-statements,
    ungrouped-imports,
    unnecessary-dunder-call,
    unspecified-encoding,
    unused-argument,
    unused-import,
    unused-wildcard-import,
    use-maxsplit-arg,
    wildcard-import,
    wrong-import-order,
    wrong-import-position,
    """

[tool.pylint.miscellaneous]
# We don't want to fail on "TODO" comments as there are plenty of those in our code for good reason
notes = """,
    FIXME,
    XXX,
    """

[tool.pylint.typecheck]
# @patch changes the signature of a function it's applied to; don't raise "no-value-for-parameter" here
signature-mutators=["unittest.mock.patch"]

[tool.ruff]
line-length = 120
target-version = "py39"
extend-exclude = [
    # Intentionally malformed files
    "nautobot/extras/tests/git_data/02-invalid-files/jobs",
]

[tool.ruff.lint]
select = [
    "DJ",  # flake8-django
    "E",  # pycodestyle
    "F",  # pyflakes
    "I",  # isort
    "PIE",  # flake8-pie
    "RUF",  # ruff itself
    "S",  # flake8-bandit
    "W",  # pycodestyle
]
ignore = [
    "E501",  # pycodestyle: line-too-long
    "PIE808",  # unnecessary-range-start
    "RUF012",  # mutable-class-default - see https://github.com/astral-sh/ruff/issues/5243
]

[tool.ruff.lint.isort]
combine-as-imports = true
force-sort-within-sections = true
known-local-folder = ["example_app"]
order-by-type = false

[tool.towncrier]
package = "nautobot"
directory = "changes"
filename = "nautobot/docs/release-notes/version-2.4.md"
template = "development/towncrier_template.j2"
start_string = "<!-- towncrier release notes start -->"
issue_format = "[#{issue}](https://github.com/nautobot/nautobot/issues/{issue})"

[[tool.towncrier.type]]
directory = "security"
name = "Security"
showcontent = true

[[tool.towncrier.type]]
directory = "added"
name = "Added"
showcontent = true

[[tool.towncrier.type]]
directory = "changed"
name = "Changed"
showcontent = true

[[tool.towncrier.type]]
directory = "deprecated"
name = "Deprecated"
showcontent = true

[[tool.towncrier.type]]
directory = "removed"
name = "Removed"
showcontent = true

[[tool.towncrier.type]]
directory = "fixed"
name = "Fixed"
showcontent = true

[[tool.towncrier.type]]
directory = "dependencies"
name = "Dependencies"
showcontent = true

[[tool.towncrier.type]]
directory = "documentation"
name = "Documentation"
showcontent = true

[[tool.towncrier.type]]
directory = "housekeeping"
name = "Housekeeping"
showcontent = true<|MERGE_RESOLUTION|>--- conflicted
+++ resolved
@@ -194,11 +194,7 @@
 # Use Jinja2 templating in docs - see optional-settings.md and required-settings.md
 mkdocs-macros-plugin = "~1.0.5"
 # Material for mkdocs theme
-<<<<<<< HEAD
-mkdocs-material = "~9.5.41"
-=======
 mkdocs-material = "~9.5.42"
->>>>>>> 9359009b
 # Handle docs redirections
 mkdocs-redirects = "~1.2.1"
 # Automatically handle index pages for docs sections

"""Tasks for use with Invoke.

(c) 2020-2021 Network To Code
Licensed under the Apache License, Version 2.0 (the "License");
you may not use this file except in compliance with the License.
You may obtain a copy of the License at
  http://www.apache.org/licenses/LICENSE-2.0
Unless required by applicable law or agreed to in writing, software
distributed under the License is distributed on an "AS IS" BASIS,
WITHOUT WARRANTIES OR CONDITIONS OF ANY KIND, either express or implied.
See the License for the specific language governing permissions and
limitations under the License.
"""

from distutils.util import strtobool
import os
import re

from invoke import Collection, task as invoke_task
from invoke.exceptions import Exit

try:
    # Override built-in print function with rich's pretty-printer function, if available
    from rich import print  # pylint: disable=redefined-builtin
    from rich.console import Console
    from rich.markup import escape

    console = Console()

    HAS_RICH = True
except ModuleNotFoundError:
    HAS_RICH = False


def is_truthy(arg):
    """Convert "truthy" strings into Booleans.

    Examples:
        >>> is_truthy('yes')
        True
    Args:
        arg (str): Truthy string (True values are y, yes, t, true, on and 1; false values are n, no,
        f, false, off and 0. Raises ValueError if val is anything else.
    """
    if isinstance(arg, bool):
        return arg
    return bool(strtobool(arg))


# Use pyinvoke configuration for default values, see http://docs.pyinvoke.org/en/stable/concepts/configuration.html
# Variables may be overwritten in invoke.yml or by the environment variables INVOKE_NAUTOBOT_xxx
namespace = Collection("nautobot")
namespace.configure(
    {
        "nautobot": {
            "project_name": "nautobot",
            "python_ver": "3.7",
            "local": False,
            "compose_dir": os.path.join(os.path.dirname(__file__), "development/"),
            "compose_files": [
                "docker-compose.yml",
                "docker-compose.postgres.yml",
                "docker-compose.dev.yml",
            ],
            # Image names to use when building from "main" branch
            "docker_image_names_main": [
                # Production containers - not containing development tools
                "networktocode/nautobot",
                "ghcr.io/nautobot/nautobot",
                # Development containers - include development tools like linters
                "networktocode/nautobot-dev",
                "ghcr.io/nautobot/nautobot-dev",
            ],
        }
    }
)


def task(function=None, *args, **kwargs):
    """Task decorator to override the default Invoke task decorator."""

    def task_wrapper(function=None):
        """Wrapper around invoke.task to add the task to the namespace as well."""
        if args or kwargs:
            task_func = invoke_task(*args, **kwargs)(function)
        else:
            task_func = invoke_task(function)
        namespace.add_task(task_func)
        return task_func

    if function:
        # The decorator was called with no arguments
        return task_wrapper(function)
    # The decorator was called with arguments
    return task_wrapper


def print_command(command, env=None):
    r"""
    >>> command = "docker buildx build . --platform linux/amd64 --target final --load -f ./docker/Dockerfile --build-arg PYTHON_VER=3.9 -t networktocode/nautobot-py3.9:local --no-cache"
    >>> print_command(command)
    docker buildx build . \
        --platform linux/amd64 \
        --target final \
        --load \
        -f ./docker/Dockerfile \
        --build-arg PYTHON_VER=3.9 \
        -t networktocode/nautobot-py3.9:local \
        --no-cache
    >>> env = {"PYTHON_VER": "3.9"}
    >>> print_command(command, env=env)
    PYTHON_VER=3.9 \
    docker buildx build . \
        --platform linux/amd64 \
        --target final \
        --load \
        -f ./docker/Dockerfile \
        --build-arg PYTHON_VER=3.9 \
        -t networktocode/nautobot-py3.9:local \
        --no-cache
    """
    # Everywhere we have a `--foo`, a `-f`, a `--foo bar`, or a `-f bar`, wrap to a new line
    formatted_command = re.sub(r"\s+(--?\w+(\s+[^-]\S*)?)", r" \\\n    \1", command)
    formatted_env = ""
    if env:
        formatted_env = " \\\n".join(f"{var}={value}" for var, value in env.items()) + " \\\n"
    if HAS_RICH:
        console.print(f"[dim]{escape(formatted_env)}{escape(formatted_command)}[/dim]", soft_wrap=True)
    else:
        print(f"{formatted_env}{formatted_command}")


def docker_compose(context, command, **kwargs):
    """Helper function for running a specific docker-compose command with all appropriate parameters and environment.

    Args:
        context (obj): Used to run specific commands
        command (str): Command string to append to the "docker-compose ..." command, such as "build", "up", etc.
        **kwargs: Passed through to the context.run() call.
    """
    compose_command_tokens = [
        "docker-compose",
        f'--project-name "{context.nautobot.project_name}"',
        f'--project-directory "{context.nautobot.compose_dir}"',
    ]

    for compose_file in context.nautobot.compose_files:
        compose_file_path = os.path.join(context.nautobot.compose_dir, compose_file)
        compose_command_tokens.append(f'-f "{compose_file_path}"')

    compose_command_tokens.append(command)

    # If `service` was passed as a kwarg, add it to the end.
    service = kwargs.pop("service", None)
    if service is not None:
        compose_command_tokens.append(service)

    print(f'Running docker-compose command "{command}"')
    compose_command = " ".join(compose_command_tokens)
    env = kwargs.pop("env", {})
    env.update({"PYTHON_VER": context.nautobot.python_ver})
    if "hide" not in kwargs:
        print_command(compose_command, env=env)
    return context.run(compose_command, env=env, **kwargs)


<<<<<<< HEAD
def run_command(context, command, docker_container="nautobot", **kwargs):
    """Wrapper to run a command locally or inside the `docker_container` container."""
=======
def run_command(context, command, service="nautobot", **kwargs):
    """Wrapper to run a command locally or inside the nautobot container."""
>>>>>>> de1369dd
    if is_truthy(context.nautobot.local):
        env = kwargs.pop("env", {})
        if "hide" not in kwargs:
            print_command(command, env=env)
        context.run(command, pty=True, env=env, **kwargs)
    else:
        # Check if Nautobot is running; no need to start another Nautobot container to run a command
        docker_compose_status = "ps --services --filter status=running"
        results = docker_compose(context, docker_compose_status, hide="out")
<<<<<<< HEAD
        if "nautobot" in results.stdout:
            compose_command = f"exec {docker_container} {command}"
        else:
            compose_command = f"run --entrypoint '{command}' {docker_container}"
=======
        if service in results.stdout:
            compose_command = f"exec {service} {command}"
        else:
            compose_command = f"run --entrypoint '{command}' {service}"
>>>>>>> de1369dd

        docker_compose(context, compose_command, pty=True)


# ------------------------------------------------------------------------------
# BUILD
# ------------------------------------------------------------------------------
@task(
    help={
        "force_rm": "Always remove intermediate containers.",
        "cache": "Whether to use Docker's cache when building the image. (Default: enabled)",
        "poetry_parallel": "Enable/disable poetry to install packages in parallel. (Default: True)",
        "pull": "Whether to pull Docker images when building the image. (Default: disabled)",
        "skip_docs_build": "Skip (re)build of documentation after building the image.",
    }
)
def build(context, force_rm=False, cache=True, poetry_parallel=True, pull=False, skip_docs_build=False):
    """Build Nautobot docker image."""
    command = f"build --build-arg PYTHON_VER={context.nautobot.python_ver}"

    if not cache:
        command += " --no-cache"
    if force_rm:
        command += " --force-rm"
    if poetry_parallel:
        command += " --build-arg POETRY_PARALLEL=true"
    if pull:
        command += " --pull"

    print(f"Building Nautobot with Python {context.nautobot.python_ver}...")

    docker_compose(context, command, env={"DOCKER_BUILDKIT": "1", "COMPOSE_DOCKER_CLI_BUILD": "1"})

    if not skip_docs_build:
        # Build the docs so they are available. Skip if you're using a `final-dev` or `final` image instead of `dev`.
        build_nautobot_docs(context)


@task(
    help={
        "poetry_parallel": "Enable/disable poetry to install packages in parallel. (Default: True)",
    }
)
def build_dependencies(context, poetry_parallel=True):

    # Determine preferred/default target architecture
    output = context.run("docker buildx inspect default", env={"PYTHON_VER": context.nautobot.python_ver}, hide=True)
    result = re.search(r"Platforms: ([^,\n]+)", output.stdout)

    build_kwargs = {
        "dependencies_base_branch": "local",
        "poetry_parallel": poetry_parallel,
        "tag": f"ghcr.io/nautobot/nautobot-dependencies:local-py{context.nautobot.python_ver}",
        "target": "dependencies",
    }

    if len(result.groups()) < 1:
        print("Failed to identify platform building for, falling back to default.")

    else:
        build_kwargs["platforms"] = result.group(1)

    buildx(context, **build_kwargs)


@task(
    help={
        "cache": "Whether to use Docker's cache when building the image. (Default: enabled)",
        "cache_dir": "Directory to use for caching buildx output. (Default: current directory)",
        "platforms": "Comma-separated list of strings for which to build. (Default: linux/amd64)",
        "tag": "Tags to be applied to the built image. (Default: depends on the --target)",
        "target": "Build target from the Dockerfile. (Default: dev)",
        "poetry_parallel": "Enable/disable poetry to install packages in parallel. (Default: False)",
    }
)
def buildx(
    context,
    cache=False,
    cache_dir="",
    platforms="linux/amd64",
    tag=None,
    target="dev",
    poetry_parallel=False,
):
    """Build Nautobot docker image using the experimental buildx docker functionality (multi-arch capability)."""
    print(f"Building Nautobot {target} target with Python {context.nautobot.python_ver} for {platforms}...")
    if tag is None:
        if target == "dev":
            pass
        if target == "final-dev":
            tag = f"networktocode/nautobot-dev-py{context.nautobot.python_ver}:local"
        elif target == "final":
            tag = f"networktocode/nautobot-py{context.nautobot.python_ver}:local"
        else:
            print(f"Not sure what should be the standard tag for target {target}, will not tag.")
    command_tokens = [
        "docker buildx build .",
        f"--platform {platforms}",
        f"--target {target}",
        "--load",
        "-f ./docker/Dockerfile",
        f"--build-arg PYTHON_VER={context.nautobot.python_ver}",
    ]
    if tag is not None:
        command_tokens.append(f"-t {tag}")
    if not cache:
        command_tokens.append("--no-cache")
    else:
        command_tokens += [
            f"--cache-to type=local,dest={cache_dir}/{context.nautobot.python_ver}",
            f"--cache-from type=local,src={cache_dir}/{context.nautobot.python_ver}",
        ]
    if poetry_parallel:
        command_tokens.append("--build-arg POETRY_PARALLEL=true")

    command = " ".join(command_tokens)
    env = {"PYTHON_VER": context.nautobot.python_ver}

    print_command(command, env=env)
    context.run(command, env=env)


def get_nautobot_version():
    """Directly parse `pyproject.toml` and extract the version."""
    with open("pyproject.toml", "r") as fh:
        content = fh.read()

    version_match = re.findall(r"version = \"(.*)\"\n", content)
    return version_match[0]


def get_dependency_version(dependency_name):
    """Get the version of a given direct dependency from `pyproject.toml`."""
    with open("pyproject.toml", "r") as fh:
        content = fh.read()

    version_match = re.search(rf'^{dependency_name} = .*"[~^]?([0-9.]+)"', content, flags=re.MULTILINE)
    return version_match.group(1)


@task(
    help={
        "branch": "Source branch used to push.",
        "commit": "Commit hash used to tag the image.",
        "datestamp": "Datestamp used to tag the develop image.",
    }
)
def docker_push(context, branch, commit="", datestamp=""):
    """Tags and pushes docker images to the appropriate repos, intended for release use only.

    Before running this command, you **must** be on the `main` branch and **must** have run
    the appropriate set of `invoke buildx` commands. Refer to the developer release-checklist docs for details.
    """
    nautobot_version = get_nautobot_version()

    docker_image_tags_main = [
        f"stable-py{context.nautobot.python_ver}",
        f"{nautobot_version}-py{context.nautobot.python_ver}",
    ]

    if context.nautobot.python_ver == "3.7":
        docker_image_tags_main += ["stable", f"{nautobot_version}"]
    if branch == "main":
        docker_image_names = context.nautobot.docker_image_names_main
        docker_image_tags = docker_image_tags_main
    else:
        raise Exit(f"Unknown Branch ({branch}) Specified", 1)

    for image_name in docker_image_names:
        for image_tag in docker_image_tags:
            if image_name.endswith("-dev"):
                # Use the development image as the basis for this tag and push
                local_image = f"networktocode/nautobot-dev-py{context.nautobot.python_ver}:local"
            else:
                # Use the production image as the basis for this tag and push
                local_image = f"networktocode/nautobot-py{context.nautobot.python_ver}:local"
            new_image = f"{image_name}:{image_tag}"
            tag_command = f"docker tag {local_image} {new_image}"
            push_command = f"docker push {new_image}"
            print(f"Tagging {local_image} as {new_image}")
            context.run(tag_command)
            print(f"Pushing {new_image}")
            context.run(push_command)

    print("\nThe following Images have been pushed:\n")
    for image_name in docker_image_names:
        for image_tag in docker_image_tags:
            new_image = f"{image_name}:{image_tag}"
            print(new_image)


# ------------------------------------------------------------------------------
# START / STOP / DEBUG
# ------------------------------------------------------------------------------
@task(help={"service": "If specified, only affect this service."})
def debug(context, service=None):
    """Start Nautobot and its dependencies in debug mode."""
    print("Starting Nautobot in debug mode...")
    docker_compose(context, "up", service=service)


@task(help={"service": "If specified, only affect this service."})
def start(context, service=None):
    """Start Nautobot and its dependencies in detached mode."""
    print("Starting Nautobot in detached mode...")
    docker_compose(context, "up --detach", service=service)


@task(help={"service": "If specified, only affect this service."})
def restart(context, service=None):
    """Gracefully restart containers."""
    print("Restarting Nautobot...")
    docker_compose(context, "restart", service=service)


@task(help={"service": "If specified, only affect this service."})
def stop(context, service=None):
    """Stop Nautobot and its dependencies."""
    print("Stopping Nautobot...")
    if not service:
        docker_compose(context, "down")
    else:
        docker_compose(context, "stop", service=service)


@task
def destroy(context):
    """Destroy all containers and volumes."""
    print("Destroying Nautobot...")
    docker_compose(context, "down --volumes")


@task
def vscode(context):
    """Launch Visual Studio Code with the appropriate Environment variables to run in a container."""
    command = "code nautobot.code-workspace"

    context.run(command, env={"PYTHON_VER": context.nautobot.python_ver})


# ------------------------------------------------------------------------------
# ACTIONS
# ------------------------------------------------------------------------------
@task
def nbshell(context):
    """Launch an interactive Nautobot shell."""
    command = "nautobot-server nbshell"

    run_command(context, command, pty=True)


@task(help={"service": "Name of the service to shell into"})
def cli(context, service="nautobot"):
    """Launch a bash shell inside the running Nautobot (or other) Docker container."""
    context.nautobot.local = False
    command = "bash"

    run_command(context, command, service=service, pty=True)


@task(
    help={
        "user": "Name of the superuser to create. (Default: admin)",
    }
)
def createsuperuser(context, user="admin"):
    """Create a new Nautobot superuser account (default: "admin"), will prompt for password."""
    command = f"nautobot-server createsuperuser --username {user}"

    run_command(context, command)


@task(help={"name": "Use this name for migration file(s). If unspecified, a name will be generated."})
def makemigrations(context, name=""):
    """Perform makemigrations operation in Django."""
    command = "nautobot-server makemigrations"

    if name:
        command += f" --name {name}"

    run_command(context, command)


@task
def migrate(context):
    """Perform migrate operation in Django."""
    command = "nautobot-server migrate"

    run_command(context, command)


@task(help={})
def post_upgrade(context):
    """
    Performs Nautobot common post-upgrade operations using a single entrypoint.

    This will run the following management commands with default settings, in order:

    - migrate
    - trace_paths
    - collectstatic
    - remove_stale_contenttypes
    - clearsessions
    - invalidate all
    """
    command = "nautobot-server post_upgrade"

    run_command(context, command)


@task(
    help={
        "filepath": "Path to the file to create or overwrite",
        "format": "Output serialization format for dumped data. (Choices: json, xml, yaml)",
        "model": "Model to include, such as 'dcim.device', repeat as needed",
    },
    iterable=["model"],
)
def dumpdata(context, format="json", model=None, filepath=None):  # pylint: disable=redefined-builtin
    """Dump data from database to db_output file."""
    if not filepath:
        filepath = f"db_output.{format}"
    command_tokens = [
        "nautobot-server dumpdata",
        f"--indent 2 --format {format} --natural-foreign --natural-primary",
        f"--output {filepath}",
    ]
    if model is not None:
        command_tokens += [" ".join(model)]
    run_command(context, " \\\n    ".join(command_tokens))


@task(help={"filepath": "Name and path of file to load."})
def loaddata(context, filepath="db_output.json"):
    """Load data from file."""
    command = f"nautobot-server loaddata {filepath}"
    run_command(context, command)


@task()
def build_and_check_docs(context):
    """Build docs for use within Nautobot."""
    build_nautobot_docs(context)
    build_example_plugin_docs(context)


def build_nautobot_docs(context):
    "Build Nautobot docs."
    command = "mkdocs build --no-directory-urls --strict"
    run_command(context, command)


def build_example_plugin_docs(context):
    """Build Example Plugin docs."""
    command = "mkdocs build --no-directory-urls --strict"
    if is_truthy(context.nautobot.local):
        local_command = f"cd examples/example_plugin && {command}"
        print_command(local_command)
        context.run(local_command, pty=True)
    else:
        docker_command = f"run --workdir='/source/examples/example_plugin' --entrypoint '{command}' nautobot"
        docker_compose(context, docker_command, pty=True)


# ------------------------------------------------------------------------------
# TESTS
# ------------------------------------------------------------------------------
@task(
    help={
        "autoformat": "Apply formatting recommendations automatically, rather than failing if formatting is incorrect.",
    }
)
def black(context, autoformat=False):
    """Check Python code style with Black."""
    if autoformat:
        black_command = "black"
    else:
        black_command = "black --check --diff"

    command = f"{black_command} development/ examples/ nautobot/ tasks.py"

    run_command(context, command)


@task
def flake8(context):
    """Check for PEP8 compliance and other style issues."""
    command = "flake8 development/ examples/ nautobot/ tasks.py"
    run_command(context, command)


@task(
    help={
        "target": "Module or file or directory to inspect, repeatable",
        "recursive": "Must be set if target is a directory rather than a module or file name",
    },
    iterable=["target"],
)
def pylint(context, target=None, recursive=False):
    """Perform static analysis of Nautobot code."""
    if not target:
        # Lint everything
        # Lint the installed nautobot package and the file tasks.py in the current directory
        command = "nautobot-server pylint nautobot tasks.py"
        run_command(context, command)
        # Lint Python files discovered recursively in the development/ and examples/ directories
        command = "nautobot-server pylint --recursive development/ examples/"
        run_command(context, command)
    else:
        command = "nautobot-server pylint "
        if recursive:
            command += "--recursive "
        command += " ".join(target)
        run_command(context, command)


@task
def serve_docs(context):
    """Runs local instance of mkdocs serve (ctrl-c to stop)."""
    if is_truthy(context.nautobot.local):
        run_command(context, "mkdocs serve")
    else:
        start(context, service="mkdocs")


@task
def hadolint(context):
    """Check Dockerfile for hadolint compliance and other style issues."""
    command = "hadolint docker/Dockerfile"
    run_command(context, command)


@task
def markdownlint(context):
    """Lint Markdown files."""
    command = "markdownlint --ignore nautobot/project-static --ignore nautobot/ui/node_modules --config .markdownlint.yml --rules scripts/use-relative-md-links.js nautobot examples *.md"
    run_command(context, command)


@task
def check_migrations(context):
    """Check for missing migrations."""
    command = "nautobot-server --config=nautobot/core/tests/nautobot_config.py makemigrations --dry-run --check"

    run_command(context, command)


@task(
    help={
        "api_version": "Check a single specified API version only.",
    },
)
def check_schema(context, api_version=None):
    """Render the REST API schema and check for problems."""
    if api_version is not None:
        api_versions = [api_version]
    else:
        nautobot_version = get_nautobot_version()
        # logic equivalent to nautobot.core.settings REST_FRAMEWORK_ALLOWED_VERSIONS - keep them in sync!
        current_major, current_minor = nautobot_version.split(".")[:2]
        assert current_major == "2", f"check_schemas version calc must be updated to handle version {current_major}"
        api_versions = [f"{current_major}.{minor}" for minor in range(0, int(current_minor) + 1)]

    for api_vers in api_versions:
        command = f"nautobot-server spectacular --api-version {api_vers} --validate --fail-on-warn --file /dev/null"
        run_command(context, command)


@task(
    help={
        "cache_test_fixtures": "Save test database to a json fixture file to re-use on subsequent tests.",
        "keepdb": "Save and re-use test database between test runs for faster re-testing.",
        "label": "Specify a directory or module to test instead of running all Nautobot tests.",
        "failfast": "Fail as soon as a single test fails don't run the entire test suite.",
        "buffer": "Discard output from passing tests.",
        "tag": "Run only tests with the specified tag. Can be used multiple times.",
        "exclude_tag": "Do not run tests with the specified tag. Can be used multiple times.",
        "verbose": "Enable verbose test output.",
        "append": "Append coverage data to .coverage, otherwise it starts clean each time.",
        "skip_docs_build": "Skip (re)build of documentation before running the test.",
        "performance_report": "Generate Performance Testing report in the terminal. Has to set GENERATE_PERFORMANCE_REPORT=True in settings.py",
        "performance_snapshot": "Generate a new performance testing report to report.yml. Has to set GENERATE_PERFORMANCE_REPORT=True in settings.py",
    },
    iterable=["tag", "exclude_tag"],
)
def unittest(
    context,
    cache_test_fixtures=False,
    keepdb=False,
    label="nautobot",
    failfast=False,
    buffer=True,
    exclude_tag=None,
    tag=None,
    verbose=False,
    append=False,
    skip_docs_build=False,
    performance_report=False,
    performance_snapshot=False,
):
    """Run Nautobot unit tests."""
    if not skip_docs_build:
        # First build the docs so they are available.
        build_and_check_docs(context)

    append_arg = " --append" if append else ""
    command = f"coverage run{append_arg} --module nautobot.core.cli test {label}"
    command += " --config=nautobot/core/tests/nautobot_config.py"
    # booleans
    if context.nautobot.get("cache_test_fixtures", False) or cache_test_fixtures:
        command += " --cache-test-fixtures"
    if keepdb:
        command += " --keepdb"
    if failfast:
        command += " --failfast"
    if buffer:
        command += " --buffer"
    if verbose:
        command += " --verbosity 2"
    if performance_report or (tag and "performance" in tag):
        command += " --slowreport"
    if performance_snapshot:
        command += " --slowreport --slowreportpath report.yml"
    # change the default testrunner only if performance testing is running
    if "--slowreport" in command:
        command += " --testrunner nautobot.core.tests.runner.NautobotPerformanceTestRunner"
    # lists
    if tag:
        for individual_tag in tag:
            command += f" --tag {individual_tag}"
    if exclude_tag:
        for individual_exclude_tag in exclude_tag:
            command += f" --tag {individual_exclude_tag}"

    run_command(context, command)


@task
def unittest_coverage(context):
    """Report on code test coverage as measured by 'invoke unittest'."""
    command = "coverage report --skip-covered --include 'nautobot/*' --omit *migrations*"

    run_command(context, command)


@task(
    help={
        "cache_test_fixtures": "Save test database to a json fixture file to re-use on subsequent tests",
        "keepdb": "Save and re-use test database between test runs for faster re-testing.",
        "label": "Specify a directory or module to test instead of running all Nautobot tests.",
        "failfast": "Fail as soon as a single test fails don't run the entire test suite.",
        "buffer": "Discard output from passing tests.",
        "tag": "Run only tests with the specified tag. Can be used multiple times.",
        "exclude_tag": "Do not run tests with the specified tag. Can be used multiple times.",
        "verbose": "Enable verbose test output.",
        "append": "Append coverage data to .coverage, otherwise it starts clean each time.",
        "skip_docs_build": "Skip (re)build of documentation before running the test.",
        "performance_report": "Generate Performance Testing report in the terminal. Set GENERATE_PERFORMANCE_REPORT=True in settings.py before using this flag",
        "performance_snapshot": "Generate a new performance testing report to report.yml. Set GENERATE_PERFORMANCE_REPORT=True in settings.py before using this flag",
    },
    iterable=["tag", "exclude_tag"],
)
def integration_test(
    context,
    cache_test_fixtures=False,
    keepdb=False,
    label="nautobot",
    failfast=False,
    buffer=True,
    tag=None,
    exclude_tag=None,
    verbose=False,
    append=False,
    skip_docs_build=False,
    performance_report=False,
    performance_snapshot=False,
):
    """Run Nautobot integration tests."""

    # Enforce "integration" tag
    tag.append("integration")

    unittest(
        context,
        cache_test_fixtures=cache_test_fixtures,
        keepdb=keepdb,
        label=label,
        failfast=failfast,
        buffer=buffer,
        tag=tag,
        exclude_tag=exclude_tag,
        verbose=verbose,
        append=append,
        skip_docs_build=skip_docs_build,
        performance_report=performance_report,
        performance_snapshot=performance_snapshot,
    )


@task(
    help={
        "cache_test_fixtures": "Save test database to a json fixture file to re-use on subsequent tests.",
        "keepdb": "Save and re-use test database between test runs for faster re-testing.",
        "label": "Specify a directory or module to test instead of running all Nautobot tests.",
        "failfast": "Fail as soon as a single test fails don't run the entire test suite.",
        "buffer": "Discard output from passing tests.",
        "tag": "Run only tests with the specified tag. Can be used multiple times.",
        "exclude_tag": "Do not run tests with the specified tag. Can be used multiple times.",
        "verbose": "Enable verbose test output.",
        "append": "Append coverage data to .coverage, otherwise it starts clean each time.",
        "skip_docs_build": "Skip (re)build of documentation before running the test.",
        "performance_snapshot": "Generate a new performance testing report to report.json. Set GENERATE_PERFORMANCE_REPORT=True in settings.py before using this flag",
    },
    iterable=["tag", "exclude_tag"],
)
def performance_test(
    context,
    cache_test_fixtures=False,
    keepdb=False,
    label="nautobot",
    failfast=False,
    buffer=True,
    tag=None,
    exclude_tag=None,
    verbose=False,
    append=False,
    skip_docs_build=False,
    performance_snapshot=False,
):
    """
    Run Nautobot performance tests.
    Prerequisite:
        Has to set GENERATE_PERFORMANCE_REPORT=True in settings.py
    """
    # Enforce "performance" tag
    tag.append("performance")

    unittest(
        context,
        cache_test_fixtures=cache_test_fixtures,
        keepdb=keepdb,
        label=label,
        failfast=failfast,
        buffer=buffer,
        tag=tag,
        exclude_tag=exclude_tag,
        verbose=verbose,
        append=append,
        skip_docs_build=skip_docs_build,
        performance_report=True,
        performance_snapshot=performance_snapshot,
    )


@task(
    help={
        "label": "Specify a directory to test instead of running all Nautobot UI tests.",
    },
)
def ui_unittest(
    context,
    label=None,
):
    """Run Nautobot UI unit tests."""
    command = "npm run test -- --watchAll=false"
    if label:
        command += f" {label}"
    run_command(context, command, docker_container="nodejs")

@task(
    help={
        "lint-only": "Only run linters; unit tests will be excluded.",
        "keepdb": "Save and re-use test database between test runs for faster re-testing.",
    }
)
def tests(context, lint_only=False, keepdb=False):
    """Run all linters and unit tests."""
    black(context)
    flake8(context)
    hadolint(context)
    markdownlint(context)
    pylint(context)
    check_migrations(context)
    check_schema(context)
    build_and_check_docs(context)
    if not lint_only:
        unittest(context, keepdb=keepdb)


@task(help={"version": "The version number or the rule to update the version."})
def version(context, version=None):  # pylint: disable=redefined-outer-name
    """
    Show the version of Nautobot Python and NPM packages or bump them when a valid bump rule is
    provided.

    The version number or rules are those supported by `poetry version`.
    """
    if version is None:
        version = ""

    run_command(context, f"poetry version --short {version}")
    run_command(context, f"npm --prefix nautobot/ui version {version}")<|MERGE_RESOLUTION|>--- conflicted
+++ resolved
@@ -164,13 +164,8 @@
     return context.run(compose_command, env=env, **kwargs)
 
 
-<<<<<<< HEAD
-def run_command(context, command, docker_container="nautobot", **kwargs):
-    """Wrapper to run a command locally or inside the `docker_container` container."""
-=======
 def run_command(context, command, service="nautobot", **kwargs):
-    """Wrapper to run a command locally or inside the nautobot container."""
->>>>>>> de1369dd
+    """Wrapper to run a command locally or inside the provided container."""
     if is_truthy(context.nautobot.local):
         env = kwargs.pop("env", {})
         if "hide" not in kwargs:
@@ -180,17 +175,10 @@
         # Check if Nautobot is running; no need to start another Nautobot container to run a command
         docker_compose_status = "ps --services --filter status=running"
         results = docker_compose(context, docker_compose_status, hide="out")
-<<<<<<< HEAD
-        if "nautobot" in results.stdout:
-            compose_command = f"exec {docker_container} {command}"
-        else:
-            compose_command = f"run --entrypoint '{command}' {docker_container}"
-=======
         if service in results.stdout:
             compose_command = f"exec {service} {command}"
         else:
             compose_command = f"run --entrypoint '{command}' {service}"
->>>>>>> de1369dd
 
         docker_compose(context, compose_command, pty=True)
 
@@ -858,7 +846,7 @@
     command = "npm run test -- --watchAll=false"
     if label:
         command += f" {label}"
-    run_command(context, command, docker_container="nodejs")
+    run_command(context, command, service="nodejs")
 
 @task(
     help={

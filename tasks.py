"""Tasks for use with Invoke.

(c) 2020-2021 Network To Code
Licensed under the Apache License, Version 2.0 (the "License");
you may not use this file except in compliance with the License.
You may obtain a copy of the License at
  http://www.apache.org/licenses/LICENSE-2.0
Unless required by applicable law or agreed to in writing, software
distributed under the License is distributed on an "AS IS" BASIS,
WITHOUT WARRANTIES OR CONDITIONS OF ANY KIND, either express or implied.
See the License for the specific language governing permissions and
limitations under the License.
"""

from distutils.util import strtobool
import os
import re

from invoke import Collection, task as invoke_task
from invoke.exceptions import Exit

try:
    # Override built-in print function with rich's pretty-printer function, if available
    from rich import print  # pylint: disable=redefined-builtin
    from rich.console import Console
    from rich.markup import escape

    console = Console()

    HAS_RICH = True
except ModuleNotFoundError:
    HAS_RICH = False


def is_truthy(arg):
    """Convert "truthy" strings into Booleans.

    Examples:
        >>> is_truthy('yes')
        True
    Args:
        arg (str): Truthy string (True values are y, yes, t, true, on and 1; false values are n, no,
        f, false, off and 0. Raises ValueError if val is anything else.
    """
    if isinstance(arg, bool):
        return arg
    return bool(strtobool(arg))


# Use pyinvoke configuration for default values, see http://docs.pyinvoke.org/en/stable/concepts/configuration.html
# Variables may be overwritten in invoke.yml or by the environment variables INVOKE_NAUTOBOT_xxx
namespace = Collection("nautobot")
namespace.configure(
    {
        "nautobot": {
            "project_name": "nautobot",
            "python_ver": "3.8",
            "local": False,
            "compose_dir": os.path.join(os.path.dirname(__file__), "development/"),
            "compose_files": [
                "docker-compose.yml",
                "docker-compose.postgres.yml",
                "docker-compose.dev.yml",
            ],
            # Image names to use when building from "main" branch
            "docker_image_names_main": [
                # Production containers - not containing development tools
                "networktocode/nautobot",
                "ghcr.io/nautobot/nautobot",
                # Development containers - include development tools like linters
                "networktocode/nautobot-dev",
                "ghcr.io/nautobot/nautobot-dev",
            ],
        }
    }
)


def task(function=None, *args, **kwargs):
    """Task decorator to override the default Invoke task decorator."""

    def task_wrapper(function=None):
        """Wrapper around invoke.task to add the task to the namespace as well."""
        if args or kwargs:
            task_func = invoke_task(*args, **kwargs)(function)
        else:
            task_func = invoke_task(function)
        namespace.add_task(task_func)
        return task_func

    if function:
        # The decorator was called with no arguments
        return task_wrapper(function)
    # The decorator was called with arguments
    return task_wrapper


def print_command(command, env=None):
    r"""
    >>> command = "docker buildx build . --platform linux/amd64 --target final --load -f ./docker/Dockerfile --build-arg PYTHON_VER=3.9 -t networktocode/nautobot-py3.9:local --no-cache"
    >>> print_command(command)
    docker buildx build . \
        --platform linux/amd64 \
        --target final \
        --load \
        -f ./docker/Dockerfile \
        --build-arg PYTHON_VER=3.9 \
        -t networktocode/nautobot-py3.9:local \
        --no-cache
    >>> env = {"PYTHON_VER": "3.9"}
    >>> print_command(command, env=env)
    PYTHON_VER=3.9 \
    docker buildx build . \
        --platform linux/amd64 \
        --target final \
        --load \
        -f ./docker/Dockerfile \
        --build-arg PYTHON_VER=3.9 \
        -t networktocode/nautobot-py3.9:local \
        --no-cache
    """
    # Everywhere we have a `--foo`, a `-f`, a `--foo bar`, or a `-f bar`, wrap to a new line
    formatted_command = re.sub(r"\s+(--?\w+(\s+[^-]\S*)?)", r" \\\n    \1", command)
    formatted_env = ""
    if env:
        formatted_env = " \\\n".join(f"{var}={value}" for var, value in env.items()) + " \\\n"
    if HAS_RICH:
        console.print(f"[dim]{escape(formatted_env)}{escape(formatted_command)}[/dim]", soft_wrap=True)
    else:
        print(f"{formatted_env}{formatted_command}")


def docker_compose(context, command, **kwargs):
    """Helper function for running a specific docker-compose command with all appropriate parameters and environment.

    Args:
        context (obj): Used to run specific commands
        command (str): Command string to append to the "docker-compose ..." command, such as "build", "up", etc.
        **kwargs: Passed through to the context.run() call.
    """
    compose_command_tokens = [
        "docker-compose",
        f'--project-name "{context.nautobot.project_name}"',
        f'--project-directory "{context.nautobot.compose_dir}"',
    ]

    for compose_file in context.nautobot.compose_files:
        compose_file_path = os.path.join(context.nautobot.compose_dir, compose_file)
        compose_command_tokens.append(f'-f "{compose_file_path}"')

    compose_command_tokens.append(command)

    # If `service` was passed as a kwarg, add it to the end.
    service = kwargs.pop("service", None)
    if service is not None:
        compose_command_tokens.append(service)

    print(f'Running docker-compose command "{command}"')
    compose_command = " ".join(compose_command_tokens)
    env = kwargs.pop("env", {})
    env.update({"PYTHON_VER": context.nautobot.python_ver})
    if "hide" not in kwargs:
        print_command(compose_command, env=env)
    return context.run(compose_command, env=env, **kwargs)


def run_command(context, command, service="nautobot", **kwargs):
    """Wrapper to run a command locally or inside the provided container."""
    if is_truthy(context.nautobot.local):
        env = kwargs.pop("env", {})
        if "hide" not in kwargs:
            print_command(command, env=env)
        context.run(command, pty=True, env=env, **kwargs)
    else:
        # Check if Nautobot is running; no need to start another Nautobot container to run a command
        docker_compose_status = "ps --services --filter status=running"
        results = docker_compose(context, docker_compose_status, hide="out")
        if service in results.stdout:
            compose_command = f"exec {service} {command}"
        else:
<<<<<<< HEAD
            compose_command = f"run --entrypoint '{command}' {service}"
=======
            compose_command = f"run --rm --entrypoint '{command}' nautobot"
>>>>>>> d33ad55c

        docker_compose(context, compose_command, pty=True)


# ------------------------------------------------------------------------------
# BUILD
# ------------------------------------------------------------------------------
@task(
    help={
        "force_rm": "Always remove intermediate containers.",
        "cache": "Whether to use Docker's cache when building the image. (Default: enabled)",
        "poetry_parallel": "Enable/disable poetry to install packages in parallel. (Default: True)",
        "pull": "Whether to pull Docker images when building the image. (Default: disabled)",
        "skip_docs_build": "Skip (re)build of documentation after building the image.",
    }
)
def build(context, force_rm=False, cache=True, poetry_parallel=True, pull=False, skip_docs_build=False):
    """Build Nautobot docker image."""
    command = f"build --build-arg PYTHON_VER={context.nautobot.python_ver}"

    if not cache:
        command += " --no-cache"
    if force_rm:
        command += " --force-rm"
    if poetry_parallel:
        command += " --build-arg POETRY_PARALLEL=true"
    if pull:
        command += " --pull"

    print(f"Building Nautobot with Python {context.nautobot.python_ver}...")

    docker_compose(context, command, env={"DOCKER_BUILDKIT": "1", "COMPOSE_DOCKER_CLI_BUILD": "1"})

    if not skip_docs_build:
        # Build the docs so they are available. Skip if you're using a `final-dev` or `final` image instead of `dev`.
        build_nautobot_docs(context)


@task(
    help={
        "poetry_parallel": "Enable/disable poetry to install packages in parallel. (Default: True)",
    }
)
def build_dependencies(context, poetry_parallel=True):
    # Determine preferred/default target architecture
    output = context.run("docker buildx inspect default", env={"PYTHON_VER": context.nautobot.python_ver}, hide=True)
    result = re.search(r"Platforms: ([^,\n]+)", output.stdout)

    build_kwargs = {
        "dependencies_base_branch": "local",
        "poetry_parallel": poetry_parallel,
        "tag": f"ghcr.io/nautobot/nautobot-dependencies:local-py{context.nautobot.python_ver}",
        "target": "dependencies",
    }

    if len(result.groups()) < 1:
        print("Failed to identify platform building for, falling back to default.")

    else:
        build_kwargs["platforms"] = result.group(1)

    buildx(context, **build_kwargs)


@task(
    help={
        "cache": "Whether to use Docker's cache when building the image. (Default: enabled)",
        "cache_dir": "Directory to use for caching buildx output. (Default: current directory)",
        "platforms": "Comma-separated list of strings for which to build. (Default: linux/amd64)",
        "tag": "Tags to be applied to the built image. (Default: depends on the --target)",
        "target": "Build target from the Dockerfile. (Default: dev)",
        "poetry_parallel": "Enable/disable poetry to install packages in parallel. (Default: False)",
    }
)
def buildx(
    context,
    cache=False,
    cache_dir="",
    platforms="linux/amd64",
    tag=None,
    target="dev",
    poetry_parallel=False,
):
    """Build Nautobot docker image using the experimental buildx docker functionality (multi-arch capability)."""
    print(f"Building Nautobot {target} target with Python {context.nautobot.python_ver} for {platforms}...")
    if tag is None:
        if target == "dev":
            pass
        if target == "final-dev":
            tag = f"networktocode/nautobot-dev-py{context.nautobot.python_ver}:local"
        elif target == "final":
            tag = f"networktocode/nautobot-py{context.nautobot.python_ver}:local"
        else:
            print(f"Not sure what should be the standard tag for target {target}, will not tag.")
    command_tokens = [
        "docker buildx build .",
        f"--platform {platforms}",
        f"--target {target}",
        "--load",
        "-f ./docker/Dockerfile",
        f"--build-arg PYTHON_VER={context.nautobot.python_ver}",
    ]
    if tag is not None:
        command_tokens.append(f"-t {tag}")
    if not cache:
        command_tokens.append("--no-cache")
    else:
        command_tokens += [
            f"--cache-to type=local,dest={cache_dir}/{context.nautobot.python_ver}",
            f"--cache-from type=local,src={cache_dir}/{context.nautobot.python_ver}",
        ]
    if poetry_parallel:
        command_tokens.append("--build-arg POETRY_PARALLEL=true")

    command = " ".join(command_tokens)
    env = {"PYTHON_VER": context.nautobot.python_ver}

    print_command(command, env=env)
    context.run(command, env=env)


def get_nautobot_version():
    """Directly parse `pyproject.toml` and extract the version."""
    with open("pyproject.toml", "r") as fh:
        content = fh.read()

    version_match = re.findall(r"version = \"(.*)\"\n", content)
    return version_match[0]


def get_dependency_version(dependency_name):
    """Get the version of a given direct dependency from `pyproject.toml`."""
    with open("pyproject.toml", "r") as fh:
        content = fh.read()

    version_match = re.search(rf'^{dependency_name} = .*"[~^]?([0-9.]+)"', content, flags=re.MULTILINE)
    return version_match.group(1)


@task(
    help={
        "branch": "Source branch used to push.",
        "commit": "Commit hash used to tag the image.",
        "datestamp": "Datestamp used to tag the develop image.",
    }
)
def docker_push(context, branch, commit="", datestamp=""):
    """Tags and pushes docker images to the appropriate repos, intended for release use only.

    Before running this command, you **must** be on the `main` branch and **must** have run
    the appropriate set of `invoke buildx` commands. Refer to the developer release-checklist docs for details.
    """
    nautobot_version = get_nautobot_version()

    docker_image_tags_main = [
        f"stable-py{context.nautobot.python_ver}",
        f"{nautobot_version}-py{context.nautobot.python_ver}",
    ]

    if context.nautobot.python_ver == "3.8":
        docker_image_tags_main += ["stable", f"{nautobot_version}"]
    if branch == "main":
        docker_image_names = context.nautobot.docker_image_names_main
        docker_image_tags = docker_image_tags_main
    else:
        raise Exit(f"Unknown Branch ({branch}) Specified", 1)

    for image_name in docker_image_names:
        for image_tag in docker_image_tags:
            if image_name.endswith("-dev"):
                # Use the development image as the basis for this tag and push
                local_image = f"networktocode/nautobot-dev-py{context.nautobot.python_ver}:local"
            else:
                # Use the production image as the basis for this tag and push
                local_image = f"networktocode/nautobot-py{context.nautobot.python_ver}:local"
            new_image = f"{image_name}:{image_tag}"
            tag_command = f"docker tag {local_image} {new_image}"
            push_command = f"docker push {new_image}"
            print(f"Tagging {local_image} as {new_image}")
            context.run(tag_command)
            print(f"Pushing {new_image}")
            context.run(push_command)

    print("\nThe following Images have been pushed:\n")
    for image_name in docker_image_names:
        for image_tag in docker_image_tags:
            new_image = f"{image_name}:{image_tag}"
            print(new_image)


# ------------------------------------------------------------------------------
# START / STOP / DEBUG
# ------------------------------------------------------------------------------
@task(help={"service": "If specified, only affect this service."})
def debug(context, service=None):
    """Start Nautobot and its dependencies in debug mode."""
    print("Starting Nautobot in debug mode...")
    docker_compose(context, "up", service=service)


@task(help={"service": "If specified, only affect this service."})
def start(context, service=None):
    """Start Nautobot and its dependencies in detached mode."""
    print("Starting Nautobot in detached mode...")
    docker_compose(context, "up --detach", service=service)


@task(help={"service": "If specified, only affect this service."})
def restart(context, service=None):
    """Gracefully restart containers."""
    print("Restarting Nautobot...")
    docker_compose(context, "restart", service=service)


@task(help={"service": "If specified, only affect this service."})
def stop(context, service=None):
    """Stop Nautobot and its dependencies."""
    print("Stopping Nautobot...")
    if not service:
        docker_compose(context, "down")
    else:
        docker_compose(context, "stop", service=service)


@task
def destroy(context):
    """Destroy all containers and volumes."""
    print("Destroying Nautobot...")
    docker_compose(context, "down --volumes")


@task
def vscode(context):
    """Launch Visual Studio Code with the appropriate Environment variables to run in a container."""
    command = "code nautobot.code-workspace"

    context.run(command, env={"PYTHON_VER": context.nautobot.python_ver})


# ------------------------------------------------------------------------------
# ACTIONS
# ------------------------------------------------------------------------------
@task
def nbshell(context):
    """Launch an interactive Nautobot shell."""
    command = "nautobot-server nbshell"

    run_command(context, command, pty=True)


@task(help={"service": "Name of the service to shell into"})
def cli(context, service="nautobot"):
    """Launch a bash shell inside the running Nautobot (or other) Docker container."""
    context.nautobot.local = False
    command = "bash"

    run_command(context, command, service=service, pty=True)


@task(
    help={
        "user": "Name of the superuser to create. (Default: admin)",
    }
)
def createsuperuser(context, user="admin"):
    """Create a new Nautobot superuser account (default: "admin"), will prompt for password."""
    command = f"nautobot-server createsuperuser --username {user}"

    run_command(context, command)


@task(help={"name": "Use this name for migration file(s). If unspecified, a name will be generated."})
def makemigrations(context, name=""):
    """Perform makemigrations operation in Django."""
    command = "nautobot-server makemigrations"

    if name:
        command += f" --name {name}"

    run_command(context, command)


@task
def migrate(context):
    """Perform migrate operation in Django."""
    command = "nautobot-server migrate"

    run_command(context, command)


@task(help={})
def post_upgrade(context):
    """
    Performs Nautobot common post-upgrade operations using a single entrypoint.

    This will run the following management commands with default settings, in order:

    - migrate
    - trace_paths
    - collectstatic
    - remove_stale_contenttypes
    - clearsessions
    - invalidate all
    """
    command = "nautobot-server post_upgrade"

    run_command(context, command)


@task(
    help={
        "filepath": "Path to the file to create or overwrite",
        "format": "Output serialization format for dumped data. (Choices: json, xml, yaml)",
        "model": "Model to include, such as 'dcim.device', repeat as needed",
    },
    iterable=["model"],
)
def dumpdata(context, format="json", model=None, filepath=None):  # pylint: disable=redefined-builtin
    """Dump data from database to db_output file."""
    if not filepath:
        filepath = f"db_output.{format}"
    command_tokens = [
        "nautobot-server dumpdata",
        f"--indent 2 --format {format} --natural-foreign --natural-primary",
        f"--output {filepath}",
    ]
    if model is not None:
        command_tokens += [" ".join(model)]
    run_command(context, " \\\n    ".join(command_tokens))


@task(help={"filepath": "Name and path of file to load."})
def loaddata(context, filepath="db_output.json"):
    """Load data from file."""
    command = f"nautobot-server loaddata {filepath}"
    run_command(context, command)


@task()
def build_and_check_docs(context):
    """Build docs for use within Nautobot."""
    build_nautobot_docs(context)
    build_example_plugin_docs(context)


def build_nautobot_docs(context):
    "Build Nautobot docs."
    command = "mkdocs build --no-directory-urls --strict"
    run_command(context, command)


def build_example_plugin_docs(context):
    """Build Example Plugin docs."""
    command = "mkdocs build --no-directory-urls --strict"
    if is_truthy(context.nautobot.local):
        local_command = f"cd examples/example_plugin && {command}"
        print_command(local_command)
        context.run(local_command, pty=True)
    else:
        docker_command = f"run --workdir='/source/examples/example_plugin' --entrypoint '{command}' nautobot"
        docker_compose(context, docker_command, pty=True)


# ------------------------------------------------------------------------------
# TESTS
# ------------------------------------------------------------------------------
@task(
    help={
        "autoformat": "Apply formatting recommendations automatically, rather than failing if formatting is incorrect.",
    }
)
def black(context, autoformat=False):
    """Check Python code style with Black."""
    if autoformat:
        black_command = "black"
    else:
        black_command = "black --check --diff"

    command = f"{black_command} development/ examples/ nautobot/ tasks.py"

    run_command(context, command)


@task
def flake8(context):
    """Check for PEP8 compliance and other style issues."""
    command = "flake8 development/ examples/ nautobot/ tasks.py"
    run_command(context, command)


@task(
    help={
        "target": "Module or file or directory to inspect, repeatable",
        "recursive": "Must be set if target is a directory rather than a module or file name",
    },
    iterable=["target"],
)
def pylint(context, target=None, recursive=False):
    """Perform static analysis of Nautobot code."""
    if not target:
        # Lint everything
        # Lint the installed nautobot package and the file tasks.py in the current directory
        command = "nautobot-server pylint nautobot tasks.py"
        run_command(context, command)
        # Lint Python files discovered recursively in the development/ and examples/ directories
        command = "nautobot-server pylint --recursive development/ examples/"
        run_command(context, command)
    else:
        command = "nautobot-server pylint "
        if recursive:
            command += "--recursive "
        command += " ".join(target)
        run_command(context, command)


@task
def yamllint(context):
    """Run yamllint to validate formatting applies to YAML standards."""
    # TODO: enable for directories other than nautobot/docs and fix all warnings
    command = "yamllint nautobot/docs --format standard"
    run_command(context, command)


@task
def serve_docs(context):
    """Runs local instance of mkdocs serve (ctrl-c to stop)."""
    if is_truthy(context.nautobot.local):
        run_command(context, "mkdocs serve")
    else:
        start(context, service="mkdocs")


@task
def hadolint(context):
    """Check Dockerfile for hadolint compliance and other style issues."""
    command = "hadolint docker/Dockerfile"
    run_command(context, command)


@task
def markdownlint(context):
    """Lint Markdown files."""
    command = "markdownlint --ignore nautobot/project-static --ignore nautobot/ui/node_modules --config .markdownlint.yml --rules scripts/use-relative-md-links.js nautobot examples *.md"
    run_command(context, command)


@task
def check_migrations(context):
    """Check for missing migrations."""
    command = "nautobot-server --config=nautobot/core/tests/nautobot_config.py makemigrations --dry-run --check"

    run_command(context, command)


@task(
    help={
        "api_version": "Check a single specified API version only.",
    },
)
def check_schema(context, api_version=None):
    """Render the REST API schema and check for problems."""
    if api_version is not None:
        api_versions = [api_version]
    else:
        nautobot_version = get_nautobot_version()
        # logic equivalent to nautobot.core.settings REST_FRAMEWORK_ALLOWED_VERSIONS - keep them in sync!
        current_major, current_minor = nautobot_version.split(".")[:2]
        assert current_major == "2", f"check_schemas version calc must be updated to handle version {current_major}"
        api_versions = [f"{current_major}.{minor}" for minor in range(0, int(current_minor) + 1)]

    for api_vers in api_versions:
        command = f"nautobot-server spectacular --api-version {api_vers} --validate --fail-on-warn --file /dev/null"
        run_command(context, command)


@task(
    help={
        "cache_test_fixtures": "Save test database to a json fixture file to re-use on subsequent tests.",
        "keepdb": "Save and re-use test database between test runs for faster re-testing.",
        "label": "Specify a directory or module to test instead of running all Nautobot tests.",
        "failfast": "Fail as soon as a single test fails don't run the entire test suite.",
        "buffer": "Discard output from passing tests.",
        "tag": "Run only tests with the specified tag. Can be used multiple times.",
        "exclude_tag": "Do not run tests with the specified tag. Can be used multiple times.",
        "verbose": "Enable verbose test output.",
        "append": "Append coverage data to .coverage, otherwise it starts clean each time.",
        "skip_docs_build": "Skip (re)build of documentation before running the test.",
        "performance_report": "Generate Performance Testing report in the terminal. Has to set GENERATE_PERFORMANCE_REPORT=True in settings.py",
        "performance_snapshot": "Generate a new performance testing report to report.yml. Has to set GENERATE_PERFORMANCE_REPORT=True in settings.py",
    },
    iterable=["tag", "exclude_tag"],
)
def unittest(
    context,
    cache_test_fixtures=False,
    keepdb=False,
    label="nautobot",
    failfast=False,
    buffer=True,
    exclude_tag=None,
    tag=None,
    verbose=False,
    append=False,
    skip_docs_build=False,
    performance_report=False,
    performance_snapshot=False,
):
    """Run Nautobot unit tests."""
    if not skip_docs_build:
        # First build the docs so they are available.
        build_and_check_docs(context)

    append_arg = " --append" if append else ""
    command = f"coverage run{append_arg} --module nautobot.core.cli test {label}"
    command += " --config=nautobot/core/tests/nautobot_config.py"
    # booleans
    if context.nautobot.get("cache_test_fixtures", False) or cache_test_fixtures:
        command += " --cache-test-fixtures"
    if keepdb:
        command += " --keepdb"
    if failfast:
        command += " --failfast"
    if buffer:
        command += " --buffer"
    if verbose:
        command += " --verbosity 2"
    if performance_report or (tag and "performance" in tag):
        command += " --slowreport"
    if performance_snapshot:
        command += " --slowreport --slowreportpath report.yml"
    # change the default testrunner only if performance testing is running
    if "--slowreport" in command:
        command += " --testrunner nautobot.core.tests.runner.NautobotPerformanceTestRunner"
    # lists
    if tag:
        for individual_tag in tag:
            command += f" --tag {individual_tag}"
    if exclude_tag:
        for individual_exclude_tag in exclude_tag:
            command += f" --tag {individual_exclude_tag}"

    run_command(context, command)


@task
def unittest_coverage(context):
    """Report on code test coverage as measured by 'invoke unittest'."""
    command = "coverage report --skip-covered --include 'nautobot/*' --omit *migrations*"

    run_command(context, command)


@task(
    help={
        "cache_test_fixtures": "Save test database to a json fixture file to re-use on subsequent tests",
        "keepdb": "Save and re-use test database between test runs for faster re-testing.",
        "label": "Specify a directory or module to test instead of running all Nautobot tests.",
        "failfast": "Fail as soon as a single test fails don't run the entire test suite.",
        "buffer": "Discard output from passing tests.",
        "tag": "Run only tests with the specified tag. Can be used multiple times.",
        "exclude_tag": "Do not run tests with the specified tag. Can be used multiple times.",
        "verbose": "Enable verbose test output.",
        "append": "Append coverage data to .coverage, otherwise it starts clean each time.",
        "skip_docs_build": "Skip (re)build of documentation before running the test.",
        "performance_report": "Generate Performance Testing report in the terminal. Set GENERATE_PERFORMANCE_REPORT=True in settings.py before using this flag",
        "performance_snapshot": "Generate a new performance testing report to report.yml. Set GENERATE_PERFORMANCE_REPORT=True in settings.py before using this flag",
    },
    iterable=["tag", "exclude_tag"],
)
def integration_test(
    context,
    cache_test_fixtures=False,
    keepdb=False,
    label="nautobot",
    failfast=False,
    buffer=True,
    tag=None,
    exclude_tag=None,
    verbose=False,
    append=False,
    skip_docs_build=False,
    performance_report=False,
    performance_snapshot=False,
):
    """Run Nautobot integration tests."""

    # Enforce "integration" tag
    tag.append("integration")

    unittest(
        context,
        cache_test_fixtures=cache_test_fixtures,
        keepdb=keepdb,
        label=label,
        failfast=failfast,
        buffer=buffer,
        tag=tag,
        exclude_tag=exclude_tag,
        verbose=verbose,
        append=append,
        skip_docs_build=skip_docs_build,
        performance_report=performance_report,
        performance_snapshot=performance_snapshot,
    )


@task(
    help={
        "cache_test_fixtures": "Save test database to a json fixture file to re-use on subsequent tests.",
        "keepdb": "Save and re-use test database between test runs for faster re-testing.",
        "label": "Specify a directory or module to test instead of running all Nautobot tests.",
        "failfast": "Fail as soon as a single test fails don't run the entire test suite.",
        "buffer": "Discard output from passing tests.",
        "tag": "Run only tests with the specified tag. Can be used multiple times.",
        "exclude_tag": "Do not run tests with the specified tag. Can be used multiple times.",
        "verbose": "Enable verbose test output.",
        "append": "Append coverage data to .coverage, otherwise it starts clean each time.",
        "skip_docs_build": "Skip (re)build of documentation before running the test.",
        "performance_snapshot": "Generate a new performance testing report to report.json. Set GENERATE_PERFORMANCE_REPORT=True in settings.py before using this flag",
    },
    iterable=["tag", "exclude_tag"],
)
def performance_test(
    context,
    cache_test_fixtures=False,
    keepdb=False,
    label="nautobot",
    failfast=False,
    buffer=True,
    tag=None,
    exclude_tag=None,
    verbose=False,
    append=False,
    skip_docs_build=False,
    performance_snapshot=False,
):
    """
    Run Nautobot performance tests.
    Prerequisite:
        Has to set GENERATE_PERFORMANCE_REPORT=True in settings.py
    """
    # Enforce "performance" tag
    tag.append("performance")

    unittest(
        context,
        cache_test_fixtures=cache_test_fixtures,
        keepdb=keepdb,
        label=label,
        failfast=failfast,
        buffer=buffer,
        tag=tag,
        exclude_tag=exclude_tag,
        verbose=verbose,
        append=append,
        skip_docs_build=skip_docs_build,
        performance_report=True,
        performance_snapshot=performance_snapshot,
    )


@task(
    help={
        "label": "Specify a directory to test instead of running all Nautobot UI tests.",
    },
)
def unittest_ui(
    context,
    label=None,
):
    """Run Nautobot UI unit tests."""
    command = "npm run test -- --watchAll=false"
    if label:
        command += f" {label}"
    run_command(context, command, service="nodejs")


@task(
    help={
        "autoformat": "Apply formatting recommendations automatically, rather than failing if formatting is incorrect.",
    }
)
def prettier(context, autoformat=False):
    """Check Node.JS code style with Prettier."""
    if autoformat:
        prettier_command = "npx prettier -w"
    else:
        prettier_command = "npx prettier -c"

    command = f"{prettier_command} ."

    run_command(context, command)


@task(
    help={
        "autoformat": "Apply some recommendations automatically, rather than failing if formatting is incorrect. Not all issues can be fixed automatically.",
    }
)
def eslint(context, autoformat=False):
    """Check for ESLint rule compliance and other style issues."""
    eslint_command = "npx eslint --max-warnings 0"

    if autoformat:
        eslint_command += " --fix"

    command = f"{eslint_command} ."
    run_command(context, command)


@task(
    help={
        "lint-only": "Only run linters; unit tests will be excluded.",
        "keepdb": "Save and re-use test database between test runs for faster re-testing.",
    }
)
def tests(context, lint_only=False, keepdb=False):
    """Run all linters and unit tests."""
    black(context)
    flake8(context)
    prettier(context)
    eslint(context)
    hadolint(context)
    markdownlint(context)
    yamllint(context)
    pylint(context)
    check_migrations(context)
    check_schema(context)
    build_and_check_docs(context)
    if not lint_only:
        unittest(context, keepdb=keepdb)


@task(help={"version": "The version number or the rule to update the version."})
def version(context, version=None):  # pylint: disable=redefined-outer-name
    """
    Show the version of Nautobot Python and NPM packages or bump them when a valid bump rule is
    provided.

    The version number or rules are those supported by `poetry version`.
    """
    if version is None:
        version = ""

    run_command(context, f"poetry version --short {version}")
    run_command(context, f"npm --prefix nautobot/ui version {version}")<|MERGE_RESOLUTION|>--- conflicted
+++ resolved
@@ -178,11 +178,7 @@
         if service in results.stdout:
             compose_command = f"exec {service} {command}"
         else:
-<<<<<<< HEAD
-            compose_command = f"run --entrypoint '{command}' {service}"
-=======
-            compose_command = f"run --rm --entrypoint '{command}' nautobot"
->>>>>>> d33ad55c
+            compose_command = f"run --rm --entrypoint '{command}' {service}"
 
         docker_compose(context, compose_command, pty=True)
 

--- conflicted
+++ resolved
@@ -14,19 +14,12 @@
 
 from distutils.util import strtobool
 import os
-<<<<<<< HEAD
-=======
 import re
->>>>>>> c7de8da1
 from time import sleep
 
 from invoke import Collection, task as invoke_task
 from invoke.exceptions import Exit
 import requests
-<<<<<<< HEAD
-import toml
-=======
->>>>>>> c7de8da1
 
 
 def is_truthy(arg):

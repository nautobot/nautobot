"""Tasks for use with Invoke.

(c) 2020-2021 Network To Code
Licensed under the Apache License, Version 2.0 (the "License");
you may not use this file except in compliance with the License.
You may obtain a copy of the License at
  http://www.apache.org/licenses/LICENSE-2.0
Unless required by applicable law or agreed to in writing, software
distributed under the License is distributed on an "AS IS" BASIS,
WITHOUT WARRANTIES OR CONDITIONS OF ANY KIND, either express or implied.
See the License for the specific language governing permissions and
limitations under the License.
"""

<<<<<<< HEAD
import sys
import toml
import os
from invoke import task
from invoke.exceptions import Exit
from time import sleep
import requests


DEFAULT_PYTHON_VERSION = "3.6"
PYTHON_VER = os.getenv("PYTHON_VER", DEFAULT_PYTHON_VERSION)

PROJECT_NAME = "nautobot_dev"
COMPOSE_DIR = os.path.join(os.path.dirname(__file__), "development/")
COMPOSE_FILE = os.path.join(COMPOSE_DIR, "docker-compose.yml")
OVERRIDE_FILENAME = os.getenv("OVERRIDE_FILENAME", "docker-compose.dev.yml")
COMPOSE_OVERRIDE_FILE = os.path.join(COMPOSE_DIR, OVERRIDE_FILENAME)
COMPOSE_COMMAND = (
    f'docker-compose --project-name {PROJECT_NAME} --project-directory "{COMPOSE_DIR}" -f "{COMPOSE_FILE}"'
)
=======
from distutils.util import strtobool
import os
from invoke import Collection, task as invoke_task


def is_truthy(arg):
    """Convert "truthy" strings into Booleans.

    Examples:
        >>> is_truthy('yes')
        True
    Args:
        arg (str): Truthy string (True values are y, yes, t, true, on and 1; false values are n, no,
        f, false, off and 0. Raises ValueError if val is anything else.
    """
    if isinstance(arg, bool):
        return arg
    return bool(strtobool(arg))


# Use pyinvoke configuration for default values, see http://docs.pyinvoke.org/en/stable/concepts/configuration.html
# Variables may be overwritten in invoke.yml or by the environment variables INVOKE_NAUTOBOT_xxx
namespace = Collection("nautobot")
namespace.configure(
    {
        "nautobot": {
            "python_ver": "3.7",
            "local": False,
            "compose_dir": os.path.join(os.path.dirname(__file__), "development/"),
            "compose_file": "docker-compose.yml",
            "compose_override_file": "docker-compose.override.yml",
        }
    }
)


def task(function=None, *args, **kwargs):
    """Task decorator to override the default Invoke task decorator."""
>>>>>>> ac1768ab

    def task_wrapper(function=None):
        """Wrapper around invoke.task to add the task to the namespace as well."""
        if args or kwargs:
            task_func = invoke_task(*args, **kwargs)(function)
        else:
            task_func = invoke_task(function)
        namespace.add_task(task_func)
        return task_func

    if function:
        # The decorator was called with no arguments
        return task_wrapper(function)
    # The decorator was called with arguments
    return task_wrapper


def docker_compose(context, command, **kwargs):
    """Helper function for running a specific docker-compose command with all appropriate parameters and environment.

    Args:
        context (obj): Used to run specific commands
        command (str): Command string to append to the "docker-compose ..." command, such as "build", "up", etc.
        **kwargs: Passed through to the context.run() call.
    """
    compose_file_path = os.path.join(context.nautobot.compose_dir, context.nautobot.compose_file)
    compose_command = f'docker-compose --project-directory "{context.nautobot.compose_dir}" -f "{compose_file_path}"'
    compose_override_path = os.path.join(context.nautobot.compose_dir, context.nautobot.compose_override_file)
    if os.path.isfile(compose_override_path):
        compose_command += f' -f "{compose_override_path}"'
    compose_command += f" {command}"
    print(f'Running docker-compose command "{command}"')
    return context.run(compose_command, env={"PYTHON_VER": context.nautobot.python_ver}, **kwargs)


def run_command(context, command, **kwargs):
    """Wrapper to run a command locally or inside the nautobot container."""
    if is_truthy(context.nautobot.local):
        context.run(command, **kwargs)
    else:
        docker_compose(context, f"run --entrypoint '{command}' nautobot", pty=True)


# ------------------------------------------------------------------------------
# BUILD
# ------------------------------------------------------------------------------
@task(
    help={
        "force_rm": "Always remove intermediate containers",
        "cache": "Whether to use Docker's cache when building the image (defaults to enabled)",
    }
)
def build(context, force_rm=False, cache=True):
    """Build Nautobot docker image."""
    command = f"build --build-arg PYTHON_VER={context.nautobot.python_ver}"

    if not cache:
        command += " --no-cache"
    if force_rm:
        command += " --force-rm"

    print(f"Building Nautobot with Python {context.nautobot.python_ver}...")
    docker_compose(context, command)


@task(
    help={
        "cache": "Whether to use Docker's cache when building the image (defaults to enabled)",
        "cache_dir": "The directory to use for caching buildx output (defaults to /home/travis/.cache/docker for Travis)",
        "platforms": "Comma separated list of strings for which to build (defaults to linux/amd64)",
        "tag": "tags should be applied to the built image (defaults to networktocode/nautobot-dev:local)",
        "target": "the target from the dockerfile to build (defaults to dev)",
    }
)
def buildx(
    context,
    cache=True,
    cache_dir="/home/travis/.cache/docker",
    platforms="linux/amd64",
    tag=f"networktocode/nautobot-dev-py{PYTHON_VER}:local",
    target="dev",
):
    """Build Nautobot docker image."""
    print("Building Nautobot .. ")
    command = f"docker buildx build --platform {platforms} -t {tag} --target {target} --load -f ./docker/Dockerfile --build-arg PYTHON_VER={PYTHON_VER} ."
    if not cache:
        command += " --no-cache"
    else:
        command += (
            f" --cache-to type=local,dest={cache_dir}/{PYTHON_VER} --cache-from type=local,src={cache_dir}/{PYTHON_VER}"
        )

    context.run(command, env={"PYTHON_VER": PYTHON_VER})


@task(
    help={
        "branch": "Which branch we are pushing from",
        "commit": "The commit hash to tag the develop image with",
        "datestamp": "The datestamp to tag the develop image with",
    }
)
def push(context, branch, commit="", datestamp=""):
    """Tags and pushes docker images to the appropriate repos, intended for CI use only."""
    with open("pyproject.toml", "r") as pyproject:
        parsed_toml = toml.load(pyproject)

    nautobot_version = parsed_toml["tool"]["poetry"]["version"]
    docker_image_names = ["networktocode/nautobot", "ghcr.io/nautobot/nautobot"]
    docker_image_tags_main = [f"latest-py{PYTHON_VER}", f"v{nautobot_version}-py{PYTHON_VER}"]
    docker_image_tags_develop = [f"develop-latest-py{PYTHON_VER}", f"develop-py{PYTHON_VER}-{commit}-{datestamp}"]

    if PYTHON_VER == DEFAULT_PYTHON_VERSION:
        docker_image_tags_main += ["latest", f"v{nautobot_version}"]
        docker_image_tags_develop += ["develop-latest", f"develop-{commit}-{datestamp}"]
    if branch == "main":
        docker_image_tags = docker_image_tags_main
    elif branch == "develop":
        docker_image_tags = docker_image_tags_develop
    else:
        raise Exit(f"Unknown Branch ({branch}) Specified", 1)

    for image_name in docker_image_names:
        for image_tag in docker_image_tags:
            new_image = f"{image_name}:{image_tag}"
            tag_command = f"docker tag networktocode/nautobot-py{PYTHON_VER}:local {new_image}"
            push_command = f"docker push {new_image}"
            print(f"Tagging networktocode/nautobot-py{PYTHON_VER}:local as {new_image}")
            context.run(tag_command)
            print(f"Pushing {new_image}")
            context.run(push_command)


# ------------------------------------------------------------------------------
# START / STOP / DEBUG
# ------------------------------------------------------------------------------
@task
def debug(context):
    """Start Nautobot and its dependencies in debug mode."""
    print("Starting Nautobot in debug mode...")
    docker_compose(context, "up")


@task
def start(context):
    """Start Nautobot and its dependencies in detached mode."""
    print("Starting Nautobot in detached mode...")
    docker_compose(context, "up --detach")


@task
def restart(context):
    """Gracefully restart all containers."""
    print("Restarting Nautobot...")
    docker_compose(context, "restart")


@task
def stop(context):
    """Stop Nautobot and its dependencies."""
    print("Stopping Nautobot...")
    docker_compose(context, "down")


@task
def destroy(context):
    """Destroy all containers and volumes."""
    print("Destroying Nautobot...")
    docker_compose(context, "down --volumes")


@task
def vscode(context):
    """Launch Visual Studio Code with the appropriate Environment variables to run in a container."""
    command = "code nautobot.code-workspace"

    context.run(command)


# ------------------------------------------------------------------------------
# ACTIONS
# ------------------------------------------------------------------------------
@task
def nbshell(context):
    """Launch an interactive nbshell session."""
    command = "nautobot-server nbshell"

    run_command(context, command, pty=True)


@task
def cli(context):
    """Launch a bash shell inside the running Nautobot container."""
    docker_compose(context, "exec nautobot bash", pty=True)


@task(
    help={
        "user": "name of the superuser to create (default: admin)",
    }
)
def createsuperuser(context, user="admin"):
    """Create a new Nautobot superuser account (default: "admin"), will prompt for password."""
    command = f"nautobot-server createsuperuser --username {user}"

    run_command(context, command)


@task(
    help={
        "name": "name of the migration to be created; if unspecified, will autogenerate a name",
    }
)
def makemigrations(context, name=""):
    """Perform makemigrations operation in Django."""
    command = "nautobot-server makemigrations"

    if name:
        command += f" --name {name}"

    run_command(context, command)


@task
def migrate(context):
    """Perform migrate operation in Django."""
    command = "nautobot-server migrate"

    run_command(context, command)


@task(help={})
def post_upgrade(context):
    """
    Performs Nautobot common post-upgrade operations using a single entrypoint.

    This will run the following management commands with default settings, in order:

    - migrate
    - trace_paths
    - collectstatic
    - remove_stale_contenttypes
    - clearsessions
    - invalidate all
    """
    command = "nautobot-server post_upgrade"

    run_command(context, command)


# ------------------------------------------------------------------------------
# TESTS
# ------------------------------------------------------------------------------
@task(
    help={
        "autoformat": "Apply formatting recommendations automatically, rather than failing if formatting is incorrect.",
    }
)
def black(context, autoformat=False, local=False):
    """Check Python code style with Black."""
    if autoformat:
        black_command = "black"
    else:
        black_command = "black --check --diff"
<<<<<<< HEAD
    command = f"{black_command} development/ nautobot/ tasks.py"
    if local:
        context.run(command)
    else:
        docker_compose(
            context,
            f"run --entrypoint '{command}' nautobot",
            pty=True,
        )
=======

    command = f"{black_command} development/ nautobot/ tasks.py"

    run_command(context, command)
>>>>>>> ac1768ab


@task
def flake8(context, local=False):
    """Check for PEP8 compliance and other style issues."""
    command = "flake8 development/ nautobot/ tasks.py"
<<<<<<< HEAD
    if local:
        context.run(command)
    else:
        docker_compose(context, f"run --entrypoint '{command}' nautobot", pty=True)


@task
def hadolint(context, local=False):
    """Check Dockerfile for hadolint compliance and other style issues."""
    command = "hadolint docker/Dockerfile"
    if local:
        context.run(command)
    else:
        docker_compose(context, f"run --entrypoint '{command}' nautobot", pty=True)
=======

    run_command(context, command)


@task
def check_migrations(context):
    """Check for missing migrations."""
    command = "nautobot-server --config=nautobot/core/tests/nautobot_config.py makemigrations --dry-run --check"

    run_command(context, command)
>>>>>>> ac1768ab


@task(
    help={
        "keepdb": "save and re-use test database between test runs for faster re-testing.",
        "label": "specify a directory or module to test instead of running all Nautobot tests",
        "failfast": "fail as soon as a single test fails don't run the entire test suite",
        "buffer": "Discard output from passing tests",
    }
)
def unittest(context, keepdb=False, label="nautobot", failfast=False, buffer=True):
    """Run Nautobot unit tests."""
<<<<<<< HEAD
    command = f"run --entrypoint 'coverage run -m nautobot.core.cli test {label} --failfast"
=======
    command = f"coverage run --module nautobot.core.cli test {label} --config=nautobot/core/tests/nautobot_config.py"

>>>>>>> ac1768ab
    if keepdb:
        command += " --keepdb"
    if failfast:
        command += " --failfast"
    if buffer:
        command += " --buffer"
    run_command(context, command)


@task
def unittest_coverage(context):
    """Report on code test coverage as measured by 'invoke unittest'."""
    command = "coverage report --skip-covered --include 'nautobot/*' --omit *migrations*"

    run_command(context, command)

<<<<<<< HEAD
@task
def integration_tests(context):
    """Some very generic high level integration tests."""
    session = requests.Session()
    retries = 1
    max_retries = 60

    start(context)
    while retries < max_retries:
        try:
            request = session.get("http://localhost:8080", timeout=300)
        except requests.exceptions.ConnectionError:
            print("Nautobot not ready yet sleeping for 5 seconds...")
            sleep(5)
            retries += 1
            continue
        if request.status_code == 200:
            print("Nautobot is ready...")
            break
        else:
            raise Exit(f"Nautobot returned and invalid status {request.status_code}", request.status_code)
    if retries >= max_retries:
        raise Exit("Timed Out waiting for Nautobot", 1)


@task
def tests(context):
    """Run all tests and linters."""
    black(context)
    flake8(context)
    hadolint(context)
    unittest(context)
=======

@task(
    help={
        "lint-only": "only run linters, unit tests will be excluded",
    }
)
def tests(context, lint_only=False):
    """Run all tests and linters."""
    black(context)
    flake8(context)
    check_migrations(context)
    if not lint_only:
        unittest(context)
>>>>>>> ac1768ab
<|MERGE_RESOLUTION|>--- conflicted
+++ resolved
@@ -12,31 +12,13 @@
 limitations under the License.
 """
 
-<<<<<<< HEAD
-import sys
+from distutils.util import strtobool
+from invoke import Collection, task as invoke_task
+from invoke.exceptions import Exit
+import os
+import requests
+from time import sleep
 import toml
-import os
-from invoke import task
-from invoke.exceptions import Exit
-from time import sleep
-import requests
-
-
-DEFAULT_PYTHON_VERSION = "3.6"
-PYTHON_VER = os.getenv("PYTHON_VER", DEFAULT_PYTHON_VERSION)
-
-PROJECT_NAME = "nautobot_dev"
-COMPOSE_DIR = os.path.join(os.path.dirname(__file__), "development/")
-COMPOSE_FILE = os.path.join(COMPOSE_DIR, "docker-compose.yml")
-OVERRIDE_FILENAME = os.getenv("OVERRIDE_FILENAME", "docker-compose.dev.yml")
-COMPOSE_OVERRIDE_FILE = os.path.join(COMPOSE_DIR, OVERRIDE_FILENAME)
-COMPOSE_COMMAND = (
-    f'docker-compose --project-name {PROJECT_NAME} --project-directory "{COMPOSE_DIR}" -f "{COMPOSE_FILE}"'
-)
-=======
-from distutils.util import strtobool
-import os
-from invoke import Collection, task as invoke_task
 
 
 def is_truthy(arg):
@@ -60,11 +42,12 @@
 namespace.configure(
     {
         "nautobot": {
-            "python_ver": "3.7",
+            "project_name": "nautobot",
+            "python_ver": "3.6",
             "local": False,
             "compose_dir": os.path.join(os.path.dirname(__file__), "development/"),
             "compose_file": "docker-compose.yml",
-            "compose_override_file": "docker-compose.override.yml",
+            "compose_override_file": "docker-compose.dev.yml",
         }
     }
 )
@@ -72,7 +55,6 @@
 
 def task(function=None, *args, **kwargs):
     """Task decorator to override the default Invoke task decorator."""
->>>>>>> ac1768ab
 
     def task_wrapper(function=None):
         """Wrapper around invoke.task to add the task to the namespace as well."""
@@ -99,7 +81,7 @@
         **kwargs: Passed through to the context.run() call.
     """
     compose_file_path = os.path.join(context.nautobot.compose_dir, context.nautobot.compose_file)
-    compose_command = f'docker-compose --project-directory "{context.nautobot.compose_dir}" -f "{compose_file_path}"'
+    compose_command = f'docker-compose --project-name {context.nautobot.project_name} --project-directory "{context.nautobot.compose_dir}" -f "{compose_file_path}"'
     compose_override_path = os.path.join(context.nautobot.compose_dir, context.nautobot.compose_override_file)
     if os.path.isfile(compose_override_path):
         compose_command += f' -f "{compose_override_path}"'
@@ -113,7 +95,15 @@
     if is_truthy(context.nautobot.local):
         context.run(command, **kwargs)
     else:
-        docker_compose(context, f"run --entrypoint '{command}' nautobot", pty=True)
+        # Check if netbox is running, no need to start another netbox container to run a command
+        docker_compose_status = "ps --services --filter status=running"
+        results = docker_compose(context, docker_compose_status, hide="out")
+        if "nautobot" in results.stdout:
+            compose_command = f"exec nautobot {command}"
+        else:
+            compose_command = f"run --entrypoint '{command}' nautobot"
+
+        docker_compose(context, compose_command, pty=True)
 
 
 # ------------------------------------------------------------------------------
@@ -152,20 +142,18 @@
     cache=True,
     cache_dir="/home/travis/.cache/docker",
     platforms="linux/amd64",
-    tag=f"networktocode/nautobot-dev-py{PYTHON_VER}:local",
+    tag="networktocode/nautobot-dev-py3.6:local",
     target="dev",
 ):
     """Build Nautobot docker image."""
     print("Building Nautobot .. ")
-    command = f"docker buildx build --platform {platforms} -t {tag} --target {target} --load -f ./docker/Dockerfile --build-arg PYTHON_VER={PYTHON_VER} ."
+    command = f"docker buildx build --platform {platforms} -t {tag} --target {target} --load -f ./docker/Dockerfile --build-arg PYTHON_VER={context.nautobot.python_ver} ."
     if not cache:
         command += " --no-cache"
     else:
-        command += (
-            f" --cache-to type=local,dest={cache_dir}/{PYTHON_VER} --cache-from type=local,src={cache_dir}/{PYTHON_VER}"
-        )
-
-    context.run(command, env={"PYTHON_VER": PYTHON_VER})
+        command += f" --cache-to type=local,dest={cache_dir}/{context.nautobot.python_ver} --cache-from type=local,src={cache_dir}/{context.nautobot.python_ver}"
+
+    context.run(command, env={"PYTHON_VER": context.nautobot.python_ver})
 
 
 @task(
@@ -182,10 +170,16 @@
 
     nautobot_version = parsed_toml["tool"]["poetry"]["version"]
     docker_image_names = ["networktocode/nautobot", "ghcr.io/nautobot/nautobot"]
-    docker_image_tags_main = [f"latest-py{PYTHON_VER}", f"v{nautobot_version}-py{PYTHON_VER}"]
-    docker_image_tags_develop = [f"develop-latest-py{PYTHON_VER}", f"develop-py{PYTHON_VER}-{commit}-{datestamp}"]
-
-    if PYTHON_VER == DEFAULT_PYTHON_VERSION:
+    docker_image_tags_main = [
+        f"latest-py{context.nautobot.python_ver}",
+        f"v{nautobot_version}-py{context.nautobot.python_ver}",
+    ]
+    docker_image_tags_develop = [
+        f"develop-latest-py{context.nautobot.python_ver}",
+        f"develop-py{context.nautobot.python_ver}-{commit}-{datestamp}",
+    ]
+
+    if context.nautobot.python_ver == "3.6":
         docker_image_tags_main += ["latest", f"v{nautobot_version}"]
         docker_image_tags_develop += ["develop-latest", f"develop-{commit}-{datestamp}"]
     if branch == "main":
@@ -198,9 +192,9 @@
     for image_name in docker_image_names:
         for image_tag in docker_image_tags:
             new_image = f"{image_name}:{image_tag}"
-            tag_command = f"docker tag networktocode/nautobot-py{PYTHON_VER}:local {new_image}"
+            tag_command = f"docker tag networktocode/nautobot-py{context.nautobot.python_ver}:local {new_image}"
             push_command = f"docker push {new_image}"
-            print(f"Tagging networktocode/nautobot-py{PYTHON_VER}:local as {new_image}")
+            print(f"Tagging networktocode/nautobot-py{context.nautobot.python_ver}:local as {new_image}")
             context.run(tag_command)
             print(f"Pushing {new_image}")
             context.run(push_command)
@@ -337,33 +331,20 @@
         black_command = "black"
     else:
         black_command = "black --check --diff"
-<<<<<<< HEAD
+
     command = f"{black_command} development/ nautobot/ tasks.py"
-    if local:
-        context.run(command)
-    else:
-        docker_compose(
-            context,
-            f"run --entrypoint '{command}' nautobot",
-            pty=True,
-        )
-=======
-
-    command = f"{black_command} development/ nautobot/ tasks.py"
-
-    run_command(context, command)
->>>>>>> ac1768ab
+
+    run_command(context, command)
 
 
 @task
 def flake8(context, local=False):
     """Check for PEP8 compliance and other style issues."""
     command = "flake8 development/ nautobot/ tasks.py"
-<<<<<<< HEAD
     if local:
         context.run(command)
     else:
-        docker_compose(context, f"run --entrypoint '{command}' nautobot", pty=True)
+        run_command(context, command)
 
 
 @task
@@ -373,8 +354,7 @@
     if local:
         context.run(command)
     else:
-        docker_compose(context, f"run --entrypoint '{command}' nautobot", pty=True)
-=======
+        run_command(context, command)
 
     run_command(context, command)
 
@@ -385,7 +365,6 @@
     command = "nautobot-server --config=nautobot/core/tests/nautobot_config.py makemigrations --dry-run --check"
 
     run_command(context, command)
->>>>>>> ac1768ab
 
 
 @task(
@@ -398,12 +377,8 @@
 )
 def unittest(context, keepdb=False, label="nautobot", failfast=False, buffer=True):
     """Run Nautobot unit tests."""
-<<<<<<< HEAD
-    command = f"run --entrypoint 'coverage run -m nautobot.core.cli test {label} --failfast"
-=======
     command = f"coverage run --module nautobot.core.cli test {label} --config=nautobot/core/tests/nautobot_config.py"
 
->>>>>>> ac1768ab
     if keepdb:
         command += " --keepdb"
     if failfast:
@@ -420,7 +395,7 @@
 
     run_command(context, command)
 
-<<<<<<< HEAD
+
 @task
 def integration_tests(context):
     """Some very generic high level integration tests."""
@@ -446,25 +421,16 @@
         raise Exit("Timed Out waiting for Nautobot", 1)
 
 
-@task
-def tests(context):
+@task(
+    help={
+        "lint-only": "only run linters, unit tests will be excluded",
+    }
+)
+def tests(context, lint_only=False):
     """Run all tests and linters."""
     black(context)
     flake8(context)
     hadolint(context)
-    unittest(context)
-=======
-
-@task(
-    help={
-        "lint-only": "only run linters, unit tests will be excluded",
-    }
-)
-def tests(context, lint_only=False):
-    """Run all tests and linters."""
-    black(context)
-    flake8(context)
     check_migrations(context)
     if not lint_only:
-        unittest(context)
->>>>>>> ac1768ab
+        unittest(context)